// Copyright 2020 The Grin Developers
//
// Licensed under the Apache License, Version 2.0 (the "License");
// you may not use this file except in compliance with the License.
// You may obtain a copy of the License at
//
//     http://www.apache.org/licenses/LICENSE-2.0
//
// Unless required by applicable law or agreed to in writing, software
// distributed under the License is distributed on an "AS IS" BASIS,
// WITHOUT WARRANTIES OR CONDITIONS OF ANY KIND, either express or implied.
// See the License for the specific language governing permissions and
// limitations under the License.

pub mod common;

use self::core::core::verifier_cache::LruVerifierCache;
use self::core::core::{transaction, Weighting};
use self::core::global;
use self::keychain::{ExtKeychain, Keychain};
use self::pool::TxSource;
use self::util::RwLock;
use crate::common::*;
use grin_core as core;
use grin_keychain as keychain;
use grin_pool as pool;
use grin_util as util;
use std::sync::Arc;

/// Test we can add some txs to the pool (both stempool and txpool).
#[test]
fn test_the_transaction_pool() {
	util::init_test_logger();
	global::set_local_chain_type(global::ChainTypes::AutomatedTesting);
	let keychain: ExtKeychain = Keychain::from_random_seed(false).unwrap();

	let db_root = "target/.transaction_pool";
	clean_output_dir(db_root.into());

	let genesis = genesis_block(&keychain);
	let chain = Arc::new(init_chain(db_root, genesis));
	let verifier_cache = Arc::new(RwLock::new(LruVerifierCache::new()));

	// Initialize a new pool with our chain adapter.
<<<<<<< HEAD
	let pool = RwLock::new(test_setup(chain.clone(), verifier_cache.clone()));

	let header = {
		let height = 1;
		let key_id = ExtKeychain::derive_key_id(1, height as u32, 0, 0, 0);
		let reward = libtx::reward::output(
			&keychain,
			&libtx::ProofBuilder::new(&keychain),
			&key_id,
			height,
			0,
			false,
		)
		.unwrap();
		let block = Block::new(&BlockHeader::default(), vec![], Difficulty::min(), reward).unwrap();

		chain.update_db_for_block(&block);

		block.header
	};

	// Now create tx to spend a coinbase, giving us some useful outputs for testing
	// with.
	let initial_tx = {
		test_transaction_spending_coinbase(
			&keychain,
			&header,
			vec![500, 600, 700, 800, 900, 1000, 1100, 1200, 1300, 1400],
		)
	};
=======
	let mut pool = init_transaction_pool(
		Arc::new(ChainAdapter {
			chain: chain.clone(),
		}),
		verifier_cache.clone(),
	);

	add_some_blocks(&chain, 3, &keychain);
	let header = chain.head_header().unwrap();

	let header_1 = chain.get_header_by_height(1).unwrap();
	let initial_tx = test_transaction_spending_coinbase(
		&keychain,
		&header_1,
		vec![500, 600, 700, 800, 900, 1000, 1100, 1200, 1300, 1400],
	);
>>>>>>> c54568e6

	// Add this tx to the pool (stem=false, direct to txpool).
	{
		pool.add_to_pool(test_source(), initial_tx, false, &header)
			.unwrap();
		assert_eq!(pool.total_size(), 1);
	}

	// Test adding a tx that "double spends" an output currently spent by a tx
	// already in the txpool. In this case we attempt to spend the original coinbase twice.
	{
		let tx = test_transaction_spending_coinbase(&keychain, &header, vec![501]);
		assert!(pool.add_to_pool(test_source(), tx, false, &header).is_err());
	}

	// tx1 spends some outputs from the initial test tx.
	let tx1 = test_transaction(&keychain, vec![500, 600], vec![499, 599]);
	// tx2 spends some outputs from both tx1 and the initial test tx.
	let tx2 = test_transaction(&keychain, vec![499, 700], vec![498]);

	{
		// Check we have a single initial tx in the pool.
		assert_eq!(pool.total_size(), 1);

		// First, add a simple tx directly to the txpool (stem = false).
		pool.add_to_pool(test_source(), tx1.clone(), false, &header)
			.unwrap();
		assert_eq!(pool.total_size(), 2);

		// Add another tx spending outputs from the previous tx.
		pool.add_to_pool(test_source(), tx2.clone(), false, &header)
			.unwrap();
		assert_eq!(pool.total_size(), 3);
	}

	// Test adding the exact same tx multiple times (same kernel signature).
	// This will fail for stem=false during tx aggregation due to duplicate
	// outputs and duplicate kernels.
	{
		assert!(pool
			.add_to_pool(test_source(), tx1.clone(), false, &header)
			.is_err());
	}

	// Test adding a duplicate tx with the same input and outputs.
	// Note: not the *same* tx, just same underlying inputs/outputs.
	{
		let tx1a = test_transaction(&keychain, vec![500, 600], vec![499, 599]);
		assert!(pool
			.add_to_pool(test_source(), tx1a, false, &header)
			.is_err());
	}

	// Test adding a tx attempting to spend a non-existent output.
	{
		let bad_tx = test_transaction(&keychain, vec![10_001], vec![10_000]);
		assert!(pool
			.add_to_pool(test_source(), bad_tx, false, &header)
			.is_err());
	}

	// Test adding a tx that would result in a duplicate output (conflicts with
	// output from tx2). For reasons of security all outputs in the UTXO set must
	// be unique. Otherwise spending one will almost certainly cause the other
	// to be immediately stolen via a "replay" tx.
	{
		let tx = test_transaction(&keychain, vec![900], vec![498]);
		assert!(pool.add_to_pool(test_source(), tx, false, &header).is_err());
	}

	// Confirm the tx pool correctly identifies an invalid tx (already spent).
	{
		let tx3 = test_transaction(&keychain, vec![500], vec![497]);
		assert!(pool
			.add_to_pool(test_source(), tx3, false, &header)
			.is_err());
		assert_eq!(pool.total_size(), 3);
	}

	// Now add a couple of txs to the stempool (stem = true).
	{
		let tx = test_transaction(&keychain, vec![599], vec![598]);
		pool.add_to_pool(test_source(), tx, true, &header).unwrap();
		let tx2 = test_transaction(&keychain, vec![598], vec![597]);
		pool.add_to_pool(test_source(), tx2, true, &header).unwrap();
		assert_eq!(pool.total_size(), 3);
		assert_eq!(pool.stempool.size(), 2);
	}

	// Check we can take some entries from the stempool and "fluff" them into the
	// txpool. This also exercises multi-kernel txs.
	{
		let agg_tx = pool.stempool.all_transactions_aggregate().unwrap().unwrap();
		assert_eq!(agg_tx.kernels().len(), 2);
		pool.add_to_pool(test_source(), agg_tx, false, &header)
			.unwrap();
		assert_eq!(pool.total_size(), 4);
		assert!(pool.stempool.is_empty());
	}

	// Adding a duplicate tx to the stempool will result in it being fluffed.
	// This handles the case of the stem path having a cycle in it.
	{
		let tx = test_transaction(&keychain, vec![597], vec![596]);
		pool.add_to_pool(test_source(), tx.clone(), true, &header)
			.unwrap();
		assert_eq!(pool.total_size(), 4);
		assert_eq!(pool.stempool.size(), 1);

		// Duplicate stem tx so fluff, adding it to txpool and removing it from stempool.
		pool.add_to_pool(test_source(), tx.clone(), true, &header)
			.unwrap();
		assert_eq!(pool.total_size(), 5);
		assert!(pool.stempool.is_empty());
	}

	// Now check we can correctly deaggregate a multi-kernel tx based on current
	// contents of the txpool.
	// We will do this be adding a new tx to the pool
	// that is a superset of a tx already in the pool.
	{
		let tx4 = test_transaction(&keychain, vec![800], vec![799]);
		// tx1 and tx2 are already in the txpool (in aggregated form)
		// tx4 is the "new" part of this aggregated tx that we care about
		let agg_tx = transaction::aggregate(vec![tx1.clone(), tx2.clone(), tx4]).unwrap();

		agg_tx
			.validate(Weighting::AsTransaction, verifier_cache.clone())
			.unwrap();

		pool.add_to_pool(test_source(), agg_tx, false, &header)
			.unwrap();
		assert_eq!(pool.total_size(), 6);
		let entry = pool.txpool.entries.last().unwrap();
		assert_eq!(entry.tx.kernels().len(), 1);
		assert_eq!(entry.src, TxSource::Deaggregate);
	}

	// Check we cannot "double spend" an output spent in a previous block.
	// We use the initial coinbase output here for convenience.
	{
<<<<<<< HEAD
		let chain = Arc::new(ChainAdapter::init(db_root.clone()).unwrap());

		let verifier_cache = Arc::new(RwLock::new(LruVerifierCache::new()));

		// Initialize a new pool with our chain adapter.
		let pool = RwLock::new(test_setup(chain.clone(), verifier_cache.clone()));

		let header = {
			let height = 1;
			let key_id = ExtKeychain::derive_key_id(1, height as u32, 0, 0, 0);
			let reward = libtx::reward::output(
				&keychain,
				&libtx::ProofBuilder::new(&keychain),
				&key_id,
				height,
				0,
				false,
			)
			.unwrap();
			let block =
				Block::new(&BlockHeader::default(), vec![], Difficulty::min(), reward).unwrap();

			chain.update_db_for_block(&block);

			block.header
		};

		// Now create tx to spend a coinbase, giving us some useful outputs for testing
		// with.
		let initial_tx = {
			test_transaction_spending_coinbase(
				&keychain,
				&header,
				vec![500, 600, 700, 800, 900, 1000, 1100, 1200, 1300, 1400],
			)
		};

		// Add this tx to the pool (stem=false, direct to txpool).
		{
			let mut write_pool = pool.write();
			write_pool
				.add_to_pool(test_source(), initial_tx, false, &header)
				.unwrap();
			assert_eq!(write_pool.total_size(), 1);
		}

		// Test adding a tx that "double spends" an output currently spent by a tx
		// already in the txpool. In this case we attempt to spend the original coinbase twice.
		{
			let tx = test_transaction_spending_coinbase(&keychain, &header, vec![501]);
			let mut write_pool = pool.write();
			assert!(write_pool
				.add_to_pool(test_source(), tx, false, &header)
				.is_err());
		}

		// tx1 spends some outputs from the initial test tx.
		let tx1 = test_transaction(&keychain, vec![500, 600], vec![499, 599]);
		// tx2 spends some outputs from both tx1 and the initial test tx.
		let tx2 = test_transaction(&keychain, vec![499, 700], vec![498]);
=======
		let double_spend_tx = test_transaction_spending_coinbase(&keychain, &header, vec![1000]);
>>>>>>> c54568e6

		// check we cannot add a double spend to the stempool
		assert!(pool
			.add_to_pool(test_source(), double_spend_tx.clone(), true, &header)
			.is_err());

		// check we cannot add a double spend to the txpool
		assert!(pool
			.add_to_pool(test_source(), double_spend_tx.clone(), false, &header)
			.is_err());
	}

	// Cleanup db directory
	clean_output_dir(db_root.into());
}<|MERGE_RESOLUTION|>--- conflicted
+++ resolved
@@ -42,38 +42,6 @@
 	let verifier_cache = Arc::new(RwLock::new(LruVerifierCache::new()));
 
 	// Initialize a new pool with our chain adapter.
-<<<<<<< HEAD
-	let pool = RwLock::new(test_setup(chain.clone(), verifier_cache.clone()));
-
-	let header = {
-		let height = 1;
-		let key_id = ExtKeychain::derive_key_id(1, height as u32, 0, 0, 0);
-		let reward = libtx::reward::output(
-			&keychain,
-			&libtx::ProofBuilder::new(&keychain),
-			&key_id,
-			height,
-			0,
-			false,
-		)
-		.unwrap();
-		let block = Block::new(&BlockHeader::default(), vec![], Difficulty::min(), reward).unwrap();
-
-		chain.update_db_for_block(&block);
-
-		block.header
-	};
-
-	// Now create tx to spend a coinbase, giving us some useful outputs for testing
-	// with.
-	let initial_tx = {
-		test_transaction_spending_coinbase(
-			&keychain,
-			&header,
-			vec![500, 600, 700, 800, 900, 1000, 1100, 1200, 1300, 1400],
-		)
-	};
-=======
 	let mut pool = init_transaction_pool(
 		Arc::new(ChainAdapter {
 			chain: chain.clone(),
@@ -90,7 +58,6 @@
 		&header_1,
 		vec![500, 600, 700, 800, 900, 1000, 1100, 1200, 1300, 1400],
 	);
->>>>>>> c54568e6
 
 	// Add this tx to the pool (stem=false, direct to txpool).
 	{
@@ -232,70 +199,7 @@
 	// Check we cannot "double spend" an output spent in a previous block.
 	// We use the initial coinbase output here for convenience.
 	{
-<<<<<<< HEAD
-		let chain = Arc::new(ChainAdapter::init(db_root.clone()).unwrap());
-
-		let verifier_cache = Arc::new(RwLock::new(LruVerifierCache::new()));
-
-		// Initialize a new pool with our chain adapter.
-		let pool = RwLock::new(test_setup(chain.clone(), verifier_cache.clone()));
-
-		let header = {
-			let height = 1;
-			let key_id = ExtKeychain::derive_key_id(1, height as u32, 0, 0, 0);
-			let reward = libtx::reward::output(
-				&keychain,
-				&libtx::ProofBuilder::new(&keychain),
-				&key_id,
-				height,
-				0,
-				false,
-			)
-			.unwrap();
-			let block =
-				Block::new(&BlockHeader::default(), vec![], Difficulty::min(), reward).unwrap();
-
-			chain.update_db_for_block(&block);
-
-			block.header
-		};
-
-		// Now create tx to spend a coinbase, giving us some useful outputs for testing
-		// with.
-		let initial_tx = {
-			test_transaction_spending_coinbase(
-				&keychain,
-				&header,
-				vec![500, 600, 700, 800, 900, 1000, 1100, 1200, 1300, 1400],
-			)
-		};
-
-		// Add this tx to the pool (stem=false, direct to txpool).
-		{
-			let mut write_pool = pool.write();
-			write_pool
-				.add_to_pool(test_source(), initial_tx, false, &header)
-				.unwrap();
-			assert_eq!(write_pool.total_size(), 1);
-		}
-
-		// Test adding a tx that "double spends" an output currently spent by a tx
-		// already in the txpool. In this case we attempt to spend the original coinbase twice.
-		{
-			let tx = test_transaction_spending_coinbase(&keychain, &header, vec![501]);
-			let mut write_pool = pool.write();
-			assert!(write_pool
-				.add_to_pool(test_source(), tx, false, &header)
-				.is_err());
-		}
-
-		// tx1 spends some outputs from the initial test tx.
-		let tx1 = test_transaction(&keychain, vec![500, 600], vec![499, 599]);
-		// tx2 spends some outputs from both tx1 and the initial test tx.
-		let tx2 = test_transaction(&keychain, vec![499, 700], vec![498]);
-=======
 		let double_spend_tx = test_transaction_spending_coinbase(&keychain, &header, vec![1000]);
->>>>>>> c54568e6
 
 		// check we cannot add a double spend to the stempool
 		assert!(pool
