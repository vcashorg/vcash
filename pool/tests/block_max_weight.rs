// Copyright 2021 The Grin Developers
//
// Licensed under the Apache License, Version 2.0 (the "License");
// you may not use this file except in compliance with the License.
// You may obtain a copy of the License at
//
//     http://www.apache.org/licenses/LICENSE-2.0
//
// Unless required by applicable law or agreed to in writing, software
// distributed under the License is distributed on an "AS IS" BASIS,
// WITHOUT WARRANTIES OR CONDITIONS OF ANY KIND, either express or implied.
// See the License for the specific language governing permissions and
// limitations under the License.

//! Test coverage for block building at the limit of max_block_weight.

pub mod common;
use self::core::core::hash::Hashed;
<<<<<<< HEAD
use self::core::core::verifier_cache::LruVerifierCache;
use self::core::core::TokenKey;
=======
>>>>>>> 9ed0cd65
use self::core::global;
use self::keychain::{ExtKeychain, Keychain};
use self::util::RwLock;
use crate::common::*;
use grin_core as core;
use grin_keychain as keychain;
use grin_util as util;
use std::sync::Arc;

#[test]
fn test_block_building_max_weight() {
	util::init_test_logger();
	global::set_local_chain_type(global::ChainTypes::AutomatedTesting);
	global::set_local_accept_fee_base(1);

	let keychain: ExtKeychain = Keychain::from_random_seed(false).unwrap();

	let db_root = "target/.block_max_weight";
	clean_output_dir(db_root.into());

	let genesis = genesis_block(&keychain);
	let chain = Arc::new(init_chain(db_root, genesis));

	// Initialize a new pool with our chain adapter.
	let mut pool = init_transaction_pool(Arc::new(ChainAdapter {
		chain: chain.clone(),
	}));

	// mine past HF4 to see effect of set_local_accept_fee_base
	add_some_blocks(&chain, 4 * 3, &keychain);

	let header_1 = chain.get_header_by_height(1).unwrap();

	// Now create tx to spend an early coinbase (now matured).
	// Provides us with some useful outputs to test with.
	let initial_tx = test_transaction_spending_coinbase(
		&keychain,
		&header_1,
		vec![1_000_000, 2_000_000, 3_000_000, 10_000_000],
	);

	// Mine that initial tx so we can spend it with multiple txs.
	add_block(&chain, &[initial_tx], &keychain);

	let header = chain.head_header().unwrap();

	// Build some dependent txs to add to the txpool.
	// We will build a block from a subset of these.
	let token_type = TokenKey::new_token_key();
	let txs = vec![
<<<<<<< HEAD
		test_transaction(&keychain, vec![1000], vec![390, 130, 120, 110]),
		test_transaction(&keychain, vec![100], vec![90, 1]),
		test_transaction(&keychain, vec![90], vec![80, 2]),
		test_transaction(&keychain, vec![200], vec![199]),
		test_transaction(&keychain, vec![300], vec![290, 3]),
		test_transaction(&keychain, vec![290], vec![280, 4]),
		test_issue_token_transaction(&keychain, 80, 71, token_type.clone(), 100),
=======
		test_transaction(
			&keychain,
			vec![10_000_000],
			vec![3_900_000, 1_300_000, 1_200_000, 1_100_000],
		),
		test_transaction(&keychain, vec![1_000_000], vec![900_000, 10_000]),
		test_transaction(&keychain, vec![900_000], vec![800_000, 20_000]),
		test_transaction(&keychain, vec![2_000_000], vec![1_970_000]),
		test_transaction(&keychain, vec![3_000_000], vec![2_900_000, 30_000]),
		test_transaction(&keychain, vec![2_900_000], vec![2_800_000, 40_000]),
>>>>>>> 9ed0cd65
	];

	// Fees and weights of our original txs in insert order.
	assert_eq!(
<<<<<<< HEAD
		txs.iter().map(|x| x.fee()).collect::<Vec<_>>(),
		[250, 9, 8, 1, 7, 6, 9]
	);
	assert_eq!(
		txs.iter().map(|x| x.tx_weight()).collect::<Vec<_>>(),
		[16, 8, 8, 4, 8, 8, 9]
	);
	assert_eq!(
		txs.iter().map(|x| x.fee_to_weight()).collect::<Vec<_>>(),
		[15625, 1125, 1000, 250, 875, 750, 1000]
=======
		txs.iter().map(|x| x.fee(header.height)).collect::<Vec<_>>(),
		[2_500_000, 90_000, 80_000, 30_000, 70_000, 60_000]
	);
	assert_eq!(
		txs.iter().map(|x| x.weight()).collect::<Vec<_>>(),
		[88, 46, 46, 25, 46, 46]
	);
	assert_eq!(
		txs.iter()
			.map(|x| x.fee_rate(header.height))
			.collect::<Vec<_>>(),
		[28409, 1956, 1739, 1200, 1521, 1304]
>>>>>>> 9ed0cd65
	);

	// Populate our txpool with the txs.
	for tx in txs {
		pool.add_to_pool(test_source(), tx, false, &header).unwrap();
	}

	// Check we added them all to the txpool successfully.
	assert_eq!(pool.total_size(), 7);

	// // Prepare some "mineable" txs from the txpool.
	// // Note: We cannot fit all the txs from the txpool into a block.
	let txs = pool.prepare_mineable_transactions().unwrap();

	// Fees and weights of the "mineable" txs.
	assert_eq!(
<<<<<<< HEAD
		txs.iter().map(|x| x.fee()).collect::<Vec<_>>(),
		[250, 9, 8, 9, 1]
	);
	assert_eq!(
		txs.iter().map(|x| x.tx_weight()).collect::<Vec<_>>(),
		[16, 8, 8, 9, 4]
	);
	assert_eq!(
		txs.iter().map(|x| x.fee_to_weight()).collect::<Vec<_>>(),
		[15625, 1125, 1000, 1000, 250]
=======
		txs.iter().map(|x| x.fee(header.height)).collect::<Vec<_>>(),
		[2_500_000, 90_000, 80_000, 70_000]
	);
	assert_eq!(
		txs.iter().map(|x| x.weight()).collect::<Vec<_>>(),
		[88, 46, 46, 46]
	);
	assert_eq!(
		txs.iter()
			.map(|x| x.fee_rate(header.height))
			.collect::<Vec<_>>(),
		[28409, 1956, 1739, 1521]
>>>>>>> 9ed0cd65
	);

	add_block(&chain, &txs, &keychain);
	let block = chain.get_block(&chain.head().unwrap().hash()).unwrap();

	// Check contents of the block itself (including coinbase reward).
	assert_eq!(block.inputs().len(), 3);
	assert_eq!(block.outputs().len(), 9);
	assert_eq!(block.kernels().len(), 6);
	assert_eq!(block.token_inputs().len(), 0);
	assert_eq!(block.token_outputs().len(), 1);
	assert_eq!(block.token_kernels().len(), 1);

	// Now reconcile the transaction pool with the new block
	// and check the resulting contents of the pool are what we expect.
	pool.reconcile_block(&block).unwrap();

	// We should still have 2 tx in the pool after accepting the new block.
	// This one exceeded the max block weight when building the block so
	// remained in the txpool.
	assert_eq!(pool.total_size(), 2);

	// Cleanup db directory
	clean_output_dir(db_root.into());
}<|MERGE_RESOLUTION|>--- conflicted
+++ resolved
@@ -16,11 +16,7 @@
 
 pub mod common;
 use self::core::core::hash::Hashed;
-<<<<<<< HEAD
-use self::core::core::verifier_cache::LruVerifierCache;
 use self::core::core::TokenKey;
-=======
->>>>>>> 9ed0cd65
 use self::core::global;
 use self::keychain::{ExtKeychain, Keychain};
 use self::util::RwLock;
@@ -71,15 +67,6 @@
 	// We will build a block from a subset of these.
 	let token_type = TokenKey::new_token_key();
 	let txs = vec![
-<<<<<<< HEAD
-		test_transaction(&keychain, vec![1000], vec![390, 130, 120, 110]),
-		test_transaction(&keychain, vec![100], vec![90, 1]),
-		test_transaction(&keychain, vec![90], vec![80, 2]),
-		test_transaction(&keychain, vec![200], vec![199]),
-		test_transaction(&keychain, vec![300], vec![290, 3]),
-		test_transaction(&keychain, vec![290], vec![280, 4]),
-		test_issue_token_transaction(&keychain, 80, 71, token_type.clone(), 100),
-=======
 		test_transaction(
 			&keychain,
 			vec![10_000_000],
@@ -90,23 +77,11 @@
 		test_transaction(&keychain, vec![2_000_000], vec![1_970_000]),
 		test_transaction(&keychain, vec![3_000_000], vec![2_900_000, 30_000]),
 		test_transaction(&keychain, vec![2_900_000], vec![2_800_000, 40_000]),
->>>>>>> 9ed0cd65
+		test_issue_token_transaction(&keychain, 80, 71, token_type.clone(), 100),
 	];
 
 	// Fees and weights of our original txs in insert order.
 	assert_eq!(
-<<<<<<< HEAD
-		txs.iter().map(|x| x.fee()).collect::<Vec<_>>(),
-		[250, 9, 8, 1, 7, 6, 9]
-	);
-	assert_eq!(
-		txs.iter().map(|x| x.tx_weight()).collect::<Vec<_>>(),
-		[16, 8, 8, 4, 8, 8, 9]
-	);
-	assert_eq!(
-		txs.iter().map(|x| x.fee_to_weight()).collect::<Vec<_>>(),
-		[15625, 1125, 1000, 250, 875, 750, 1000]
-=======
 		txs.iter().map(|x| x.fee(header.height)).collect::<Vec<_>>(),
 		[2_500_000, 90_000, 80_000, 30_000, 70_000, 60_000]
 	);
@@ -119,7 +94,6 @@
 			.map(|x| x.fee_rate(header.height))
 			.collect::<Vec<_>>(),
 		[28409, 1956, 1739, 1200, 1521, 1304]
->>>>>>> 9ed0cd65
 	);
 
 	// Populate our txpool with the txs.
@@ -136,18 +110,6 @@
 
 	// Fees and weights of the "mineable" txs.
 	assert_eq!(
-<<<<<<< HEAD
-		txs.iter().map(|x| x.fee()).collect::<Vec<_>>(),
-		[250, 9, 8, 9, 1]
-	);
-	assert_eq!(
-		txs.iter().map(|x| x.tx_weight()).collect::<Vec<_>>(),
-		[16, 8, 8, 9, 4]
-	);
-	assert_eq!(
-		txs.iter().map(|x| x.fee_to_weight()).collect::<Vec<_>>(),
-		[15625, 1125, 1000, 1000, 250]
-=======
 		txs.iter().map(|x| x.fee(header.height)).collect::<Vec<_>>(),
 		[2_500_000, 90_000, 80_000, 70_000]
 	);
@@ -160,7 +122,6 @@
 			.map(|x| x.fee_rate(header.height))
 			.collect::<Vec<_>>(),
 		[28409, 1956, 1739, 1521]
->>>>>>> 9ed0cd65
 	);
 
 	add_block(&chain, &txs, &keychain);
