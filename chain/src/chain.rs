--- conflicted
+++ resolved
@@ -726,7 +726,6 @@
 		txhashset.merkle_proof(commit)
 	}
 
-<<<<<<< HEAD
 	/// Return a merkle proof valid for the current token output pmmr state at the
 	/// given pos
 	pub fn get_token_merkle_proof_for_pos(&self, commit: Commitment) -> Result<MerkleProof, Error> {
@@ -734,30 +733,6 @@
 		txhashset.token_merkle_proof(commit)
 	}
 
-	/// Provides a reading view into the current kernel state.
-	pub fn kernel_data_read(&self) -> Result<File, Error> {
-		let txhashset = self.txhashset.read();
-		txhashset::rewindable_kernel_view(&txhashset, |view, _| view.kernel_data_read())
-	}
-
-	/// Writes kernels provided to us (via a kernel data download).
-	/// Currently does not write these to disk and simply deserializes
-	/// the provided data.
-	/// TODO - Write this data to disk and validate the rebuilt kernel MMR.
-	pub fn kernel_data_write(&self, reader: &mut dyn Read) -> Result<(), Error> {
-		let mut count = 0;
-		let mut stream = StreamingReader::new(reader, ProtocolVersion::local());
-		while let Ok(_kernel) = TxKernel::read(&mut stream) {
-			count += 1;
-		}
-
-		debug!("kernel_data_write: read {} kernels", count);
-
-		Ok(())
-	}
-
-=======
->>>>>>> d3598e25
 	/// Provides a reading view into the current txhashset state as well as
 	/// the required indexes for a consumer to rewind to a consistent state
 	/// at the provided block hash.
