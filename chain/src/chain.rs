// Copyright 2021 The Grin Developers
//
// Licensed under the Apache License, Version 2.0 (the "License");
// you may not use this file except in compliance with the License.
// You may obtain a copy of the License at
//
//     http://www.apache.org/licenses/LICENSE-2.0
//
// Unless required by applicable law or agreed to in writing, software
// distributed under the License is distributed on an "AS IS" BASIS,
// WITHOUT WARRANTIES OR CONDITIONS OF ANY KIND, either express or implied.
// See the License for the specific language governing permissions and
// limitations under the License.

//! Facade and handler for the rest of the blockchain implementation
//! and mostly the chain pipeline.

use crate::core::core::hash::{Hash, Hashed};
use crate::core::core::merkle_proof::MerkleProof;
use crate::core::core::{
	Block, BlockHeader, BlockSums, Committed, Inputs, KernelFeatures, Output, OutputIdentifier,
	SegmentIdentifier, Transaction, TxKernel,
};
use crate::core::core::{
	BlockTokenSums, TokenIssueProof, TokenOutput, TokenOutputIdentifier, TokenTxKernel,
};
use crate::core::global;
use crate::core::pow;
use crate::core::ser::ProtocolVersion;
use crate::error::{Error, ErrorKind};
use crate::pipe;
use crate::store;
use crate::txhashset;
use crate::txhashset::{PMMRHandle, Segmenter, TxHashSet};
use crate::types::{
	BlockStatus, ChainAdapter, CommitPos, NoStatus, Options, Tip, TxHashsetWriteStatus,
};
use crate::util::secp::pedersen::{Commitment, RangeProof};
use crate::util::RwLock;
use grin_store::Error::NotFoundErr;
use std::collections::HashMap;
use std::fs::{self, File};
use std::path::{Path, PathBuf};
use std::sync::atomic::{AtomicUsize, Ordering};
use std::sync::Arc;
use std::time::{Duration, Instant};

/// Orphan pool size is limited by MAX_ORPHAN_SIZE
pub const MAX_ORPHAN_SIZE: usize = 200;

/// When evicting, very old orphans are evicted first
const MAX_ORPHAN_AGE_SECS: u64 = 300;

#[derive(Debug, Clone)]
struct Orphan {
	block: Block,
	opts: Options,
	added: Instant,
}

pub struct OrphanBlockPool {
	// blocks indexed by their hash
	orphans: RwLock<HashMap<Hash, Orphan>>,
	// additional index of height -> hash
	// so we can efficiently identify a child block (ex-orphan) after processing a block
	height_idx: RwLock<HashMap<u64, Vec<Hash>>>,
	// accumulated number of evicted block because of MAX_ORPHAN_SIZE limitation
	evicted: AtomicUsize,
}

impl OrphanBlockPool {
	fn new() -> OrphanBlockPool {
		OrphanBlockPool {
			orphans: RwLock::new(HashMap::new()),
			height_idx: RwLock::new(HashMap::new()),
			evicted: AtomicUsize::new(0),
		}
	}

	fn len(&self) -> usize {
		let orphans = self.orphans.read();
		orphans.len()
	}

	fn len_evicted(&self) -> usize {
		self.evicted.load(Ordering::Relaxed)
	}

	fn add(&self, orphan: Orphan) {
		let mut orphans = self.orphans.write();
		let mut height_idx = self.height_idx.write();
		{
			let height_hashes = height_idx
				.entry(orphan.block.header.height)
				.or_insert_with(|| vec![]);
			height_hashes.push(orphan.block.hash());
			orphans.insert(orphan.block.hash(), orphan);
		}

		if orphans.len() > MAX_ORPHAN_SIZE {
			let old_len = orphans.len();

			// evict too old
			orphans.retain(|_, ref mut x| {
				x.added.elapsed() < Duration::from_secs(MAX_ORPHAN_AGE_SECS)
			});
			// evict too far ahead
			let mut heights = height_idx.keys().cloned().collect::<Vec<u64>>();
			heights.sort_unstable();
			for h in heights.iter().rev() {
				if let Some(hs) = height_idx.remove(h) {
					for h in hs {
						let _ = orphans.remove(&h);
					}
				}
				if orphans.len() < MAX_ORPHAN_SIZE {
					break;
				}
			}
			// cleanup index
			height_idx.retain(|_, ref mut xs| xs.iter().any(|x| orphans.contains_key(&x)));

			self.evicted
				.fetch_add(old_len - orphans.len(), Ordering::Relaxed);
		}
	}

	/// Get an orphan from the pool indexed by the hash of its parent, removing
	/// it at the same time, preventing clone
	fn remove_by_height(&self, height: u64) -> Option<Vec<Orphan>> {
		let mut orphans = self.orphans.write();
		let mut height_idx = self.height_idx.write();
		height_idx
			.remove(&height)
			.map(|hs| hs.iter().filter_map(|h| orphans.remove(h)).collect())
	}

	pub fn contains(&self, hash: &Hash) -> bool {
		let orphans = self.orphans.read();
		orphans.contains_key(hash)
	}
}

/// Facade to the blockchain block processing pipeline and storage. Provides
/// the current view of the TxHashSet according to the chain state. Also
/// maintains locking for the pipeline to avoid conflicting processing.
pub struct Chain {
	db_root: String,
	store: Arc<store::ChainStore>,
	adapter: Arc<dyn ChainAdapter + Send + Sync>,
	orphans: Arc<OrphanBlockPool>,
	txhashset: Arc<RwLock<txhashset::TxHashSet>>,
	header_pmmr: Arc<RwLock<txhashset::PMMRHandle<BlockHeader>>>,
	pibd_segmenter: Arc<RwLock<Option<Segmenter>>>,
	// POW verification function
	pow_verifier: fn(&BlockHeader) -> Result<(), pow::Error>,
	archive_mode: bool,
	genesis: BlockHeader,
}

impl Chain {
	/// Initializes the blockchain and returns a new Chain instance. Does a
	/// check on the current chain head to make sure it exists and creates one
	/// based on the genesis block if necessary.
	pub fn init(
		db_root: String,
		adapter: Arc<dyn ChainAdapter + Send + Sync>,
		genesis: Block,
		pow_verifier: fn(&BlockHeader) -> Result<(), pow::Error>,
		archive_mode: bool,
	) -> Result<Chain, Error> {
		let store = Arc::new(store::ChainStore::new(&db_root)?);

<<<<<<< HEAD
		// DB migrations to be run prior to the chain being used.
		// Migrate full blocks to protocol version v3.
		Chain::migrate_db_v3_to_v4(&store)?;

=======
>>>>>>> 9ed0cd65
		// open the txhashset, creating a new one if necessary
		let mut txhashset = txhashset::TxHashSet::open(db_root.clone(), store.clone(), None)?;

		let mut header_pmmr = PMMRHandle::new(
			Path::new(&db_root).join("header").join("header_head"),
			false,
			ProtocolVersion(1),
			None,
		)?;

		setup_head(&genesis, &store, &mut header_pmmr, &mut txhashset)?;

		// Initialize the output_pos index based on UTXO set
		// and NRD kernel_pos index based recent kernel history.
		{
			let batch = store.batch()?;
			txhashset.init_output_pos_index(&header_pmmr, &batch)?;
			txhashset.init_token_output_pos_index(&header_pmmr, &batch)?;

			txhashset.init_recent_kernel_pos_index(&header_pmmr, &batch)?;
			batch.commit()?;
		}

		let chain = Chain {
			db_root,
			store,
			adapter,
			orphans: Arc::new(OrphanBlockPool::new()),
			txhashset: Arc::new(RwLock::new(txhashset)),
			header_pmmr: Arc::new(RwLock::new(header_pmmr)),
			pibd_segmenter: Arc::new(RwLock::new(None)),
			pow_verifier,
			archive_mode,
			genesis: genesis.header,
		};

		chain.log_heads()?;

		// Temporarily exercising the initialization process.
		// Note: This is *really* slow because we are starting from cold.
		//
		// This is not required as we will lazily initialize our segmenter as required
		// once we start receiving PIBD segment requests.
		// In reality we will do this based on PIBD segment requests.
		// Initialization (once per 12 hour period) will not be this slow once lmdb and PMMRs
		// are warmed up.
		if let Ok(segmenter) = chain.segmenter() {
			let _ = segmenter.kernel_segment(SegmentIdentifier { height: 9, idx: 0 });
			let _ = segmenter.bitmap_segment(SegmentIdentifier { height: 9, idx: 0 });
			let _ = segmenter.output_segment(SegmentIdentifier { height: 11, idx: 0 });
			let _ = segmenter.rangeproof_segment(SegmentIdentifier { height: 7, idx: 0 });
		}

		Ok(chain)
	}

	/// Are we running with archive_mode enabled?
	pub fn archive_mode(&self) -> bool {
		self.archive_mode
	}

	/// Return our shared header MMR handle.
	pub fn header_pmmr(&self) -> Arc<RwLock<PMMRHandle<BlockHeader>>> {
		self.header_pmmr.clone()
	}

	/// Return our shared txhashset instance.
	pub fn txhashset(&self) -> Arc<RwLock<TxHashSet>> {
		self.txhashset.clone()
	}

	/// Shared store instance.
	pub fn store(&self) -> Arc<store::ChainStore> {
		self.store.clone()
	}

	fn log_heads(&self) -> Result<(), Error> {
		let log_head = |name, head: Tip| {
			debug!(
				"{}: {} @ {} [{}]",
				name,
				head.total_difficulty.to_num(),
				head.height,
				head.hash(),
			);
		};
		log_head("head", self.head()?);
		log_head("header_head", self.header_head()?);
		Ok(())
	}

	/// Processes a single block, then checks for orphans, processing
	/// those as well if they're found
	pub fn process_block(&self, b: Block, opts: Options) -> Result<Option<Tip>, Error> {
		let height = b.header.height;
		let res = self.process_block_single(b, opts);
		if res.is_ok() {
			self.check_orphans(height + 1);
		}
		res
	}

<<<<<<< HEAD
	/// We plan to support receiving blocks with CommitOnly inputs.
	/// We also need to support relaying blocks with FeaturesAndCommit inputs to peers.
	/// So we need a way to convert blocks from CommitOnly to FeaturesAndCommit.
	/// Validating the inputs against the utxo_view allows us to look the outputs up.
	pub fn convert_block_v3(&self, block: Block) -> Result<Block, Error> {
		debug!(
			"convert_block_v3: {} at {} ({} -> v3)",
			block.header.hash(),
			block.header.height,
			block.inputs().version_str(),
		);

		if block.inputs().is_empty() {
			return Ok(Block {
				header: block.header,
				aux_data: block.aux_data,
				body: block.body.replace_inputs(Inputs::FeaturesAndCommit(vec![])),
			});
		}

		let mut header_pmmr = self.header_pmmr.write();
		let mut txhashset = self.txhashset.write();
		let inputs: Vec<_> =
			txhashset::extending_readonly(&mut header_pmmr, &mut txhashset, |ext, batch| {
				let previous_header = batch.get_previous_header(&block.header)?;
				pipe::rewind_and_apply_fork(&previous_header, ext, batch)?;
				ext.extension
					.utxo_view(ext.header_extension)
					.validate_inputs(&block.inputs(), batch)
					.map(|outputs| outputs.into_iter().map(|(out, _)| out).collect())
			})?;
		let inputs = inputs.as_slice().into();
		Ok(Block {
			header: block.header,
			aux_data: block.aux_data,
			body: block.body.replace_inputs(inputs),
		})
	}

=======
>>>>>>> 9ed0cd65
	fn determine_status(
		&self,
		head: Option<Tip>,
		prev: Tip,
		prev_head: Tip,
		fork_point: Tip,
	) -> BlockStatus {
		// If head is updated then we are either "next" block or we just experienced a "reorg" to new head.
		// Otherwise this is a "fork" off the main chain.
		if let Some(head) = head {
			if head.prev_block_h == prev_head.last_block_h {
				BlockStatus::Next { prev }
			} else {
				BlockStatus::Reorg {
					prev,
					prev_head,
					fork_point,
				}
			}
		} else {
			BlockStatus::Fork {
				prev,
				head: prev_head,
				fork_point,
			}
		}
	}

	/// Quick check for "known" duplicate block up to and including current chain head.
	fn is_known(&self, header: &BlockHeader) -> Result<(), Error> {
		let head = self.head()?;
		if head.hash() == header.hash() {
			return Err(ErrorKind::Unfit("duplicate block".into()).into());
		}
		if header.total_difficulty() <= head.total_difficulty {
			if self.block_exists(header.hash())? {
				return Err(ErrorKind::Unfit("duplicate block".into()).into());
			}
		}
		Ok(())
	}

	// Check if the provided block is an orphan.
	// If block is an orphan add it to our orphan block pool for deferred processing.
	// If this is the "next" block immediately following current head then not an orphan.
	// Or if we have the previous full block then not an orphan.
	fn check_orphan(&self, block: &Block, opts: Options) -> Result<(), Error> {
		let head = self.head()?;
		let is_next = block.header.prev_hash == head.last_block_h;
		if is_next || self.block_exists(block.header.prev_hash)? {
			return Ok(());
		}

		let block_hash = block.hash();
		let orphan = Orphan {
			block: block.clone(),
			opts,
			added: Instant::now(),
		};
		self.orphans.add(orphan);

		debug!(
			"is_orphan: {:?}, # orphans {}{}",
			block_hash,
			self.orphans.len(),
			if self.orphans.len_evicted() > 0 {
				format!(", # evicted {}", self.orphans.len_evicted())
			} else {
				String::new()
			},
		);

		Err(ErrorKind::Orphan.into())
	}

	/// Attempt to add a new block to the chain.
	/// Returns true if it has been added to the longest chain
	/// or false if it has added to a fork (or orphan?).
	fn process_block_single(&self, b: Block, opts: Options) -> Result<Option<Tip>, Error> {
		// Check if we already know about this block.
		self.is_known(&b.header)?;

		// Process the header first.
		// If invalid then fail early.
		// If valid then continue with block processing with header_head committed to db etc.
		self.process_block_header(&b.header, opts)?;

		// Check if this block is an orphan.
		// Only do this once we know the header PoW is valid.
		self.check_orphan(&b, opts)?;

<<<<<<< HEAD
		// We can only reliably convert to "v3" if not an orphan (may spend output from previous block).
		// We convert from "v4" to "v3" by looking up outputs to be spent.
		// This conversion also ensures a block received in "v3" has valid input features (prevents malleability).
		let b = self.convert_block_v3(b)?;

		let (maybe_new_head, prev_head) = {
=======
		let (head, fork_point, prev_head) = {
>>>>>>> 9ed0cd65
			let mut header_pmmr = self.header_pmmr.write();
			let mut txhashset = self.txhashset.write();
			let batch = self.store.batch()?;
			let prev_head = batch.head()?;
			let mut ctx = self.new_ctx(opts, batch, &mut header_pmmr, &mut txhashset)?;

			let (head, fork_point) = pipe::process_block(&b, &mut ctx)?;

			ctx.batch.commit()?;

			// release the lock and let the batch go before post-processing
			(head, fork_point, prev_head)
		};

		let prev = self.get_previous_header(&b.header)?;
		let status = self.determine_status(
			head,
			Tip::from_header(&prev),
			prev_head,
			Tip::from_header(&fork_point),
		);

		// notifying other parts of the system of the update
		self.adapter.block_accepted(&b, status, opts);

<<<<<<< HEAD
				Ok(head)
			}
			Err(e) => match e.kind() {
				ErrorKind::Unfit(ref msg) => {
					debug!(
						"Block {} at {} is unfit at this time: {}",
						b.hash(),
						b.header.height,
						msg
					);
					Err(ErrorKind::Unfit(msg.clone()).into())
				}
				ErrorKind::BitDifficultyTooLow
				| ErrorKind::BadBitDiffbits
				| ErrorKind::InvalidCoinbase
				| ErrorKind::InvalidMerklebranch => {
					info!(
						"Rejected block {} at {}: {:?}",
						b.hash(),
						b.header.height,
						e
					);
					Err(ErrorKind::BadAuxDataBlock.into())
				}
				_ => {
					info!(
						"Rejected block {} at {}: {:?}",
						b.hash(),
						b.header.height,
						e
					);
					Err(ErrorKind::Other(format!("{:?}", e)).into())
				}
			},
		}
=======
		Ok(head)
>>>>>>> 9ed0cd65
	}

	/// Process a block header received during "header first" propagation.
	/// Note: This will update header MMR and corresponding header_head
	/// if total work increases (on the header chain).
	pub fn process_block_header(&self, bh: &BlockHeader, opts: Options) -> Result<(), Error> {
		let mut header_pmmr = self.header_pmmr.write();
		let mut txhashset = self.txhashset.write();
		let batch = self.store.batch()?;
		let mut ctx = self.new_ctx(opts, batch, &mut header_pmmr, &mut txhashset)?;
		pipe::process_block_header(bh, &mut ctx)?;
		ctx.batch.commit()?;
		Ok(())
	}

	/// Attempt to add new headers to the header chain (or fork).
	/// This is only ever used during sync and is based on sync_head.
	/// We update header_head here if our total work increases.
	/// Returns the new sync_head (may temporarily diverge from header_head when syncing a long fork).
	pub fn sync_block_headers(
		&self,
		headers: &[BlockHeader],
		sync_head: Tip,
		opts: Options,
	) -> Result<Option<Tip>, Error> {
		let mut header_pmmr = self.header_pmmr.write();
		let mut txhashset = self.txhashset.write();
		let batch = self.store.batch()?;

		// Sync the chunk of block headers, updating header_head if total work increases.
		let mut ctx = self.new_ctx(opts, batch, &mut header_pmmr, &mut txhashset)?;
		let sync_head = pipe::process_block_headers(headers, sync_head, &mut ctx)?;
		ctx.batch.commit()?;

		Ok(sync_head)
	}

	/// Build a new block processing context.
	pub fn new_ctx<'a>(
		&self,
		opts: Options,
		batch: store::Batch<'a>,
		header_pmmr: &'a mut txhashset::PMMRHandle<BlockHeader>,
		txhashset: &'a mut txhashset::TxHashSet,
	) -> Result<pipe::BlockContext<'a>, Error> {
		Ok(pipe::BlockContext {
			opts,
			pow_verifier: self.pow_verifier,
			header_pmmr,
			txhashset,
			batch,
		})
	}

	/// Check if hash is for a known orphan.
	pub fn is_orphan(&self, hash: &Hash) -> bool {
		self.orphans.contains(hash)
	}

	/// Get the OrphanBlockPool accumulated evicted number of blocks
	pub fn orphans_evicted_len(&self) -> usize {
		self.orphans.len_evicted()
	}

	/// Check for orphans, once a block is successfully added
	fn check_orphans(&self, mut height: u64) {
		let initial_height = height;

		// Is there an orphan in our orphans that we can now process?
		loop {
			trace!(
				"check_orphans: at {}, # orphans {}",
				height,
				self.orphans.len(),
			);

			let mut orphan_accepted = false;
			let mut height_accepted = height;

			if let Some(orphans) = self.orphans.remove_by_height(height) {
				let orphans_len = orphans.len();
				for (i, orphan) in orphans.into_iter().enumerate() {
					debug!(
						"check_orphans: get block {} at {}{}",
						orphan.block.hash(),
						height,
						if orphans_len > 1 {
							format!(", no.{} of {} orphans", i, orphans_len)
						} else {
							String::new()
						},
					);
					let height = orphan.block.header.height;
					let res = self.process_block_single(orphan.block, orphan.opts);
					if res.is_ok() {
						orphan_accepted = true;
						height_accepted = height;
					}
				}

				if orphan_accepted {
					// We accepted a block, so see if we can accept any orphans
					height = height_accepted + 1;
					continue;
				}
			}
			break;
		}

		if initial_height != height {
			debug!(
				"check_orphans: {} blocks accepted since height {}, remaining # orphans {}",
				height - initial_height,
				initial_height,
				self.orphans.len(),
			);
		}
	}

	/// Returns Ok(Some((out, pos))) if output is unspent.
	/// Returns Ok(None) if output is spent.
	/// Returns Err if something went wrong beyond not finding the output.
	pub fn get_unspent(
		&self,
		commit: Commitment,
	) -> Result<Option<(OutputIdentifier, CommitPos)>, Error> {
		self.txhashset.read().get_unspent(commit)
	}

	/// TODO - where do we call this from? And do we need a rewind first?
	/// For the given commitment find the unspent output and return the
	/// associated Return an error if the output does not exist or has been
	/// spent. This querying is done in a way that is consistent with the
	/// current chain state, specifically the current winning (valid, most
	/// work) fork.
	pub fn get_token_unspent(
		&self,
		output_ref: &TokenOutputIdentifier,
	) -> Result<Option<CommitPos>, Error> {
		self.txhashset.read().get_token_unspent(output_ref)
	}

	/// Retrieves an unspent output using its PMMR position
	pub fn get_unspent_output_at(&self, pos: u64) -> Result<Output, Error> {
		let header_pmmr = self.header_pmmr.read();
		let txhashset = self.txhashset.read();
		txhashset::utxo_view(&header_pmmr, &txhashset, |utxo, _| {
			utxo.get_unspent_output_at(pos)
		})
	}

	/// Retrieves an unspent output using its PMMR position
	pub fn get_unspent_token_output_at(&self, pos: u64) -> Result<TokenOutput, Error> {
		let header_pmmr = self.header_pmmr.read();
		let txhashset = self.txhashset.read();
		txhashset::utxo_view(&header_pmmr, &txhashset, |utxo, _| {
			utxo.get_unspent_token_output_at(pos)
		})
	}

	/// Validate the tx against the current UTXO set and recent kernels (NRD relative lock heights).
	pub fn validate_tx(&self, tx: &Transaction) -> Result<(), Error> {
		self.validate_tx_against_utxo(tx)?;
		self.validate_tx_kernels(tx)?;
		Ok(())
	}

	/// Validates NRD relative height locks against "recent" kernel history.
	/// Applies the kernels to the current kernel MMR in a readonly extension.
	/// The extension and the db batch are discarded.
	/// The batch ensures duplicate NRD kernels within the tx are handled correctly.
	fn validate_tx_kernels(&self, tx: &Transaction) -> Result<(), Error> {
		let has_nrd_kernel = tx.kernels().iter().any(|k| match k.features {
			KernelFeatures::NoRecentDuplicate { .. } => true,
			_ => false,
		});
		if !has_nrd_kernel {
			return Ok(());
		}
		let mut header_pmmr = self.header_pmmr.write();
		let mut txhashset = self.txhashset.write();
		txhashset::extending_readonly(&mut header_pmmr, &mut txhashset, |ext, batch| {
			let height = self.next_block_height()?;
			ext.extension.apply_kernels(tx.kernels(), height, batch)
		})
	}

	fn validate_tx_against_utxo(
		&self,
		tx: &Transaction,
	) -> Result<Vec<(OutputIdentifier, CommitPos)>, Error> {
		let header_pmmr = self.header_pmmr.read();
		let txhashset = self.txhashset.read();
		txhashset::utxo_view(&header_pmmr, &txhashset, |utxo, batch| {
			utxo.validate_tx(tx, batch)
		})
	}

	/// Validates inputs against the current utxo.
	/// Each input must spend an unspent output.
	/// Returns the vec of output identifiers and their pos of the outputs
	/// that would be spent by the inputs.
	pub fn validate_inputs(
		&self,
		inputs: &Inputs,
	) -> Result<Vec<(OutputIdentifier, CommitPos)>, Error> {
		let header_pmmr = self.header_pmmr.read();
		let txhashset = self.txhashset.read();
		txhashset::utxo_view(&header_pmmr, &txhashset, |utxo, batch| {
			utxo.validate_inputs(inputs, batch)
		})
	}

	fn next_block_height(&self) -> Result<u64, Error> {
		let bh = self.head_header()?;
		Ok(bh.height + 1)
	}

	/// Verify we are not attempting to spend a coinbase output
	/// that has not yet sufficiently matured.
	pub fn verify_coinbase_maturity(&self, inputs: &Inputs) -> Result<(), Error> {
		let height = self.next_block_height()?;
		let header_pmmr = self.header_pmmr.read();
		let txhashset = self.txhashset.read();
		txhashset::utxo_view(&header_pmmr, &txhashset, |utxo, batch| {
			utxo.verify_coinbase_maturity(inputs, height, batch)?;
			Ok(())
		})
	}

	/// Verify that the tx has a lock_height that is less than or equal to
	/// the height of the next block.
	pub fn verify_tx_lock_height(&self, tx: &Transaction) -> Result<(), Error> {
		let height = self.next_block_height()?;
		if tx.lock_height() <= height {
			Ok(())
		} else {
			Err(ErrorKind::TxLockHeight.into())
		}
	}

	/// Validate the current chain state.
	pub fn validate(&self, fast_validation: bool) -> Result<(), Error> {
		let header = self.store.head_header()?;

		// Lets just treat an "empty" node that just got started up as valid.
		if header.height == 0 {
			return Ok(());
		}

		let mut header_pmmr = self.header_pmmr.write();
		let mut txhashset = self.txhashset.write();

		// Now create an extension from the txhashset and validate against the
		// latest block header. Rewind the extension to the specified header to
		// ensure the view is consistent.
		txhashset::extending_readonly(&mut header_pmmr, &mut txhashset, |ext, batch| {
			pipe::rewind_and_apply_fork(&header, ext, batch)?;
			ext.extension
				.validate(&self.genesis, fast_validation, &NoStatus, &header)?;
			Ok(())
		})
	}

	/// Sets prev_root on a brand new block header by applying the previous header to the header MMR.
	pub fn set_prev_root_only(&self, header: &mut BlockHeader) -> Result<(), Error> {
		let mut header_pmmr = self.header_pmmr.write();
		let prev_root =
			txhashset::header_extending_readonly(&mut header_pmmr, &self.store(), |ext, batch| {
				let prev_header = batch.get_previous_header(header)?;
				pipe::rewind_and_apply_header_fork(&prev_header, ext, batch)?;
				ext.root()
			})?;

		// Set the prev_root on the header.
		header.prev_root = prev_root;

		Ok(())
	}

	/// Sets the txhashset roots on a brand new block by applying the block on
	/// the current txhashset state.
	pub fn set_txhashset_roots(&self, b: &mut Block) -> Result<(), Error> {
		let mut header_pmmr = self.header_pmmr.write();
		let mut txhashset = self.txhashset.write();

		let (prev_root, roots, sizes) =
			txhashset::extending_readonly(&mut header_pmmr, &mut txhashset, |ext, batch| {
				let previous_header = batch.get_previous_header(&b.header)?;
				pipe::rewind_and_apply_fork(&previous_header, ext, batch)?;

				let extension = &mut ext.extension;
				let header_extension = &mut ext.header_extension;

				// Retrieve the header root before we apply the new block
				let prev_root = header_extension.root()?;

				// Apply the latest block to the chain state via the extension.
				extension.apply_block(b, header_extension, batch)?;

				Ok((prev_root, extension.roots()?, extension.sizes()))
			})?;

		// Set the output and kernel MMR sizes.
		// Note: We need to do this *before* calculating the roots as the output_root
		// depends on the output_mmr_size
		{
			// Carefully destructure these correctly...
			let (
				output_mmr_size,
				_,
				kernel_mmr_size,
				token_output_mmr_size,
				_,
				token_issue_proof_mmr_size,
				token_kernel_mmr_size,
			) = sizes;
			b.header.output_mmr_size = output_mmr_size;
			b.header.kernel_mmr_size = kernel_mmr_size;
			b.header.token_output_mmr_size = token_output_mmr_size;
			b.header.token_issue_proof_mmr_size = token_issue_proof_mmr_size;
			b.header.token_kernel_mmr_size = token_kernel_mmr_size;
		}

		// Set the prev_root on the header.
		b.header.prev_root = prev_root;

		// Set the output, rangeproof and kernel MMR roots.
		b.header.output_root = roots.output_root(&b.header);
		b.header.range_proof_root = roots.rproof_root;
		b.header.kernel_root = roots.kernel_root;
		b.header.token_output_root = roots.token_output_root;
		b.header.token_range_proof_root = roots.token_rproof_root;
		b.header.token_issue_proof_root = roots.token_issue_proof_root;
		b.header.token_kernel_root = roots.token_kernel_root;

		Ok(())
	}

	/// Return a Merkle proof for the given commitment from the store.
	pub fn get_merkle_proof<T: AsRef<OutputIdentifier>>(
		&self,
		out_id: T,
		header: &BlockHeader,
	) -> Result<MerkleProof, Error> {
		let mut header_pmmr = self.header_pmmr.write();
		let mut txhashset = self.txhashset.write();
		let merkle_proof =
			txhashset::extending_readonly(&mut header_pmmr, &mut txhashset, |ext, batch| {
				pipe::rewind_and_apply_fork(&header, ext, batch)?;
				ext.extension.merkle_proof(out_id, batch)
			})?;

		Ok(merkle_proof)
	}

	/// Return a merkle proof valid for the current output pmmr state at the
	/// given pos
	pub fn get_merkle_proof_for_pos(&self, commit: Commitment) -> Result<MerkleProof, Error> {
		let mut txhashset = self.txhashset.write();
		txhashset.merkle_proof(commit)
	}

	/// Return a merkle proof valid for the current token output pmmr state at the
	/// given pos
	pub fn get_token_merkle_proof_for_pos(&self, commit: Commitment) -> Result<MerkleProof, Error> {
		let mut txhashset = self.txhashset.write();
		txhashset.token_merkle_proof(commit)
	}

	/// Provides a reading view into the current txhashset state as well as
	/// the required indexes for a consumer to rewind to a consistent state
	/// at the provided block hash.
	pub fn txhashset_read(&self, h: Hash) -> Result<(u64, u64, u64, u64, File), Error> {
		// now we want to rewind the txhashset extension and
		// sync a "rewound" copy of the leaf_set files to disk
		// so we can send these across as part of the zip file.
		// The fast sync client does *not* have the necessary data
		// to rewind after receiving the txhashset zip.
		let header = self.get_block_header(&h)?;

		let mut header_pmmr = self.header_pmmr.write();
		let mut txhashset = self.txhashset.write();
		txhashset::extending_readonly(&mut header_pmmr, &mut txhashset, |ext, batch| {
			pipe::rewind_and_apply_fork(&header, ext, batch)?;
			ext.extension.snapshot(batch)?;

			// prepare the zip
			txhashset::zip_read(self.db_root.clone(), &header).map(|file| {
				(
					header.output_mmr_size,
					header.kernel_mmr_size,
					header.token_output_mmr_size,
					header.token_issue_proof_mmr_size,
					file,
				)
			})
		})
	}

	/// The segmenter is responsible for generation PIBD segments.
	/// We cache a segmenter instance based on the current archve period (new period every 12 hours).
	/// This allows us to efficiently generate bitmap segments for the current archive period.
	///
	/// It is a relatively expensive operation to initializa and cache a new segmenter instance
	/// as this involves rewinding the txhashet by approx 720 blocks (12 hours).
	///
	/// Caller is responsible for only doing this when required.
	/// Caller should verify a peer segment request is valid before calling this for example.
	///
	pub fn segmenter(&self) -> Result<Segmenter, Error> {
		// The archive header corresponds to the data we will segment.
		let ref archive_header = self.txhashset_archive_header()?;

		// Use our cached segmenter if we have one and the associated header matches.
		if let Some(x) = self.pibd_segmenter.read().as_ref() {
			if x.header() == archive_header {
				return Ok(x.clone());
			}
		}

		// We have no cached segmenter or the cached segmenter is no longer useful.
		// Initialize a new segment, cache it and return it.
		let segmenter = self.init_segmenter(archive_header)?;
		let mut cache = self.pibd_segmenter.write();
		*cache = Some(segmenter.clone());

		return Ok(segmenter);
	}

	/// This is an expensive rewind to recreate bitmap state but we only need to do this once.
	/// Caller is responsible for "caching" the segmenter (per archive period) for reuse.
	fn init_segmenter(&self, header: &BlockHeader) -> Result<Segmenter, Error> {
		let now = Instant::now();
		debug!(
			"init_segmenter: initializing new segmenter for {} at {}",
			header.hash(),
			header.height
		);

		let mut header_pmmr = self.header_pmmr.write();
		let mut txhashset = self.txhashset.write();

		let bitmap_snapshot =
			txhashset::extending_readonly(&mut header_pmmr, &mut txhashset, |ext, batch| {
				ext.extension.rewind(header, batch)?;
				Ok(ext.extension.bitmap_accumulator())
			})?;

		debug!("init_segmenter: done, took {}ms", now.elapsed().as_millis());

		Ok(Segmenter::new(
			self.txhashset(),
			Arc::new(bitmap_snapshot),
			header.clone(),
		))
	}

	/// To support the ability to download the txhashset from multiple peers in parallel,
	/// the peers must all agree on the exact binary representation of the txhashset.
	/// This means compacting and rewinding to the exact same header.
	/// Since compaction is a heavy operation, peers can agree to compact every 12 hours,
	/// and no longer support requesting arbitrary txhashsets.
	/// Here we return the header of the txhashset we are currently offering to peers.
	pub fn txhashset_archive_header(&self) -> Result<BlockHeader, Error> {
		let sync_threshold = global::state_sync_threshold() as u64;
		let body_head = self.head()?;
		let archive_interval = global::txhashset_archive_interval();
		let mut txhashset_height = body_head.height.saturating_sub(sync_threshold);
		txhashset_height = txhashset_height.saturating_sub(txhashset_height % archive_interval);

		debug!(
			"txhashset_archive_header: body_head - {}, {}, txhashset height - {}",
			body_head.last_block_h, body_head.height, txhashset_height,
		);

		self.get_header_by_height(txhashset_height)
	}

	// Special handling to make sure the whole kernel set matches each of its
	// roots in each block header, without truncation. We go back header by
	// header, rewind and check each root. This fixes a potential weakness in
	// fast sync where a reorg past the horizon could allow a whole rewrite of
	// the kernel set.
	fn validate_kernel_history(
		&self,
		header: &BlockHeader,
		txhashset: &txhashset::TxHashSet,
	) -> Result<(), Error> {
		debug!("validate_kernel_history: rewinding and validating kernel history (readonly)");

		let mut count = 0;
		let mut current = header.clone();
		txhashset::rewindable_kernel_view(&txhashset, |view, batch| {
			while current.height > 0 {
				view.rewind(&current)?;
				view.validate_root()?;
				current = batch.get_previous_header(&current)?;
				count += 1;
			}
			Ok(())
		})?;

		debug!(
			"validate_kernel_history: validated kernel root on {} headers",
			count,
		);

		Ok(())
	}

	/// Finds the "fork point" where header chain diverges from full block chain.
	/// If we are syncing this will correspond to the last full block where
	/// the next header is known but we do not yet have the full block.
	/// i.e. This is the last known full block and all subsequent blocks are missing.
	pub fn fork_point(&self) -> Result<BlockHeader, Error> {
		let body_head = self.head()?;
		let mut current = self.get_block_header(&body_head.hash())?;
		while !self.is_on_current_chain(&current).is_ok() {
			current = self.get_previous_header(&current)?;
		}
		Ok(current)
	}

	/// Compare fork point to our horizon.
	/// If beyond the horizon then we cannot sync via recent full blocks
	/// and we need a state (txhashset) sync.
	pub fn check_txhashset_needed(&self, fork_point: &BlockHeader) -> Result<bool, Error> {
		if self.archive_mode() {
			debug!("check_txhashset_needed: we are running with archive_mode=true, not needed");
			return Ok(false);
		}

		let header_head = self.header_head()?;
		let horizon = global::cut_through_horizon() as u64;
		Ok(fork_point.height < header_head.height.saturating_sub(horizon))
	}

	/// Clean the temporary sandbox folder
	pub fn clean_txhashset_sandbox(&self) {
		txhashset::clean_txhashset_folder(&self.get_tmp_dir());
	}

	/// Specific tmp dir.
	/// Normally it's ~/.grin/main/tmp for mainnet
	/// or ~/.grin/test/tmp for Testnet
	pub fn get_tmp_dir(&self) -> PathBuf {
		let mut tmp_dir = PathBuf::from(self.db_root.clone());
		tmp_dir = tmp_dir
			.parent()
			.expect("fail to get parent of db_root dir")
			.to_path_buf();
		tmp_dir.push("tmp");
		tmp_dir
	}

	/// Get a tmp file path in above specific tmp dir (create tmp dir if not exist)
	/// Delete file if tmp file already exists
	pub fn get_tmpfile_pathname(&self, tmpfile_name: String) -> PathBuf {
		let mut tmp = self.get_tmp_dir();
		if !tmp.exists() {
			if let Err(e) = fs::create_dir(tmp.clone()) {
				warn!("fail to create tmp folder on {:?}. err: {}", tmp, e);
			}
		}
		tmp.push(tmpfile_name);
		if tmp.exists() {
			if let Err(e) = fs::remove_file(tmp.clone()) {
				warn!("fail to clean existing tmp file: {:?}. err: {}", tmp, e);
			}
		}
		tmp
	}

	/// Writes a reading view on a txhashset state that's been provided to us.
	/// If we're willing to accept that new state, the data stream will be
	/// read as a zip file, unzipped and the resulting state files should be
	/// rewound to the provided indexes.
	pub fn txhashset_write(
		&self,
		h: Hash,
		txhashset_data: File,
		status: &dyn TxHashsetWriteStatus,
	) -> Result<bool, Error> {
		status.on_setup();

		// Initial check whether this txhashset is needed or not
		let fork_point = self.fork_point()?;
		if !self.check_txhashset_needed(&fork_point)? {
			warn!("txhashset_write: txhashset received but it's not needed! ignored.");
			return Err(ErrorKind::InvalidTxHashSet("not needed".to_owned()).into());
		}

		let header = match self.get_block_header(&h) {
			Ok(header) => header,
			Err(_) => {
				warn!("txhashset_write: cannot find block header");
				// This is a bannable reason
				return Ok(true);
			}
		};

		// Write txhashset to sandbox (in the Grin specific tmp dir)
		let sandbox_dir = self.get_tmp_dir();
		txhashset::clean_txhashset_folder(&sandbox_dir);
		txhashset::zip_write(sandbox_dir.clone(), txhashset_data.try_clone()?, &header)?;

		let mut txhashset = txhashset::TxHashSet::open(
			sandbox_dir
				.to_str()
				.expect("invalid sandbox folder")
				.to_owned(),
			self.store.clone(),
			Some(&header),
		)?;

		// Validate the full kernel history.
		// Check kernel MMR root for every block header.
		// Check NRD relative height rules for full kernel history.
		{
			self.validate_kernel_history(&header, &txhashset)?;

			let header_pmmr = self.header_pmmr.read();
			let batch = self.store.batch()?;
			txhashset.verify_kernel_pos_index(&self.genesis, &header_pmmr, &batch)?;
		}

		// all good, prepare a new batch and update all the required records
		debug!("txhashset_write: rewinding a 2nd time (writeable)");

		let mut header_pmmr = self.header_pmmr.write();
		let mut batch = self.store.batch()?;
		txhashset::extending(
			&mut header_pmmr,
			&mut txhashset,
			&mut batch,
			|ext, batch| {
				let extension = &mut ext.extension;
				extension.rewind(&header, batch)?;

				// Validate the extension, generating the utxo_sum and kernel_sum.
				// Full validation, including rangeproofs and kernel signature verification.
				let (utxo_sum, kernel_sum, block_token_sums) =
					extension.validate(&self.genesis, false, status, &header)?;

				// Save the block_sums (utxo_sum, kernel_sum) to the db for use later.
				batch.save_block_sums(
					&header.hash(),
					BlockSums {
						utxo_sum,
						kernel_sum,
					},
				)?;
				batch.save_block_token_sums(&header.hash(), &block_token_sums)?;
				Ok(())
			},
		)?;

		debug!("txhashset_write: finished validating and rebuilding");

		status.on_save();

		// Save the new head to the db and rebuild the header by height index.
		{
			let tip = Tip::from_header(&header);
			batch.save_body_head(&tip)?;

			// Reset the body tail to the body head after a txhashset write
			batch.save_body_tail(&tip)?;
		}

		// Rebuild our output_pos index in the db based on fresh UTXO set.
		txhashset.init_output_pos_index(&header_pmmr, &batch)?;
		txhashset.init_token_output_pos_index(&header_pmmr, &batch)?;

		// Rebuild our NRD kernel_pos index based on recent kernel history.
		txhashset.init_recent_kernel_pos_index(&header_pmmr, &batch)?;

		// Commit all the changes to the db.
		batch.commit()?;

		debug!("txhashset_write: finished committing the batch (head etc.)");

		// Sandbox full validation ok, go to overwrite txhashset on db root
		{
			let mut txhashset_ref = self.txhashset.write();

			// Before overwriting, drop file handlers in underlying txhashset
			txhashset_ref.release_backend_files();

			// Move sandbox to overwrite
			txhashset.release_backend_files();
			txhashset::txhashset_replace(sandbox_dir, PathBuf::from(self.db_root.clone()))?;

			// Re-open on db root dir
			txhashset = txhashset::TxHashSet::open(
				self.db_root.clone(),
				self.store.clone(),
				Some(&header),
			)?;

			// Replace the chain txhashset with the newly built one.
			*txhashset_ref = txhashset;
		}

		debug!("txhashset_write: replaced our txhashset with the new one");

		status.on_done();

		Ok(false)
	}

	/// Cleanup old blocks from the db.
	/// Determine the cutoff height from the horizon and the current block height.
	/// *Only* runs if we are not in archive mode.
	fn remove_historical_blocks(
		&self,
		header_pmmr: &txhashset::PMMRHandle<BlockHeader>,
		batch: &store::Batch<'_>,
	) -> Result<(), Error> {
		if self.archive_mode() {
			return Ok(());
		}

		let horizon = global::cut_through_horizon() as u64;
		let head = batch.head()?;

		let tail = match batch.tail() {
			Ok(tail) => tail,
			Err(_) => Tip::from_header(&self.genesis),
		};

		let cutoff = head.height.saturating_sub(horizon);

		debug!(
			"remove_historical_blocks: head height: {}, tail height: {}, horizon: {}, cutoff: {}",
			head.height, tail.height, horizon, cutoff,
		);

		if cutoff == 0 {
			return Ok(());
		}

		let mut count = 0;
		let tail_hash = header_pmmr.get_header_hash_by_height(head.height - horizon)?;
		let tail = batch.get_block_header(&tail_hash)?;

		// Remove old blocks (including short lived fork blocks) which height < tail.height
		for block in batch.blocks_iter()? {
			if block.header.height < tail.height {
				let _ = batch.delete_block(&block.hash());
				count += 1;
			}
		}

		batch.save_body_tail(&Tip::from_header(&tail))?;

		debug!(
			"remove_historical_blocks: removed {} blocks. tail height: {}",
			count, tail.height
		);

		Ok(())
	}

	/// Triggers chain compaction.
	///
	/// * compacts the txhashset based on current prune_list
	/// * removes historical blocks and associated data from the db (unless archive mode)
	///
	pub fn compact(&self) -> Result<(), Error> {
		// A node may be restarted multiple times in a short period of time.
		// We compact at most once per 60 blocks in this situation by comparing
		// current "head" and "tail" height to our cut-through horizon and
		// allowing an additional 60 blocks in height before allowing a further compaction.
		if let (Ok(tail), Ok(head)) = (self.tail(), self.head()) {
			let horizon = global::cut_through_horizon() as u64;
			let threshold = horizon.saturating_add(60);
			let next_compact = tail.height.saturating_add(threshold);
			if next_compact > head.height {
				debug!(
					"compact: skipping startup compaction (next at {})",
					next_compact
				);
				return Ok(());
			}
		}

		// Take a write lock on the txhashet and start a new writeable db batch.
		let header_pmmr = self.header_pmmr.read();
		let mut txhashset = self.txhashset.write();
		let batch = self.store.batch()?;

		// Compact the txhashset itself (rewriting the pruned backend files).
		{
			let head_header = batch.head_header()?;
			let current_height = head_header.height;
			let horizon_height =
				current_height.saturating_sub(global::cut_through_horizon().into());
			let horizon_hash = header_pmmr.get_header_hash_by_height(horizon_height)?;
			let horizon_header = batch.get_block_header(&horizon_hash)?;

			txhashset.compact(&horizon_header, &batch)?;
		}

		// If we are not in archival mode remove historical blocks from the db.
		if !self.archive_mode() {
			self.remove_historical_blocks(&header_pmmr, &batch)?;
		}

		// Make sure our output_pos index is consistent with the UTXO set.
		txhashset.init_output_pos_index(&header_pmmr, &batch)?;
		txhashset.init_token_output_pos_index(&header_pmmr, &batch)?;

		// TODO - Why is this part of chain compaction?
		// Rebuild our NRD kernel_pos index based on recent kernel history.
		txhashset.init_recent_kernel_pos_index(&header_pmmr, &batch)?;

		// Commit all the above db changes.
		batch.commit()?;

		Ok(())
	}

	/// returns the last n nodes inserted into the output sum tree
	pub fn get_last_n_output(&self, distance: u64) -> Vec<(Hash, OutputIdentifier)> {
		self.txhashset.read().last_n_output(distance)
	}

	/// returns the last n nodes inserted into the token output sum tree
	pub fn get_last_n_token_output(&self, distance: u64) -> Vec<(Hash, TokenOutputIdentifier)> {
		self.txhashset.read().last_n_token_output(distance)
	}

	/// as above, for rangeproofs
	pub fn get_last_n_rangeproof(&self, distance: u64) -> Vec<(Hash, RangeProof)> {
		self.txhashset.read().last_n_rangeproof(distance)
	}

	/// as above, for token rangeproofs
	pub fn get_last_n_token_rangeproof(&self, distance: u64) -> Vec<(Hash, RangeProof)> {
		self.txhashset.read().last_n_token_rangeproof(distance)
	}

	/// as above, for kernels
	pub fn get_last_n_kernel(&self, distance: u64) -> Vec<(Hash, TxKernel)> {
		self.txhashset.read().last_n_kernel(distance)
	}

	/// as above, for token issue proof
	pub fn get_last_n_token_issue_proof(&self, distance: u64) -> Vec<(Hash, TokenIssueProof)> {
		self.txhashset.read().last_n_token_issue_proof(distance)
	}

	/// Return Commit's MMR position
	pub fn get_output_pos(&self, commit: &Commitment) -> Result<u64, Error> {
		Ok(self.txhashset.read().get_output_pos(commit)?)
	}

	/// as above, for kernels
	pub fn get_token_output_pos(&self, commit: &Commitment) -> Result<u64, Error> {
		Ok(self.txhashset.read().get_token_output_pos(commit)?)
	}

	/// outputs by insertion index
	pub fn unspent_outputs_by_pmmr_index(
		&self,
		start_index: u64,
		max_count: u64,
		max_pmmr_index: Option<u64>,
	) -> Result<(u64, u64, Vec<Output>), Error> {
		let txhashset = self.txhashset.read();
		let last_index = match max_pmmr_index {
			Some(i) => i,
			None => txhashset.highest_output_insertion_index(),
		};
		let outputs = txhashset.outputs_by_pmmr_index(start_index, max_count, max_pmmr_index);
		let rangeproofs =
			txhashset.rangeproofs_by_pmmr_index(start_index, max_count, max_pmmr_index);
		if outputs.0 != rangeproofs.0 || outputs.1.len() != rangeproofs.1.len() {
			return Err(ErrorKind::TxHashSetErr(String::from(
				"Output and rangeproof sets don't match",
			))
			.into());
		}
		let mut output_vec: Vec<Output> = vec![];
		for (ref x, &y) in outputs.1.iter().zip(rangeproofs.1.iter()) {
			output_vec.push(Output::new(x.features, x.commitment(), y));
		}
		Ok((outputs.0, last_index, output_vec))
	}

	/// outputs by insertion index
	pub fn unspent_token_outputs_by_pmmr_index(
		&self,
		start_index: u64,
		max_count: u64,
		max_pmmr_index: Option<u64>,
	) -> Result<(u64, u64, Vec<TokenOutput>), Error> {
		let txhashset = self.txhashset.read();
		let last_index = match max_pmmr_index {
			Some(i) => i,
			None => txhashset.highest_token_output_insertion_index(),
		};
		let outputs = txhashset.token_outputs_by_pmmr_index(start_index, max_count, max_pmmr_index);
		let rangeproofs =
			txhashset.token_rangeproofs_by_pmmr_index(start_index, max_count, max_pmmr_index);
		if outputs.0 != rangeproofs.0 || outputs.1.len() != rangeproofs.1.len() {
			return Err(ErrorKind::TxHashSetErr(String::from(
				"Token Output and rangeproof sets don't match",
			))
			.into());
		}
		let mut output_vec: Vec<TokenOutput> = vec![];
		for (ref x, &y) in outputs.1.iter().zip(rangeproofs.1.iter()) {
			output_vec.push(TokenOutput::new(
				x.features,
				x.token_type,
				x.commitment(),
				y,
			));
		}
		Ok((outputs.0, last_index, output_vec))
	}

	/// Return unspent outputs as above, but bounded between a particular range of blocks
	pub fn block_height_range_to_pmmr_indices(
		&self,
		start_block_height: u64,
		end_block_height: Option<u64>,
	) -> Result<(u64, u64), Error> {
		let end_block_height = match end_block_height {
			Some(h) => h,
			None => self.head_header()?.height,
		};
		// Return headers at the given heights
		let prev_to_start_header =
			self.get_header_by_height(start_block_height.saturating_sub(1))?;
		let end_header = self.get_header_by_height(end_block_height)?;
		Ok((
			prev_to_start_header.output_mmr_size + 1,
			end_header.output_mmr_size,
		))
	}

	/// Return unspent outputs as above, but bounded between a particular range of blocks
	pub fn block_height_range_to_token_pmmr_indices(
		&self,
		start_block_height: u64,
		end_block_height: Option<u64>,
	) -> Result<(u64, u64), Error> {
		let end_block_height = match end_block_height {
			Some(h) => h,
			None => self.head_header()?.height,
		};
		// Return headers at the given heights
		let prev_to_start_header =
			self.get_header_by_height(start_block_height.saturating_sub(1))?;
		let end_header = self.get_header_by_height(end_block_height)?;
		Ok((
			prev_to_start_header.token_output_mmr_size + 1,
			end_header.token_output_mmr_size,
		))
	}

	/// Orphans pool size
	pub fn orphans_len(&self) -> usize {
		self.orphans.len()
	}

	/// Tip (head) of the block chain.
	pub fn head(&self) -> Result<Tip, Error> {
		self.store
			.head()
			.map_err(|e| ErrorKind::StoreErr(e, "chain head".to_owned()).into())
	}

	/// Tail of the block chain in this node after compact (cross-block cut-through)
	pub fn tail(&self) -> Result<Tip, Error> {
		self.store
			.tail()
			.map_err(|e| ErrorKind::StoreErr(e, "chain tail".to_owned()).into())
	}

	/// Tip (head) of the header chain.
	pub fn header_head(&self) -> Result<Tip, Error> {
		self.store
			.header_head()
			.map_err(|e| ErrorKind::StoreErr(e, "header head".to_owned()).into())
	}

	/// Block header for the chain head
	pub fn head_header(&self) -> Result<BlockHeader, Error> {
		self.store
			.head_header()
			.map_err(|e| ErrorKind::StoreErr(e, "chain head header".to_owned()).into())
	}

	/// Gets a block by hash
	pub fn get_block(&self, h: &Hash) -> Result<Block, Error> {
		self.store
			.get_block(h)
			.map_err(|e| ErrorKind::StoreErr(e, "chain get block".to_owned()).into())
	}

	/// Gets a block header by hash
	pub fn get_block_header(&self, h: &Hash) -> Result<BlockHeader, Error> {
		self.store
			.get_block_header(h)
			.map_err(|e| ErrorKind::StoreErr(e, "chain get header".to_owned()).into())
	}

	/// Get previous block header.
	pub fn get_previous_header(&self, header: &BlockHeader) -> Result<BlockHeader, Error> {
		self.store
			.get_previous_header(header)
			.map_err(|e| ErrorKind::StoreErr(e, "chain get previous header".to_owned()).into())
	}

	/// Get block_sums by header hash.
	pub fn get_block_sums(&self, h: &Hash) -> Result<BlockSums, Error> {
		self.store
			.get_block_sums(h)
			.map_err(|e| ErrorKind::StoreErr(e, "chain get block_sums".to_owned()).into())
	}

	/// Get block_token_sums by header hash.
	pub fn get_block_token_sums(&self, h: &Hash) -> Result<BlockTokenSums, Error> {
		self.store
			.get_block_token_sums(h)
			.map_err(|e| ErrorKind::StoreErr(e, "chain get block_token_sums".to_owned()).into())
	}

	/// Gets the block header at the provided height.
	/// Note: Takes a read lock on the header_pmmr.
	pub fn get_header_by_height(&self, height: u64) -> Result<BlockHeader, Error> {
		let hash = self.get_header_hash_by_height(height)?;
		self.get_block_header(&hash)
	}

	/// Gets the header hash at the provided height.
	/// Note: Takes a read lock on the header_pmmr.
	fn get_header_hash_by_height(&self, height: u64) -> Result<Hash, Error> {
		self.header_pmmr.read().get_header_hash_by_height(height)
	}

<<<<<<< HEAD
	/// Migrate our local db from v3 to v4.
	/// "commit only" inputs.
	fn migrate_db_v3_to_v4(store: &ChainStore) -> Result<(), Error> {
		let mut keys_to_migrate = vec![];
		for (k, v) in store.batch()?.blocks_raw_iter()? {
			// We want to migrate all blocks that cannot be read via v4 protocol version.
			let block_v3: Result<Block, _> =
				ser::deserialize(&mut Cursor::new(&v), ProtocolVersion(3));
			let block_v4: Result<Block, _> =
				ser::deserialize(&mut Cursor::new(&v), ProtocolVersion(4));
			if let (Ok(_), Err(_)) = (block_v3, block_v4) {
				keys_to_migrate.push(k);
			}
		}
		debug!(
			"migrate_db_v3_to_v4: {} blocks to migrate",
			keys_to_migrate.len()
		);
		let mut count = 0;
		keys_to_migrate.chunks(100).try_for_each(|keys| {
			let batch = store.batch()?;
			for key in keys {
				batch.migrate_block(&key, ProtocolVersion(3), ProtocolVersion(4))?;
				count += 1;
			}
			batch.commit()?;
			debug!(
				"migrate_db_v3_to_v4: successfully migrated {} blocks",
				count
			);
			Ok(())
		})
	}

=======
>>>>>>> 9ed0cd65
	/// Gets the block header in which a given output appears in the txhashset.
	pub fn get_header_for_output(&self, commit: Commitment) -> Result<BlockHeader, Error> {
		let header_pmmr = self.header_pmmr.read();
		let txhashset = self.txhashset.read();
		let (_, pos) = match txhashset.get_unspent(commit)? {
			Some(o) => o,
			None => return Err(ErrorKind::OutputNotFound.into()),
		};
		let hash = header_pmmr.get_header_hash_by_height(pos.height)?;
		Ok(self.get_block_header(&hash)?)
	}

	/// Gets the block header in which a given token output appears in the txhashset.
	pub fn get_header_for_token_output(
		&self,
		output_ref: &TokenOutputIdentifier,
	) -> Result<BlockHeader, Error> {
		let header_pmmr = self.header_pmmr.read();
		let txhashset = self.txhashset.read();
		let output_pos = match txhashset.get_token_unspent(output_ref)? {
			Some(o) => o,
			None => return Err(ErrorKind::OutputNotFound.into()),
		};
		let hash = header_pmmr.get_header_hash_by_height(output_pos.height)?;
		Ok(self.get_block_header(&hash)?)
	}

	/// Gets the kernel with a given excess and the block height it is included in.
	pub fn get_kernel_height(
		&self,
		excess: &Commitment,
		min_height: Option<u64>,
		max_height: Option<u64>,
	) -> Result<Option<(TxKernel, u64, u64)>, Error> {
		let head = self.head()?;

		if let (Some(min), Some(max)) = (min_height, max_height) {
			if min > max {
				return Ok(None);
			}
		}

		let min_index = match min_height {
			Some(0) => None,
			Some(h) => {
				if h > head.height {
					return Ok(None);
				}
				let header = self.get_header_by_height(h)?;
				let prev_header = self.get_previous_header(&header)?;
				Some(prev_header.kernel_mmr_size + 1)
			}
			None => None,
		};

		let max_index = match max_height {
			Some(h) => {
				if h > head.height {
					None
				} else {
					let header = self.get_header_by_height(h)?;
					Some(header.kernel_mmr_size)
				}
			}
			None => None,
		};

		let (kernel, mmr_index) = match self
			.txhashset
			.read()
			.find_kernel(&excess, min_index, max_index)
		{
			Some(k) => k,
			None => return Ok(None),
		};

		let header = self.get_header_for_kernel_index(mmr_index, min_height, max_height)?;

		Ok(Some((kernel, header.height, mmr_index)))
	}

	/// Gets the token kernel with a given excess and the block height it is included in.
	pub fn get_token_kernel_height(
		&self,
		excess: &Commitment,
		min_height: Option<u64>,
		max_height: Option<u64>,
	) -> Result<Option<(TokenTxKernel, u64, u64)>, Error> {
		let min_index = match min_height {
			Some(h) => Some(self.get_header_by_height(h - 1)?.token_kernel_mmr_size + 1),
			None => None,
		};

		let max_index = match max_height {
			Some(h) => Some(self.get_header_by_height(h)?.token_kernel_mmr_size),
			None => None,
		};

		let (kernel, mmr_index) = match self
			.txhashset
			.read()
			.find_token_kernel(&excess, min_index, max_index)
		{
			Some(k) => k,
			None => return Ok(None),
		};

		let header = self.get_header_for_token_kernel_index(mmr_index, min_height, max_height)?;

		Ok(Some((kernel, header.height, mmr_index)))
	}

	/// Gets the block header in which a given kernel mmr index appears in the txhashset.
	pub fn get_header_for_kernel_index(
		&self,
		kernel_mmr_index: u64,
		min_height: Option<u64>,
		max_height: Option<u64>,
	) -> Result<BlockHeader, Error> {
		let header_pmmr = self.header_pmmr.read();

		let mut min = min_height.unwrap_or(0).saturating_sub(1);
		let mut max = match max_height {
			Some(h) => h,
			None => self.head()?.height,
		};

		loop {
			let search_height = max - (max - min) / 2;
			let hash = header_pmmr.get_header_hash_by_height(search_height)?;
			let h = self.get_block_header(&hash)?;
			if search_height == 0 {
				return Ok(h);
			}
			let hash_prev = header_pmmr.get_header_hash_by_height(search_height - 1)?;
			let h_prev = self.get_block_header(&hash_prev)?;
			if kernel_mmr_index > h.kernel_mmr_size {
				min = search_height;
			} else if kernel_mmr_index < h_prev.kernel_mmr_size {
				max = search_height;
			} else {
				if kernel_mmr_index == h_prev.kernel_mmr_size {
					return Ok(h_prev);
				}
				return Ok(h);
			}
		}
	}

	/// Gets the block header in which a given token kernel mmr index appears in the txhashset.
	pub fn get_header_for_token_kernel_index(
		&self,
		token_kernel_mmr_index: u64,
		min_height: Option<u64>,
		max_height: Option<u64>,
	) -> Result<BlockHeader, Error> {
		let header_pmmr = self.header_pmmr.read();

		let mut min = min_height.unwrap_or(0).saturating_sub(1);
		let mut max = match max_height {
			Some(h) => h,
			None => self.head()?.height,
		};

		loop {
			let search_height = max - (max - min) / 2;
			let hash = header_pmmr.get_header_hash_by_height(search_height)?;
			let h = self.get_block_header(&hash)?;
			if search_height == 0 {
				return Ok(h);
			}
			let hash_prev = header_pmmr.get_header_hash_by_height(search_height - 1)?;
			let h_prev = self.get_block_header(&hash_prev)?;
			if token_kernel_mmr_index > h.token_kernel_mmr_size {
				min = search_height;
			} else if token_kernel_mmr_index < h_prev.token_kernel_mmr_size {
				max = search_height;
			} else {
				if token_kernel_mmr_index == h_prev.token_kernel_mmr_size {
					return Ok(h_prev);
				}
				return Ok(h);
			}
		}
	}

	/// Verifies the given block header is actually on the current chain.
	/// Checks the header_by_height index to verify the header is where we say
	/// it is
	pub fn is_on_current_chain(&self, header: &BlockHeader) -> Result<(), Error> {
		let chain_header = self.get_header_by_height(header.height)?;
		if chain_header.hash() == header.hash() {
			Ok(())
		} else {
			Err(ErrorKind::Other("not on current chain".to_string()).into())
		}
	}

	/// Gets multiple headers at the provided heights.
	/// Note: This is based on the provided sync_head to support syncing against a fork.
	pub fn get_locator_hashes(&self, sync_head: Tip, heights: &[u64]) -> Result<Vec<Hash>, Error> {
		let mut header_pmmr = self.header_pmmr.write();
		txhashset::header_extending_readonly(&mut header_pmmr, &self.store(), |ext, batch| {
			let header = batch.get_block_header(&sync_head.hash())?;
			pipe::rewind_and_apply_header_fork(&header, ext, batch)?;

			let hashes = heights
				.iter()
				.filter_map(|h| ext.get_header_hash_by_height(*h))
				.collect();

			Ok(hashes)
		})
	}

	/// Builds an iterator on blocks starting from the current chain head and
	/// running backward. Specialized to return information pertaining to block
	/// difficulty calculation (timestamp and previous difficulties).
	pub fn difficulty_iter(&self) -> Result<store::DifficultyIter<'_>, Error> {
		let head = self.head()?;
		let store = self.store.clone();
		Ok(store::DifficultyIter::from(head.last_block_h, store))
	}

	/// Check whether we have a block without reading it
	pub fn block_exists(&self, h: Hash) -> Result<bool, Error> {
		self.store
			.block_exists(&h)
			.map_err(|e| ErrorKind::StoreErr(e, "chain block exists".to_owned()).into())
	}
}

fn setup_head(
	genesis: &Block,
	store: &store::ChainStore,
	header_pmmr: &mut txhashset::PMMRHandle<BlockHeader>,
	txhashset: &mut txhashset::TxHashSet,
) -> Result<(), Error> {
	let mut batch = store.batch()?;

	// Apply the genesis header to header MMR.
	{
		if batch.get_block_header(&genesis.hash()).is_err() {
			batch.save_block_header(&genesis.header)?;
		}

		if header_pmmr.last_pos == 0 {
			txhashset::header_extending(header_pmmr, &mut batch, |ext, _| {
				ext.apply_header(&genesis.header)
			})?;
		}
	}

	// Make sure our header PMMR is consistent with header_head from db if it exists.
	// If header_head is missing in db then use head of header PMMR.
	if let Ok(head) = batch.header_head() {
		header_pmmr.init_head(&head)?;
		txhashset::header_extending(header_pmmr, &mut batch, |ext, batch| {
			let header = batch.get_block_header(&head.hash())?;
			ext.rewind(&header)
		})?;
	} else {
		let hash = header_pmmr.head_hash()?;
		let header = batch.get_block_header(&hash)?;
		batch.save_header_head(&Tip::from_header(&header))?;
	}

	// check if we have a head in store, otherwise the genesis block is it
	let head_res = batch.head();
	let mut head: Tip;
	match head_res {
		Ok(h) => {
			head = h;
			loop {
				// Use current chain tip if we have one.
				// Note: We are rewinding and validating against a writeable extension.
				// If validation is successful we will truncate the backend files
				// to match the provided block header.
				let header = batch.get_block_header(&head.last_block_h)?;

				let res = txhashset::extending(header_pmmr, txhashset, &mut batch, |ext, batch| {
					pipe::rewind_and_apply_fork(&header, ext, batch)?;

					let extension = &mut ext.extension;

					extension.validate_roots(&header)?;

					// now check we have the "block sums" for the block in question
					// if we have no sums (migrating an existing node) we need to go
					// back to the txhashset and sum the outputs and kernels
					if header.height > 0 && batch.get_block_sums(&header.hash()).is_err() {
						debug!(
							"init: building (missing) block sums for {} @ {}",
							header.height,
							header.hash()
						);

						// Do a full (and slow) validation of the txhashset extension
						// to calculate the utxo_sum and kernel_sum at this block height.
						let (utxo_sum, kernel_sum) =
							extension.validate_kernel_sums(&genesis.header, &header)?;

						// Save the block_sums to the db for use later.
						batch.save_block_sums(
							&header.hash(),
							BlockSums {
								utxo_sum,
								kernel_sum,
							},
						)?;
					}

					if batch.get_block_token_sums(&header.hash()).is_err() {
						debug!(
							"init: building (missing) block token sums for {} @ {}",
							header.height,
							header.hash()
						);

						// Do a full (and slow) validation of the txhashset extension
						// to calculate the block_token_sums at this block height.
						let block_token_sums = extension.validate_token_kernel_sums()?;

						// Save the block_token_sums to the db for use later.
						batch.save_block_token_sums(&header.hash(), &block_token_sums)?;
					}

					debug!(
						"init: rewinding and validating before we start... {} at {}",
						header.hash(),
						header.height,
					);
					Ok(())
				});

				if res.is_ok() {
					break;
				} else {
					// We may have corrupted the MMR backend files last time we stopped the
					// node. If this happens we rewind to the previous header,
					// delete the "bad" block and try again.
					let prev_header = batch.get_block_header(&head.prev_block_h)?;

					txhashset::extending(header_pmmr, txhashset, &mut batch, |ext, batch| {
						pipe::rewind_and_apply_fork(&prev_header, ext, batch)
					})?;

					// Now "undo" the latest block and forget it ever existed.
					// We will request it from a peer during sync as necessary.
					{
						let _ = batch.delete_block(&header.hash());
						head = Tip::from_header(&prev_header);
						batch.save_body_head(&head)?;
					}
				}
			}
		}
		Err(NotFoundErr(_)) => {
			let mut sums = BlockSums::default();

			// Save the genesis header with a "zero" header_root.
			// We will update this later once we have the correct header_root.
			batch.save_block(&genesis)?;
			batch.save_spent_index(&genesis.hash(), &vec![])?;
			batch.save_body_head(&Tip::from_header(&genesis.header))?;

			if !genesis.kernels().is_empty() {
				let (utxo_sum, kernel_sum) = (sums, genesis as &dyn Committed).verify_kernel_sums(
					genesis.header.overage(),
					genesis.header.total_kernel_offset(),
				)?;
				sums = BlockSums {
					utxo_sum,
					kernel_sum,
				};
			}
			txhashset::extending(header_pmmr, txhashset, &mut batch, |ext, batch| {
				ext.extension
					.apply_block(&genesis, ext.header_extension, batch)
			})?;

			// Save the block_sums to the db for use later.
			batch.save_block_sums(&genesis.hash(), sums)?;
			batch.save_block_token_sums(&genesis.hash(), &BlockTokenSums::default())?;

			info!("init: saved genesis: {:?}", genesis.hash());
		}
		Err(e) => return Err(ErrorKind::StoreErr(e, "chain init load head".to_owned()).into()),
	};
	batch.commit()?;
	Ok(())
}<|MERGE_RESOLUTION|>--- conflicted
+++ resolved
@@ -36,14 +36,15 @@
 	BlockStatus, ChainAdapter, CommitPos, NoStatus, Options, Tip, TxHashsetWriteStatus,
 };
 use crate::util::secp::pedersen::{Commitment, RangeProof};
-use crate::util::RwLock;
+use crate::{util::RwLock, ChainStore};
+use grin_core::ser;
 use grin_store::Error::NotFoundErr;
-use std::collections::HashMap;
 use std::fs::{self, File};
 use std::path::{Path, PathBuf};
 use std::sync::atomic::{AtomicUsize, Ordering};
 use std::sync::Arc;
 use std::time::{Duration, Instant};
+use std::{collections::HashMap, io::Cursor};
 
 /// Orphan pool size is limited by MAX_ORPHAN_SIZE
 pub const MAX_ORPHAN_SIZE: usize = 200;
@@ -171,13 +172,10 @@
 	) -> Result<Chain, Error> {
 		let store = Arc::new(store::ChainStore::new(&db_root)?);
 
-<<<<<<< HEAD
 		// DB migrations to be run prior to the chain being used.
 		// Migrate full blocks to protocol version v3.
 		Chain::migrate_db_v3_to_v4(&store)?;
 
-=======
->>>>>>> 9ed0cd65
 		// open the txhashset, creating a new one if necessary
 		let mut txhashset = txhashset::TxHashSet::open(db_root.clone(), store.clone(), None)?;
 
@@ -280,7 +278,6 @@
 		res
 	}
 
-<<<<<<< HEAD
 	/// We plan to support receiving blocks with CommitOnly inputs.
 	/// We also need to support relaying blocks with FeaturesAndCommit inputs to peers.
 	/// So we need a way to convert blocks from CommitOnly to FeaturesAndCommit.
@@ -320,8 +317,6 @@
 		})
 	}
 
-=======
->>>>>>> 9ed0cd65
 	fn determine_status(
 		&self,
 		head: Option<Tip>,
@@ -413,16 +408,12 @@
 		// Only do this once we know the header PoW is valid.
 		self.check_orphan(&b, opts)?;
 
-<<<<<<< HEAD
 		// We can only reliably convert to "v3" if not an orphan (may spend output from previous block).
 		// We convert from "v4" to "v3" by looking up outputs to be spent.
 		// This conversion also ensures a block received in "v3" has valid input features (prevents malleability).
 		let b = self.convert_block_v3(b)?;
 
-		let (maybe_new_head, prev_head) = {
-=======
 		let (head, fork_point, prev_head) = {
->>>>>>> 9ed0cd65
 			let mut header_pmmr = self.header_pmmr.write();
 			let mut txhashset = self.txhashset.write();
 			let batch = self.store.batch()?;
@@ -448,45 +439,7 @@
 		// notifying other parts of the system of the update
 		self.adapter.block_accepted(&b, status, opts);
 
-<<<<<<< HEAD
-				Ok(head)
-			}
-			Err(e) => match e.kind() {
-				ErrorKind::Unfit(ref msg) => {
-					debug!(
-						"Block {} at {} is unfit at this time: {}",
-						b.hash(),
-						b.header.height,
-						msg
-					);
-					Err(ErrorKind::Unfit(msg.clone()).into())
-				}
-				ErrorKind::BitDifficultyTooLow
-				| ErrorKind::BadBitDiffbits
-				| ErrorKind::InvalidCoinbase
-				| ErrorKind::InvalidMerklebranch => {
-					info!(
-						"Rejected block {} at {}: {:?}",
-						b.hash(),
-						b.header.height,
-						e
-					);
-					Err(ErrorKind::BadAuxDataBlock.into())
-				}
-				_ => {
-					info!(
-						"Rejected block {} at {}: {:?}",
-						b.hash(),
-						b.header.height,
-						e
-					);
-					Err(ErrorKind::Other(format!("{:?}", e)).into())
-				}
-			},
-		}
-=======
 		Ok(head)
->>>>>>> 9ed0cd65
 	}
 
 	/// Process a block header received during "header first" propagation.
@@ -1533,7 +1486,6 @@
 		self.header_pmmr.read().get_header_hash_by_height(height)
 	}
 
-<<<<<<< HEAD
 	/// Migrate our local db from v3 to v4.
 	/// "commit only" inputs.
 	fn migrate_db_v3_to_v4(store: &ChainStore) -> Result<(), Error> {
@@ -1568,8 +1520,6 @@
 		})
 	}
 
-=======
->>>>>>> 9ed0cd65
 	/// Gets the block header in which a given output appears in the txhashset.
 	pub fn get_header_for_output(&self, commit: Commitment) -> Result<BlockHeader, Error> {
 		let header_pmmr = self.header_pmmr.read();
