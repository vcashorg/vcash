// Copyright 2020 The Grin Developers
//
// Licensed under the Apache License, Version 2.0 (the "License");
// you may not use this file except in compliance with the License.
// You may obtain a copy of the License at
//
//     http://www.apache.org/licenses/LICENSE-2.0
//
// Unless required by applicable law or agreed to in writing, software
// distributed under the License is distributed on an "AS IS" BASIS,
// WITHOUT WARRANTIES OR CONDITIONS OF ANY KIND, either express or implied.
// See the License for the specific language governing permissions and
// limitations under the License.

//! Implements storage primitives required by the chain

use crate::core::consensus::HeaderInfo;
use crate::core::core::hash::{Hash, Hashed};
use crate::core::core::{Block, BlockHeader, BlockSums, BlockTokenSums, TokenKey};
use crate::core::global;
use crate::core::pow::Difficulty;
use crate::core::ser::ProtocolVersion;
use crate::linked_list::MultiIndex;
use crate::types::{CommitPos, Tip};
use crate::util::secp::pedersen::Commitment;
use croaring::Bitmap;
use grin_core::ser;
use grin_store as store;
use grin_store::{option_to_not_found, to_key, Error};
use std::convert::TryInto;
use std::sync::Arc;

const STORE_SUBPATH: &str = "chain";

const BLOCK_HEADER_PREFIX: u8 = b'h';
const BLOCK_PREFIX: u8 = b'b';
const HEAD_PREFIX: u8 = b'H';
const TAIL_PREFIX: u8 = b'T';
const HEADER_HEAD_PREFIX: u8 = b'G';
const OUTPUT_POS_PREFIX: u8 = b'p';

/// Prefix for NRD kernel pos index lists.
pub const NRD_KERNEL_LIST_PREFIX: u8 = b'K';
/// Prefix for NRD kernel pos index entries.
pub const NRD_KERNEL_ENTRY_PREFIX: u8 = b'k';

const BLOCK_SUMS_PREFIX: u8 = b'M';
const BLOCK_SPENT_PREFIX: u8 = b's';

const TOKEN_COMMIT_POS_PREFIX: u8 = b't';
const TOKEN_ISSUE_PROOF_POS_PREFIX: u8 = b'P';
const TOKEN_EXCESS_SUMS_PREFIX: u8 = b'S';
const TOKEN_BLOCK_INPUT_BITMAP_PREFIX: u8 = b'C';
const TOKEN_BLOCK_SPENT_PREFIX: u8 = b'Z';

/// All chain-related database operations
pub struct ChainStore {
	db: store::Store,
}

impl ChainStore {
	/// Create new chain store
	pub fn new(db_root: &str) -> Result<ChainStore, Error> {
		let db = store::Store::new(db_root, None, Some(STORE_SUBPATH), None)?;
		Ok(ChainStore { db })
	}

	/// The current chain head.
	pub fn head(&self) -> Result<Tip, Error> {
		option_to_not_found(self.db.get_ser(&[HEAD_PREFIX]), || "HEAD".to_owned())
	}

	/// The current header head (may differ from chain head).
	pub fn header_head(&self) -> Result<Tip, Error> {
		option_to_not_found(self.db.get_ser(&[HEADER_HEAD_PREFIX]), || {
			"HEADER_HEAD".to_owned()
		})
	}

	/// The current chain "tail" (earliest block in the store).
	pub fn tail(&self) -> Result<Tip, Error> {
		option_to_not_found(self.db.get_ser(&[TAIL_PREFIX]), || "TAIL".to_owned())
	}

	/// Header of the block at the head of the block chain (not the same thing as header_head).
	pub fn head_header(&self) -> Result<BlockHeader, Error> {
		self.get_block_header(&self.head()?.last_block_h)
	}

	/// Get full block.
	pub fn get_block(&self, h: &Hash) -> Result<Block, Error> {
		option_to_not_found(self.db.get_ser(&to_key(BLOCK_PREFIX, h)), || {
			format!("BLOCK: {}", h)
		})
	}

	/// Does this full block exist?
	pub fn block_exists(&self, h: &Hash) -> Result<bool, Error> {
		self.db.exists(&to_key(BLOCK_PREFIX, h))
	}

	/// Get block_sums for the block hash.
	pub fn get_block_sums(&self, h: &Hash) -> Result<BlockSums, Error> {
		option_to_not_found(self.db.get_ser(&to_key(BLOCK_SUMS_PREFIX, h)), || {
			format!("Block sums for block: {}", h)
		})
	}

	/// Get block_token_sums for the block hash.
	pub fn get_block_token_sums(&self, h: &Hash) -> Result<BlockTokenSums, Error> {
		let header = self.get_block_header(h)?;
		if header.height < global::support_token_height() {
			return Ok(BlockTokenSums::default());
		}

		option_to_not_found(
			self.db.get_ser(&to_key(TOKEN_EXCESS_SUMS_PREFIX, h)),
			|| format!("Block token sums for block: {}", h),
		)
	}

	/// Get previous header.
	pub fn get_previous_header(&self, header: &BlockHeader) -> Result<BlockHeader, Error> {
		self.get_block_header(&header.prev_hash)
	}

	/// Get block header.
	pub fn get_block_header(&self, h: &Hash) -> Result<BlockHeader, Error> {
		option_to_not_found(self.db.get_ser(&to_key(BLOCK_HEADER_PREFIX, h)), || {
			format!("BLOCK HEADER: {}", h)
		})
	}

	/// Get PMMR pos for the given output commitment.
	pub fn get_output_pos(&self, commit: &Commitment) -> Result<u64, Error> {
		match self.get_output_pos_height(commit)? {
			Some(pos) => Ok(pos.pos),
			None => Err(Error::NotFoundErr(format!(
				"Output position for: {:?}",
				commit
			))),
		}
	}

	/// Get PMMR pos for the given token output commitment.
	pub fn get_token_output_pos(&self, commit: &Commitment) -> Result<u64, Error> {
		match self.get_token_output_pos_height(commit)? {
			Some(pos) => Ok(pos.pos),
			None => Err(Error::NotFoundErr(format!(
				"Token Output position for: {:?}",
				commit
			))),
		}
	}

	/// Get PMMR pos and block height for the given output commitment.
	pub fn get_output_pos_height(&self, commit: &Commitment) -> Result<Option<CommitPos>, Error> {
		self.db.get_ser(&to_key(OUTPUT_POS_PREFIX, commit))
	}

	/// Get PMMR pos and block height for the given output commitment.
	pub fn get_token_output_pos_height(
		&self,
		commit: &Commitment,
	) -> Result<Option<CommitPos>, Error> {
		self.db.get_ser(&to_key(TOKEN_COMMIT_POS_PREFIX, commit))
	}

	/// Builds a new batch to be used with this store.
	pub fn batch(&self) -> Result<Batch<'_>, Error> {
		Ok(Batch {
			db: self.db.batch()?,
		})
	}
}

/// An atomic batch in which all changes can be committed all at once or
/// discarded on error.
pub struct Batch<'a> {
	/// The underlying db instance.
	pub db: store::Batch<'a>,
}

impl<'a> Batch<'a> {
	/// The head.
	pub fn head(&self) -> Result<Tip, Error> {
		option_to_not_found(self.db.get_ser(&[HEAD_PREFIX]), || "HEAD".to_owned())
	}

	/// The tail.
	pub fn tail(&self) -> Result<Tip, Error> {
		option_to_not_found(self.db.get_ser(&[TAIL_PREFIX]), || "TAIL".to_owned())
	}

	/// The current header head (may differ from chain head).
	pub fn header_head(&self) -> Result<Tip, Error> {
		option_to_not_found(self.db.get_ser(&[HEADER_HEAD_PREFIX]), || {
			"HEADER_HEAD".to_owned()
		})
	}

	/// Header of the block at the head of the block chain (not the same thing as header_head).
	pub fn head_header(&self) -> Result<BlockHeader, Error> {
		self.get_block_header(&self.head()?.last_block_h)
	}

	/// Save body head to db.
	pub fn save_body_head(&self, t: &Tip) -> Result<(), Error> {
		self.db.put_ser(&[HEAD_PREFIX], t)
	}

	/// Save body "tail" to db.
	pub fn save_body_tail(&self, t: &Tip) -> Result<(), Error> {
		self.db.put_ser(&[TAIL_PREFIX], t)
	}

	/// Save header head to db.
	pub fn save_header_head(&self, t: &Tip) -> Result<(), Error> {
		self.db.put_ser(&[HEADER_HEAD_PREFIX], t)
	}

	/// get block
	pub fn get_block(&self, h: &Hash) -> Result<Block, Error> {
		option_to_not_found(self.db.get_ser(&to_key(BLOCK_PREFIX, h)), || {
			format!("Block with hash: {}", h)
		})
	}

	/// Does the block exist?
	pub fn block_exists(&self, h: &Hash) -> Result<bool, Error> {
		self.db.exists(&to_key(BLOCK_PREFIX, h))
	}

	/// Save the block to the db.
	/// Note: the block header is not saved to the db here, assumes this has already been done.
	pub fn save_block(&self, b: &Block) -> Result<(), Error> {
		debug!(
			"save_block: {} at {} ({} -> v{})",
			b.header.hash(),
			b.header.height,
			b.inputs().version_str(),
			self.db.protocol_version(),
		);
		self.db.put_ser(&to_key(BLOCK_PREFIX, b.hash())[..], b)?;
		Ok(())
	}

	/// We maintain a "spent" index for each full block to allow the output_pos
	/// to be easily reverted during rewind.
	pub fn save_spent_index(&self, h: &Hash, spent: &[CommitPos]) -> Result<(), Error> {
		self.db
			.put_ser(&to_key(BLOCK_SPENT_PREFIX, h)[..], &spent.to_vec())?;
		Ok(())
	}

<<<<<<< HEAD
	/// We maintain a "spent" index for each full block to allow the token_output_pos
	/// to be easily reverted during rewind.
	pub fn save_spent_token_index(&self, h: &Hash, spent: &[CommitPos]) -> Result<(), Error> {
		self.db
			.put_ser(&to_key(TOKEN_BLOCK_SPENT_PREFIX, h)[..], &spent.to_vec())?;
		Ok(())
	}

	/// Migrate a block stored in the db by serializing it using the provided protocol version.
	/// Block may have been read using a previous protocol version but we do not actually care.
	pub fn migrate_block(&self, b: &Block, version: ProtocolVersion) -> Result<(), Error> {
		self.db
			.put_ser_with_version(&to_key(BLOCK_PREFIX, b.hash())[..], b, version)?;
=======
	/// Migrate a block stored in the db reading from one protocol version and writing
	/// with new protocol version.
	pub fn migrate_block(
		&self,
		key: &[u8],
		from_version: ProtocolVersion,
		to_version: ProtocolVersion,
	) -> Result<(), Error> {
		let block: Option<Block> = self.db.get_with(key, move |_, mut v| {
			ser::deserialize(&mut v, from_version).map_err(From::from)
		})?;
		if let Some(block) = block {
			self.db.put_ser_with_version(key, &block, to_version)?;
		}
>>>>>>> cea546ce
		Ok(())
	}

	/// Low level function to delete directly by raw key.
	pub fn delete(&self, key: &[u8]) -> Result<(), Error> {
		self.db.delete(key)
	}

	/// Delete a full block. Does not delete any record associated with a block
	/// header.
	pub fn delete_block(&self, bh: &Hash) -> Result<(), Error> {
		self.db.delete(&to_key(BLOCK_PREFIX, bh)[..])?;

		// Best effort at deleting associated data for this block.
		// Not an error if these fail.
		{
			let _ = self.delete_block_sums(bh);
			let _ = self.delete_block_token_sums(bh);
			let _ = self.delete_spent_index(bh);
			let _ = self.delete_token_spent_index(bh);
		}

		Ok(())
	}

	/// Save block header to db.
	pub fn save_block_header(&self, header: &BlockHeader) -> Result<(), Error> {
		let hash = header.hash();

		// Store the header itself indexed by hash.
		self.db
			.put_ser(&to_key(BLOCK_HEADER_PREFIX, hash)[..], header)?;

		Ok(())
	}

	/// Save output_pos and block height to index.
	pub fn save_output_pos_height(&self, commit: &Commitment, pos: CommitPos) -> Result<(), Error> {
		self.db
			.put_ser(&to_key(OUTPUT_POS_PREFIX, commit)[..], &pos)
	}

	/// Save token_output_pos and block height to index.
	pub fn save_token_output_pos_height(
		&self,
		commit: &Commitment,
		pos: CommitPos,
	) -> Result<(), Error> {
		self.db
			.put_ser(&to_key(TOKEN_COMMIT_POS_PREFIX, commit)[..], &pos)
	}

	/// Delete the output_pos index entry for a spent output.
	pub fn delete_output_pos_height(&self, commit: &Commitment) -> Result<(), Error> {
		self.db.delete(&to_key(OUTPUT_POS_PREFIX, commit))
	}

	/// Delete the token_output_pos index entry for a spent output.
	pub fn delete_token_output_pos_height(&self, commit: &Commitment) -> Result<(), Error> {
		self.db.delete(&to_key(TOKEN_COMMIT_POS_PREFIX, commit))
	}

	/// When using the output_pos iterator we have access to the index keys but not the
	/// original commitment that the key is constructed from. So we need a way of comparing
	/// a key with another commitment without reconstructing the commitment from the key bytes.
	pub fn is_match_output_pos_key(&self, key: &[u8], commit: &Commitment) -> bool {
		let commit_key = to_key(OUTPUT_POS_PREFIX, commit);
		commit_key == key
	}

	/// When using the output_pos iterator we have access to the index keys but not the
	/// original commitment that the key is constructed from. So we need a way of comparing
	/// a key with another commitment without reconstructing the commitment from the key bytes.
	pub fn is_match_token_output_pos_key(&self, key: &[u8], commit: &Commitment) -> bool {
		let commit_key = to_key(TOKEN_COMMIT_POS_PREFIX, commit);
		commit_key == key
	}

	/// Iterator over the output_pos index.
	pub fn output_pos_iter(&self) -> Result<impl Iterator<Item = (Vec<u8>, CommitPos)>, Error> {
		let key = to_key(OUTPUT_POS_PREFIX, "");
		let protocol_version = self.db.protocol_version();
		self.db.iter(&key, move |k, mut v| {
			ser::deserialize(&mut v, protocol_version)
				.map(|pos| (k.to_vec(), pos))
				.map_err(From::from)
		})
	}

	/// Iterator over the token_output_pos index.
	pub fn token_output_pos_iter(&self) -> Result<SerIterator<(u64, u64)>, Error> {
		let key = to_key(TOKEN_COMMIT_POS_PREFIX, "");
		self.db.iter(&key)
	}

	/// Get output_pos from index.
	pub fn get_output_pos(&self, commit: &Commitment) -> Result<u64, Error> {
		match self.get_output_pos_height(commit)? {
			Some(pos) => Ok(pos.pos),
			None => Err(Error::NotFoundErr(format!(
				"Output position for: {:?}",
				commit
			))),
		}
	}

	/// Get token_output_pos from index.
	pub fn get_token_output_pos(&self, commit: &Commitment) -> Result<u64, Error> {
		match self.get_token_output_pos_height(commit)? {
			Some(pos) => Ok(pos.pos),
			None => Err(Error::NotFoundErr(format!(
				"Token Output position for: {:?}",
				commit
			))),
		}
	}

	/// Get output_pos and block height from index.
	pub fn get_output_pos_height(&self, commit: &Commitment) -> Result<Option<CommitPos>, Error> {
		self.db.get_ser(&to_key(OUTPUT_POS_PREFIX, commit))
	}

	/// Get token_output_pos and block height from index.
	pub fn get_token_output_pos_height(
		&self,
		commit: &Commitment,
	) -> Result<Option<CommitPos>, Error> {
		self.db.get_ser(&to_key(TOKEN_COMMIT_POS_PREFIX, commit))
	}

	/// Save token_issue_proof_pos to index.
	pub fn save_token_issue_proof_pos(&self, token_key: &TokenKey, pos: u64) -> Result<(), Error> {
		self.db.put_ser(
			&to_key(
				TOKEN_ISSUE_PROOF_POS_PREFIX,
				&mut token_key.as_ref().to_vec(),
			)[..],
			&pos,
		)
	}

	/// Get token_issue_proof_pos from index.
	pub fn get_token_issue_proof_pos(&self, token_key: &TokenKey) -> Result<u64, Error> {
		option_to_not_found(
			self.db.get_ser(&to_key(
				TOKEN_ISSUE_PROOF_POS_PREFIX,
				&mut token_key.as_ref().to_vec(),
			)),
			|| format!("Output position for commit: {:?}", token_key),
		)
	}

	/// Clear all entries from the token_issue_proof_pos index (must be rebuilt after).
	pub fn clear_token_issue_proof_pos(&self) -> Result<(), Error> {
		let key = to_key(TOKEN_ISSUE_PROOF_POS_PREFIX, "");
		for (k, _) in self.db.iter::<u64>(&key)? {
			self.db.delete(&k)?;
		}
		Ok(())
	}

	/// Get the previous header.
	pub fn get_previous_header(&self, header: &BlockHeader) -> Result<BlockHeader, Error> {
		self.get_block_header(&header.prev_hash)
	}

	/// Get block header.
	pub fn get_block_header(&self, h: &Hash) -> Result<BlockHeader, Error> {
		option_to_not_found(self.db.get_ser(&to_key(BLOCK_HEADER_PREFIX, h)), || {
			format!("BLOCK HEADER: {}", h)
		})
	}

	/// Delete the block spent index.
	fn delete_spent_index(&self, bh: &Hash) -> Result<(), Error> {
		self.db.delete(&to_key(BLOCK_SPENT_PREFIX, bh))
	}

	/// Delete the block token spent index.
	fn delete_token_spent_index(&self, bh: &Hash) -> Result<(), Error> {
		// Clean up the legacy input bitmap as well.
		let _ = self.db.delete(&to_key(TOKEN_BLOCK_INPUT_BITMAP_PREFIX, bh));

		self.db.delete(&to_key(TOKEN_BLOCK_SPENT_PREFIX, bh))
	}

	/// Save block_sums for the block.
	pub fn save_block_sums(&self, h: &Hash, sums: BlockSums) -> Result<(), Error> {
		self.db.put_ser(&to_key(BLOCK_SUMS_PREFIX, h)[..], &sums)
	}

	/// Save block_token_sums for the block.
	pub fn save_block_token_sums(&self, h: &Hash, sums: &BlockTokenSums) -> Result<(), Error> {
		let header = self.get_block_header(h)?;
		if header.height < global::support_token_height() {
			return Ok(());
		}

		self.db
			.put_ser(&to_key(TOKEN_EXCESS_SUMS_PREFIX, h)[..], &sums)
	}

	/// Get block_sums for the block.
	pub fn get_block_sums(&self, h: &Hash) -> Result<BlockSums, Error> {
		option_to_not_found(self.db.get_ser(&to_key(BLOCK_SUMS_PREFIX, h)), || {
			format!("Block sums for block: {}", h)
		})
	}

	/// Get token_excess_sums for the block.
	pub fn get_block_token_sums(&self, h: &Hash) -> Result<BlockTokenSums, Error> {
		let header = self.get_block_header(h)?;
		if header.height < global::support_token_height() {
			return Ok(BlockTokenSums::default());
		}

		option_to_not_found(
			self.db.get_ser(&to_key(TOKEN_EXCESS_SUMS_PREFIX, h)),
			|| format!("Block token sums for block: {}", h),
		)
	}

	/// Delete the block_sums for the block.
	fn delete_block_sums(&self, bh: &Hash) -> Result<(), Error> {
		self.db.delete(&to_key(BLOCK_SUMS_PREFIX, bh))
	}

	/// Delete the token_excess_sums for the block.
	fn delete_block_token_sums(&self, bh: &Hash) -> Result<(), Error> {
		let header = self.get_block_header(bh)?;
		if header.height < global::support_token_height() {
			return Ok(());
		}

		self.db.delete(&to_key(TOKEN_EXCESS_SUMS_PREFIX, bh))
	}

	/// Get the block input bitmap based on our spent index.
	/// Fallback to legacy block input bitmap from the db.
	pub fn get_block_input_bitmap(&self, bh: &Hash) -> Result<Bitmap, Error> {
<<<<<<< HEAD
		if let Ok(spent) = self.get_spent_index(bh) {
			let bitmap = spent
				.into_iter()
				.map(|x| x.pos.try_into().unwrap())
				.collect();
			Ok(bitmap)
		} else {
			self.get_legacy_input_bitmap(bh)
		}
	}

	/// Get the block token input bitmap based on our spent index.
	/// Fallback to legacy block input bitmap from the db.
	pub fn get_block_token_input_bitmap(&self, bh: &Hash) -> Result<Bitmap, Error> {
		if let Ok(spent) = self.get_token_spent_index(bh) {
			let bitmap = spent
				.into_iter()
				.map(|x| x.pos.try_into().unwrap())
				.collect();
			Ok(bitmap)
		} else {
			self.get_legacy_token_input_bitmap(bh)
		}
	}

	fn get_legacy_input_bitmap(&self, bh: &Hash) -> Result<Bitmap, Error> {
		option_to_not_found(
			self.db
				.get_with(&to_key(BLOCK_INPUT_BITMAP_PREFIX, bh), Bitmap::deserialize),
			|| "legacy block input bitmap".to_string(),
		)
=======
		let bitmap = self
			.get_spent_index(bh)?
			.into_iter()
			.map(|x| x.pos.try_into().unwrap())
			.collect();
		Ok(bitmap)
>>>>>>> cea546ce
	}

	fn get_legacy_token_input_bitmap(&self, bh: &Hash) -> Result<Bitmap, Error> {
		option_to_not_found(
			self.db.get_with(
				&to_key(TOKEN_BLOCK_INPUT_BITMAP_PREFIX, bh),
				Bitmap::deserialize,
			),
			|| "legacy block token input bitmap".to_string(),
		)
	}

	/// Get the "spent index" from the db for the specified block.
	/// If we need to rewind a block then we use this to "unspend" the spent outputs.
	pub fn get_spent_index(&self, bh: &Hash) -> Result<Vec<CommitPos>, Error> {
		option_to_not_found(self.db.get_ser(&to_key(BLOCK_SPENT_PREFIX, bh)), || {
			format!("spent index: {}", bh)
		})
	}

	/// Get the "spent index" from the db for the specified block.
	/// If we need to rewind a block then we use this to "unspend" the spent outputs.
	pub fn get_token_spent_index(&self, bh: &Hash) -> Result<Vec<CommitPos>, Error> {
		option_to_not_found(
			self.db.get_ser(&to_key(TOKEN_BLOCK_SPENT_PREFIX, bh)),
			|| format!("spent index: {}", bh),
		)
	}

	/// Commits this batch. If it's a child batch, it will be merged with the
	/// parent, otherwise the batch is written to db.
	pub fn commit(self) -> Result<(), Error> {
		self.db.commit()
	}

	/// Creates a child of this batch. It will be merged with its parent on
	/// commit, abandoned otherwise.
	pub fn child(&mut self) -> Result<Batch<'_>, Error> {
		Ok(Batch {
			db: self.db.child()?,
		})
	}

	/// Iterator over all full blocks in the db.
	/// Uses default db serialization strategy via db protocol version.
	pub fn blocks_iter(&self) -> Result<impl Iterator<Item = Block>, Error> {
		let key = to_key(BLOCK_PREFIX, "");
		let protocol_version = self.db.protocol_version();
		self.db.iter(&key, move |_, mut v| {
			ser::deserialize(&mut v, protocol_version).map_err(From::from)
		})
	}

	/// Iterator over raw data for full blocks in the db.
	/// Used during block migration (we need flexibility around deserialization).
	pub fn blocks_raw_iter(&self) -> Result<impl Iterator<Item = (Vec<u8>, Vec<u8>)>, Error> {
		let key = to_key(BLOCK_PREFIX, "");
		self.db.iter(&key, |k, v| Ok((k.to_vec(), v.to_vec())))
	}

	/// Protocol version of our underlying db.
	pub fn protocol_version(&self) -> ProtocolVersion {
		self.db.protocol_version()
	}
}

/// An iterator on blocks, from latest to earliest, specialized to return
/// information pertaining to block difficulty calculation (timestamp and
/// previous difficulties). Mostly used by the consensus next difficulty
/// calculation.
pub struct DifficultyIter<'a> {
	start: Hash,
	store: Option<Arc<ChainStore>>,
	batch: Option<Batch<'a>>,

	// maintain state for both the "next" header in this iteration
	// and its previous header in the chain ("next next" in the iteration)
	// so we effectively read-ahead as we iterate through the chain back
	// toward the genesis block (while maintaining current state)
	header: Option<BlockHeader>,
	prev_header: Option<BlockHeader>,
}

impl<'a> DifficultyIter<'a> {
	/// Build a new iterator using the provided chain store and starting from
	/// the provided block hash.
	pub fn from<'b>(start: Hash, store: Arc<ChainStore>) -> DifficultyIter<'b> {
		DifficultyIter {
			start,
			store: Some(store),
			batch: None,
			header: None,
			prev_header: None,
		}
	}

	/// Build a new iterator using the provided chain store batch and starting from
	/// the provided block hash.
	pub fn from_batch(start: Hash, batch: Batch<'_>) -> DifficultyIter<'_> {
		DifficultyIter {
			start,
			store: None,
			batch: Some(batch),
			header: None,
			prev_header: None,
		}
	}
}

impl<'a> Iterator for DifficultyIter<'a> {
	type Item = HeaderInfo;

	fn next(&mut self) -> Option<Self::Item> {
		// Get both header and previous_header if this is the initial iteration.
		// Otherwise move prev_header to header and get the next prev_header.
		self.header = if self.header.is_none() {
			if let Some(ref batch) = self.batch {
				batch.get_block_header(&self.start).ok()
			} else if let Some(ref store) = self.store {
				store.get_block_header(&self.start).ok()
			} else {
				None
			}
		} else {
			self.prev_header.clone()
		};

		// If we have a header we can do this iteration.
		// Otherwise we are done.
		if let Some(header) = self.header.clone() {
			if let Some(ref batch) = self.batch {
				self.prev_header = batch.get_previous_header(&header).ok();
			} else if let Some(ref store) = self.store {
				self.prev_header = store.get_previous_header(&header).ok();
			} else {
				self.prev_header = None;
			}

			let prev_difficulty = self
				.prev_header
				.clone()
				.map_or(Difficulty::zero(), |x| x.total_difficulty());
			let difficulty = header.total_difficulty() - prev_difficulty;
			let scaling = header.pow.secondary_scaling;

			Some(HeaderInfo::new(
				header.hash(),
				header.timestamp.timestamp() as u64,
				difficulty,
				scaling,
				header.pow.is_secondary(),
			))
		} else {
			None
		}
	}
}

/// Init the NRD "recent history" kernel index backed by the underlying db.
/// List index supports multiple entries per key, maintaining insertion order.
/// Allows for fast lookup of the most recent entry per excess commitment.
pub fn nrd_recent_kernel_index() -> MultiIndex<CommitPos> {
	MultiIndex::init(NRD_KERNEL_LIST_PREFIX, NRD_KERNEL_ENTRY_PREFIX)
}<|MERGE_RESOLUTION|>--- conflicted
+++ resolved
@@ -50,7 +50,6 @@
 const TOKEN_COMMIT_POS_PREFIX: u8 = b't';
 const TOKEN_ISSUE_PROOF_POS_PREFIX: u8 = b'P';
 const TOKEN_EXCESS_SUMS_PREFIX: u8 = b'S';
-const TOKEN_BLOCK_INPUT_BITMAP_PREFIX: u8 = b'C';
 const TOKEN_BLOCK_SPENT_PREFIX: u8 = b'Z';
 
 /// All chain-related database operations
@@ -253,7 +252,6 @@
 		Ok(())
 	}
 
-<<<<<<< HEAD
 	/// We maintain a "spent" index for each full block to allow the token_output_pos
 	/// to be easily reverted during rewind.
 	pub fn save_spent_token_index(&self, h: &Hash, spent: &[CommitPos]) -> Result<(), Error> {
@@ -262,12 +260,6 @@
 		Ok(())
 	}
 
-	/// Migrate a block stored in the db by serializing it using the provided protocol version.
-	/// Block may have been read using a previous protocol version but we do not actually care.
-	pub fn migrate_block(&self, b: &Block, version: ProtocolVersion) -> Result<(), Error> {
-		self.db
-			.put_ser_with_version(&to_key(BLOCK_PREFIX, b.hash())[..], b, version)?;
-=======
 	/// Migrate a block stored in the db reading from one protocol version and writing
 	/// with new protocol version.
 	pub fn migrate_block(
@@ -282,7 +274,6 @@
 		if let Some(block) = block {
 			self.db.put_ser_with_version(key, &block, to_version)?;
 		}
->>>>>>> cea546ce
 		Ok(())
 	}
 
@@ -373,9 +364,16 @@
 	}
 
 	/// Iterator over the token_output_pos index.
-	pub fn token_output_pos_iter(&self) -> Result<SerIterator<(u64, u64)>, Error> {
+	pub fn token_output_pos_iter(
+		&self,
+	) -> Result<impl Iterator<Item = (Vec<u8>, CommitPos)>, Error> {
 		let key = to_key(TOKEN_COMMIT_POS_PREFIX, "");
-		self.db.iter(&key)
+		let protocol_version = self.db.protocol_version();
+		self.db.iter(&key, move |k, mut v| {
+			ser::deserialize(&mut v, protocol_version)
+				.map(|pos| (k.to_vec(), pos))
+				.map_err(From::from)
+		})
 	}
 
 	/// Get output_pos from index.
@@ -435,15 +433,6 @@
 		)
 	}
 
-	/// Clear all entries from the token_issue_proof_pos index (must be rebuilt after).
-	pub fn clear_token_issue_proof_pos(&self) -> Result<(), Error> {
-		let key = to_key(TOKEN_ISSUE_PROOF_POS_PREFIX, "");
-		for (k, _) in self.db.iter::<u64>(&key)? {
-			self.db.delete(&k)?;
-		}
-		Ok(())
-	}
-
 	/// Get the previous header.
 	pub fn get_previous_header(&self, header: &BlockHeader) -> Result<BlockHeader, Error> {
 		self.get_block_header(&header.prev_hash)
@@ -463,9 +452,6 @@
 
 	/// Delete the block token spent index.
 	fn delete_token_spent_index(&self, bh: &Hash) -> Result<(), Error> {
-		// Clean up the legacy input bitmap as well.
-		let _ = self.db.delete(&to_key(TOKEN_BLOCK_INPUT_BITMAP_PREFIX, bh));
-
 		self.db.delete(&to_key(TOKEN_BLOCK_SPENT_PREFIX, bh))
 	}
 
@@ -523,56 +509,23 @@
 	/// Get the block input bitmap based on our spent index.
 	/// Fallback to legacy block input bitmap from the db.
 	pub fn get_block_input_bitmap(&self, bh: &Hash) -> Result<Bitmap, Error> {
-<<<<<<< HEAD
-		if let Ok(spent) = self.get_spent_index(bh) {
-			let bitmap = spent
-				.into_iter()
-				.map(|x| x.pos.try_into().unwrap())
-				.collect();
-			Ok(bitmap)
-		} else {
-			self.get_legacy_input_bitmap(bh)
-		}
-	}
-
-	/// Get the block token input bitmap based on our spent index.
-	/// Fallback to legacy block input bitmap from the db.
-	pub fn get_block_token_input_bitmap(&self, bh: &Hash) -> Result<Bitmap, Error> {
-		if let Ok(spent) = self.get_token_spent_index(bh) {
-			let bitmap = spent
-				.into_iter()
-				.map(|x| x.pos.try_into().unwrap())
-				.collect();
-			Ok(bitmap)
-		} else {
-			self.get_legacy_token_input_bitmap(bh)
-		}
-	}
-
-	fn get_legacy_input_bitmap(&self, bh: &Hash) -> Result<Bitmap, Error> {
-		option_to_not_found(
-			self.db
-				.get_with(&to_key(BLOCK_INPUT_BITMAP_PREFIX, bh), Bitmap::deserialize),
-			|| "legacy block input bitmap".to_string(),
-		)
-=======
 		let bitmap = self
 			.get_spent_index(bh)?
 			.into_iter()
 			.map(|x| x.pos.try_into().unwrap())
 			.collect();
 		Ok(bitmap)
->>>>>>> cea546ce
-	}
-
-	fn get_legacy_token_input_bitmap(&self, bh: &Hash) -> Result<Bitmap, Error> {
-		option_to_not_found(
-			self.db.get_with(
-				&to_key(TOKEN_BLOCK_INPUT_BITMAP_PREFIX, bh),
-				Bitmap::deserialize,
-			),
-			|| "legacy block token input bitmap".to_string(),
-		)
+	}
+
+	/// Get the block token input bitmap based on our spent index.
+	/// Fallback to legacy block input bitmap from the db.
+	pub fn get_block_token_input_bitmap(&self, bh: &Hash) -> Result<Bitmap, Error> {
+		let bitmap = self
+			.get_token_spent_index(bh)?
+			.into_iter()
+			.map(|x| x.pos.try_into().unwrap())
+			.collect();
+		Ok(bitmap)
 	}
 
 	/// Get the "spent index" from the db for the specified block.
