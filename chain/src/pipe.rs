// Copyright 2020 The Grin Developers
//
// Licensed under the Apache License, Version 2.0 (the "License");
// you may not use this file except in compliance with the License.
// You may obtain a copy of the License at
//
//     http://www.apache.org/licenses/LICENSE-2.0
//
// Unless required by applicable law or agreed to in writing, software
// distributed under the License is distributed on an "AS IS" BASIS,
// WITHOUT WARRANTIES OR CONDITIONS OF ANY KIND, either express or implied.
// See the License for the specific language governing permissions and
// limitations under the License.

//! Implementation of the chain block acceptance (or refusal) pipeline.

use crate::core::consensus;
use crate::core::core::hash::Hashed;
use crate::core::core::verifier_cache::VerifierCache;
use crate::core::core::Committed;
<<<<<<< HEAD
use crate::core::core::{get_grin_magic_data_str, Block, BlockHeader, BlockSums};
use crate::core::global;
use crate::core::pow::{self, compact_to_biguint, hash_to_biguint, pow_hash_after_mask};
use crate::error::{Error, ErrorKind};
use crate::store;
use crate::txhashset;
use crate::types::{Options, Tip};
use crate::util;
=======
use crate::core::core::{block, Block, BlockHeader, BlockSums, OutputIdentifier, TransactionBody};
use crate::core::global;
use crate::core::pow;
use crate::error::{Error, ErrorKind};
use crate::store;
use crate::txhashset;
use crate::types::{CommitPos, Options, Tip};
>>>>>>> 06a09f25
use crate::util::RwLock;
use std::sync::Arc;
use util::ToHex;

/// Contextual information required to process a new block and either reject or
/// accept it.
pub struct BlockContext<'a> {
	/// The options
	pub opts: Options,
	/// The pow verifier to use when processing a block.
	pub pow_verifier: fn(&BlockHeader) -> Result<(), pow::Error>,
	/// The active txhashset (rewindable MMRs) to use for block processing.
	pub txhashset: &'a mut txhashset::TxHashSet,
	/// The active header MMR handle.
	pub header_pmmr: &'a mut txhashset::PMMRHandle<BlockHeader>,
	/// The active batch to use for block processing.
	pub batch: store::Batch<'a>,
	/// The verifier cache (caching verifier for rangeproofs and kernel signatures)
	pub verifier_cache: Arc<RwLock<dyn VerifierCache>>,
}

fn validate_block_auxdata(
	bheader: &BlockHeader,
	ctx: &mut BlockContext<'_>,
	fast_validate: bool,
) -> Result<(), Error> {
	//prevent dos attack
	if bheader.bits > global::min_bit_diff() {
		return Err(ErrorKind::BitDifficultyTooLow.into());
	}

	//1,btc_header difficulty is bigger enough
	let btc_header_hash = bheader.btc_pow.aux_header.dhash();
	let mask_header_hash = pow_hash_after_mask(btc_header_hash, bheader.mask);
	let cur_diff = hash_to_biguint(mask_header_hash);
	let target_diff_option = compact_to_biguint(bheader.bits);
	if target_diff_option.is_none() {
		return Err(ErrorKind::BitDifficultyTooLow.into());
	}

	let target_diff = target_diff_option.unwrap();
	if cur_diff > target_diff {
		return Err(ErrorKind::BitDifficultyTooLow.into());
	}

	//2,grin_header_hash is in btc_coinbase
	let coinbase_str = bheader.btc_pow.coinbase_tx.to_hex();
	let target_str = get_grin_magic_data_str(bheader.hash());
	if !coinbase_str.contains(target_str.as_str()) {
		return Err(ErrorKind::InvalidCoinbase.into());
	}

	// 3,btc_merkle_branch is valid
	let hash_vec = bheader.btc_pow.merkle_branch.clone();
	let mut hash_value = bheader.btc_pow.coinbase_tx.clone().dhash();
	for hashitem in hash_vec {
		hash_value = hash_value.dhash_with(hashitem);
	}
	if !(hash_value == bheader.btc_pow.aux_header.merkle_root) {
		return Err(ErrorKind::InvalidMerklebranch.into());
	}

	if fast_validate {
		return Ok(());
	}

	// 4, diff context validate
	let pre_header = prev_header_store(bheader, &mut ctx.batch)?;
	let nbits = if !consensus::is_on_difficulty_adjust_window(pre_header.height + 1) {
		pre_header.bits
	} else {
		let start_height =
			pre_header.height - (consensus::difficulty_adjust_window(pre_header.height) - 1);
		let start_hash = ctx.header_pmmr.get_header_hash_by_height(start_height)?;
		let start_head = ctx.batch.get_block_header(&start_hash)?;
		consensus::next_bit_difficulty(
			pre_header.height,
			pre_header.bits,
			pre_header.timestamp.timestamp(),
			start_head.timestamp.timestamp(),
		)
	};

	if nbits != bheader.bits {
		return Err(ErrorKind::BadBitDiffbits.into());
	}

	Ok(())
}

// If this block has greater total difficulty than treat as unknown in current context.
// If it matches current chain head (latest or previous hash) then we know about it.
// If it exists in the local db then we know about it.
fn check_known(header: &BlockHeader, head: &Tip, ctx: &BlockContext<'_>) -> Result<(), Error> {
	if header.total_difficulty() <= head.total_difficulty {
		check_known_head(header, head)?;
		check_known_store(header, head, ctx)?;
	}
	Ok(())
}

// Validate only the proof of work in a block header.
// Used to cheaply validate pow before checking if orphan or continuing block validation.
fn validate_pow_only(header: &BlockHeader, ctx: &mut BlockContext<'_>) -> Result<(), Error> {
	if header.height >= global::refactor_header_height() {
		validate_block_auxdata(header, ctx, true)?;
	} else {
		if ctx.opts.contains(Options::SKIP_POW) {
			// Some of our tests require this check to be skipped (we should revisit this).
			return Ok(());
		}
		if !header.pow.is_primary() && !header.pow.is_secondary() {
			return Err(ErrorKind::LowEdgebits.into());
		}
		if (ctx.pow_verifier)(header).is_err() {
			error!(
				"pipe: error validating header with cuckoo edge_bits {}",
				header.pow.edge_bits(),
			);
			return Err(ErrorKind::InvalidPow.into());
		}
	}
	Ok(())
}

/// Runs the block processing pipeline, including validation and finding a
/// place for the new block in the chain.
/// Returns new head if chain head updated and the "fork point" rewound to when processing the new block.
pub fn process_block(
	b: &Block,
	ctx: &mut BlockContext<'_>,
) -> Result<(Option<Tip>, BlockHeader), Error> {
	debug!(
<<<<<<< HEAD
		"pipe: process_block {} at {} [in/out/kern: {}/{}/{}] token [in/out/kern: {}/{}/{}]",
=======
		"pipe: process_block {} at {} [in/out/kern: {}/{}/{}] ({})",
>>>>>>> 06a09f25
		b.hash(),
		b.header.height,
		b.inputs().len(),
		b.outputs().len(),
		b.kernels().len(),
<<<<<<< HEAD
		b.token_inputs().len(),
		b.token_outputs().len(),
		b.token_kernels().len(),
=======
		b.inputs().version_str(),
>>>>>>> 06a09f25
	);

	// Read current chain head from db via the batch.
	// We use this for various operations later.
	let head = ctx.batch.head()?;

	// Check if we have already processed this block previously.
	check_known(&b.header, &head, ctx)?;

	// Quick pow validation. No point proceeding if this is invalid.
	// We want to do this before we add the block to the orphan pool so we
	// want to do this now and not later during header validation.
	validate_pow_only(&b.header, ctx)?;

	// Get previous header from the db.
	let prev = prev_header_store(&b.header, &mut ctx.batch)?;

<<<<<<< HEAD
	// Block is an orphan if we do not know about the previous full block.
	// Skip this check if we have just processed the previous block
	// or the full txhashset state (fast sync) at the previous block height.
	{
		let is_next = b.header.prev_hash == head.last_block_h;
		if !is_next && !ctx.batch.block_exists(&prev.hash())? {
			return Err(ErrorKind::Orphan.into());
		}
	}

	//Validate bitcoin header's diff is enough first
	if b.header.height < global::refactor_header_height() {
		let mut header = b.header.clone();
		header.btc_pow = b.aux_data.clone();
		validate_block_auxdata(&header, ctx, false)?;
	}

=======
>>>>>>> 06a09f25
	// Process the header for the block.
	// Note: We still want to process the full block if we have seen this header before
	// as we may have processed it "header first" and not yet processed the full block.
	process_block_header(&b.header, ctx)?;

	// Validate the block itself, make sure it is internally consistent.
	// Use the verifier_cache for verifying rangeproofs and kernel signatures.
	validate_block(b, ctx)?;

	// Start a chain extension unit of work dependent on the success of the
	// internal validation and saving operations
	let header_pmmr = &mut ctx.header_pmmr;
	let txhashset = &mut ctx.txhashset;
	let batch = &mut ctx.batch;
	let fork_point = txhashset::extending(header_pmmr, txhashset, batch, |ext, batch| {
		let fork_point = rewind_and_apply_fork(&prev, ext, batch)?;

		// Check any coinbase being spent have matured sufficiently.
		// This needs to be done within the context of a potentially
		// rewound txhashset extension to reflect chain state prior
		// to applying the new block.
		verify_coinbase_maturity(b, ext, batch)?;

		// Validate the block against the UTXO set.
		validate_utxo(b, ext, batch)?;

		// Using block_sums (utxo_sum, kernel_sum) for the previous block from the db
		// we can verify_kernel_sums across the full UTXO sum and full kernel sum
		// accounting for inputs/outputs/kernels in this new block.
		// We know there are no double-spends etc. if this verifies successfully.
		verify_block_sums(b, batch)?;
		verify_block_token_sums(b, batch)?;

		// Apply the block to the txhashset state.
		// Validate the txhashset roots and sizes against the block header.
		// Block is invalid if there are any discrepencies.
		apply_block_to_txhashset(b, ext, batch)?;

		// If applying this block does not increase the work on the chain then
		// we know we have not yet updated the chain to produce a new chain head.
		// We discard the "child" batch used in this extension (original ctx batch still active).
		// We discard any MMR modifications applied in this extension.
		let head = batch.head()?;
		if !has_more_work(&b.header, &head) {
			ext.extension.force_rollback();
		}

		Ok(fork_point)
	})?;

	// Add the validated block to the db.
	// Note we do this in the outer batch, not the child batch from the extension
	// as we only commit the child batch if the extension increases total work.
	// We want to save the block to the db regardless.
	add_block(b, &ctx.batch)?;

	// If we have no "tail" then set it now.
	if ctx.batch.tail().is_err() {
		update_body_tail(&b.header, &ctx.batch)?;
	}

	if has_more_work(&b.header, &head) {
		let head = Tip::from_header(&b.header);
		update_head(&head, &mut ctx.batch)?;
		Ok((Some(head), fork_point))
	} else {
		Ok((None, fork_point))
	}
}

/// Sync a chunk of block headers.
/// This is only used during header sync.
pub fn sync_block_headers(
	headers: &[BlockHeader],
	ctx: &mut BlockContext<'_>,
) -> Result<(), Error> {
	if headers.is_empty() {
		return Ok(());
	}
	let last_header = headers.last().expect("last header");

	// Check if we know about all these headers. If so we can accept them quickly.
	// If they *do not* increase total work on the sync chain we are done.
	// If they *do* increase total work then we should process them to update sync_head.
	let sync_head = {
		let hash = ctx.header_pmmr.head_hash()?;
		let header = ctx.batch.get_block_header(&hash)?;
		Tip::from_header(&header)
	};

	if let Ok(existing) = ctx.batch.get_block_header(&last_header.hash()) {
		if !has_more_work(&existing, &sync_head) {
			return Ok(());
		}
	}

	// Validate each header in the chunk and add to our db.
	// Note: This batch may be rolled back later if the MMR does not validate successfully.
	for header in headers {
		validate_header(header, ctx)?;
		add_block_header(header, &ctx.batch)?;
	}

	// Now apply this entire chunk of headers to the sync MMR (ctx is sync MMR specific).
	txhashset::header_extending(&mut ctx.header_pmmr, &mut ctx.batch, |ext, batch| {
		rewind_and_apply_header_fork(&last_header, ext, batch)?;
		Ok(())
	})
}

/// Process a block header. Update the header MMR and corresponding header_head if this header
/// increases the total work relative to header_head.
/// Note: In contrast to processing a full block we treat "already known" as success
/// to allow processing to continue (for header itself).
pub fn process_block_header(header: &BlockHeader, ctx: &mut BlockContext<'_>) -> Result<(), Error> {
	// If we have already processed the full block for this header then done.
	// Note: "already known" in this context is success so subsequent processing can continue.
	{
		let head = ctx.batch.head()?;
		if check_known(header, &head, ctx).is_err() {
			return Ok(());
		}
	}

	// Check this header is not an orphan, we must know about the previous header to continue.
	let prev_header = ctx.batch.get_previous_header(&header)?;

	// If we have not yet seen the full block then check if we have seen this header.
	// If it does not increase total_difficulty beyond our current header_head
	// then we can (re)accept this header and process the full block (or request it).
	// This header is on a fork and we should still accept it as the fork may eventually win.
	let header_head = ctx.batch.header_head()?;
	if let Ok(existing) = ctx.batch.get_block_header(&header.hash()) {
		if !has_more_work(&existing, &header_head) {
			return Ok(());
		}
	}

	// We want to validate this individual header before applying it to our header PMMR.
	validate_header(header, ctx)?;

	// Apply the header to the header PMMR, making sure we put the extension in the correct state
	// based on previous header first.
	txhashset::header_extending(&mut ctx.header_pmmr, &mut ctx.batch, |ext, batch| {
		rewind_and_apply_header_fork(&prev_header, ext, batch)?;
		ext.validate_root(header)?;
		ext.apply_header(header)?;
		if !has_more_work(&header, &header_head) {
			ext.force_rollback();
		}
		Ok(())
	})?;

	// Add this new block header to the db.
	add_block_header(header, &ctx.batch)?;

	if has_more_work(header, &header_head) {
		update_header_head(&Tip::from_header(header), &mut ctx.batch)?;
	}

	Ok(())
}

/// Quick check to reject recently handled blocks.
/// Checks against last_block_h and prev_block_h of the chain head.
fn check_known_head(header: &BlockHeader, head: &Tip) -> Result<(), Error> {
	let bh = header.hash();
	if bh == head.last_block_h || bh == head.prev_block_h {
		return Err(ErrorKind::Unfit("already known in head".to_string()).into());
	}
	Ok(())
}

// Check if this block is in the store already.
fn check_known_store(
	header: &BlockHeader,
	head: &Tip,
	ctx: &BlockContext<'_>,
) -> Result<(), Error> {
	match ctx.batch.block_exists(&header.hash()) {
		Ok(true) => {
			if header.height < head.height.saturating_sub(50) {
				// TODO - we flag this as an "abusive peer" but only in the case
				// where we have the full block in our store.
				// So this is not a particularly exhaustive check.
				Err(ErrorKind::OldBlock.into())
			} else {
				Err(ErrorKind::Unfit("already known in store".to_string()).into())
			}
		}
		Ok(false) => {
			// Not yet processed this block, we can proceed.
			Ok(())
		}
		Err(e) => Err(ErrorKind::StoreErr(e, "pipe get this block".to_owned()).into()),
	}
}

// Find the previous header from the store.
// Return an Orphan error if we cannot find the previous header.
fn prev_header_store(
	header: &BlockHeader,
	batch: &mut store::Batch<'_>,
) -> Result<BlockHeader, Error> {
	let prev = batch.get_previous_header(&header)?;
	Ok(prev)
}

/// First level of block validation that only needs to act on the block header
/// to make it as cheap as possible. The different validations are also
/// arranged by order of cost to have as little DoS surface as possible.
fn validate_header(header: &BlockHeader, ctx: &mut BlockContext<'_>) -> Result<(), Error> {
	// First I/O cost, delayed as late as possible.
	let prev = prev_header_store(header, &mut ctx.batch)?;

	// This header height must increase the height from the previous header by exactly 1.
	if header.height != prev.height + 1 {
		return Err(ErrorKind::InvalidBlockHeight.into());
	}

	// This header must have a valid header version for its height.
	if !consensus::valid_header_version(header.height, header.version) {
		return Err(ErrorKind::InvalidBlockVersion(header.version).into());
	}

	if header.timestamp <= prev.timestamp {
		// prevent time warp attacks and some timestamp manipulations by forcing strict
		// time progression
		return Err(ErrorKind::InvalidBlockTime.into());
	}

<<<<<<< HEAD
	if global::is_production_mode() && header.total_difficulty().to_num() != header.height + 1 {
		return Err(ErrorKind::WrongTotalDifficulty.into());
=======
	// We can determine output and kernel counts for this block based on mmr sizes from previous header.
	// Assume 0 inputs and estimate a lower bound on the full block weight.
	let num_outputs = header
		.output_mmr_count()
		.saturating_sub(prev.output_mmr_count());
	let num_kernels = header
		.kernel_mmr_count()
		.saturating_sub(prev.kernel_mmr_count());

	// Each block must contain at least 1 kernel and 1 output for the block reward.
	if num_outputs == 0 || num_kernels == 0 {
		return Err(ErrorKind::InvalidMMRSize.into());
	}

	// Block header is invalid (and block is invalid) if this lower bound is too heavy for a full block.
	let weight = TransactionBody::weight_as_block(0, num_outputs, num_kernels);
	if weight > global::max_block_weight() {
		return Err(ErrorKind::Block(block::Error::TooHeavy).into());
>>>>>>> 06a09f25
	}

	// verify the proof of work and related parameters
	// at this point we have a previous block header
	// we know the height increased by one
	// so now we can check the total_difficulty increase is also valid
	// check the pow hash shows a difficulty at least as large
	// as the target difficulty
	if !ctx.opts.contains(Options::SKIP_POW) {
		if header.height >= global::refactor_header_height() {
			validate_block_auxdata(header, ctx, false)?;
		} else {
			// Quick check of this header in isolation. No point proceeding if this fails.
			// We can do this without needing to iterate over previous headers.
			validate_pow_only(header, ctx)?;

			if header.total_difficulty() <= prev.total_difficulty() {
				return Err(ErrorKind::DifficultyTooLow.into());
			}

			let target_difficulty = header.total_difficulty() - prev.total_difficulty();

			if header.pow.to_difficulty(header.height) < target_difficulty {
				return Err(ErrorKind::DifficultyTooLow.into());
			}

			// explicit check to ensure total_difficulty has increased by exactly
			// the _network_ difficulty of the previous block
			// (during testnet1 we use _block_ difficulty here)
			let child_batch = ctx.batch.child()?;
			let diff_iter = store::DifficultyIter::from_batch(prev.hash(), child_batch);
			let next_header_info = consensus::next_difficulty(header.height, diff_iter);
			if target_difficulty != next_header_info.difficulty {
				info!(
					"validate_header: header target difficulty {} != {}",
					target_difficulty.to_num(),
					next_header_info.difficulty.to_num()
				);
				return Err(ErrorKind::WrongTotalDifficulty.into());
			}
			// check the secondary PoW scaling factor if applicable
			if header.pow.secondary_scaling != next_header_info.secondary_scaling {
				info!(
					"validate_header: header secondary scaling {} != {}",
					header.pow.secondary_scaling, next_header_info.secondary_scaling
				);
				return Err(ErrorKind::InvalidScaling.into());
			}
		}
	}

	Ok(())
}

fn validate_block(block: &Block, ctx: &mut BlockContext<'_>) -> Result<(), Error> {
	let prev = ctx.batch.get_previous_header(&block.header)?;
	block
		.validate(&prev.total_kernel_offset, ctx.verifier_cache.clone())
		.map_err(ErrorKind::InvalidBlockProof)?;
	Ok(())
}

/// Verify the block is not spending coinbase outputs before they have sufficiently matured.
fn verify_coinbase_maturity(
	block: &Block,
	ext: &txhashset::ExtensionPair<'_>,
	batch: &store::Batch<'_>,
) -> Result<(), Error> {
	let extension = &ext.extension;
	let header_extension = &ext.header_extension;
	extension
		.utxo_view(header_extension)
		.verify_coinbase_maturity(&block.inputs(), block.header.height, batch)
}

/// Verify kernel sums across the full utxo and kernel sets based on block_sums
/// of previous block accounting for the inputs|outputs|kernels of the new block.
/// Saves the new block_sums to the db via the current batch if successful.
fn verify_block_sums(b: &Block, batch: &store::Batch<'_>) -> Result<(), Error> {
	// Retrieve the block_sums for the previous block.
	let block_sums = batch.get_block_sums(&b.header.prev_hash)?;

	// Overage is based purely on the new block.
	// Previous block_sums have taken all previous overage into account.
	let overage = b.header.overage();

	// Offset on the other hand is the total kernel offset from the new block.
	let offset = b.header.total_kernel_offset();

	// Verify the kernel sums for the block_sums with the new block applied.
	let (utxo_sum, kernel_sum) =
		(block_sums, b as &dyn Committed).verify_kernel_sums(overage, offset)?;

	batch.save_block_sums(
		&b.hash(),
		BlockSums {
			utxo_sum,
			kernel_sum,
		},
	)?;

	Ok(())
}

fn verify_block_token_sums(b: &Block, batch: &store::Batch<'_>) -> Result<(), Error> {
	// Retrieve the block_token_sums for the previous block.
	let block_token_sums = batch.get_block_token_sums(&b.header.prev_hash)?;

	// Verify the kernel sums for the block_sums with the new block applied.
	let block_token_sums = (block_token_sums, b as &dyn Committed).verify_token_kernel_sum()?;

	batch.save_block_token_sums(&b.hash(), &block_token_sums)?;

	Ok(())
}

/// Fully validate the block by applying it to the txhashset extension.
/// Check both the txhashset roots and sizes are correct after applying the block.
fn apply_block_to_txhashset(
	block: &Block,
	ext: &mut txhashset::ExtensionPair<'_>,
	batch: &store::Batch<'_>,
) -> Result<(), Error> {
	ext.extension
		.apply_block(block, ext.header_extension, batch)?;
	ext.extension.validate_roots(&block.header)?;
	ext.extension.validate_sizes(&block.header)?;
	Ok(())
}

/// Officially adds the block to our chain (possibly on a losing fork).
/// Header must be added separately (assume this has been done previously).
fn add_block(b: &Block, batch: &store::Batch<'_>) -> Result<(), Error> {
	batch.save_block(b)?;
	Ok(())
}

/// Update the block chain tail so we can know the exact tail of full blocks in this node
fn update_body_tail(bh: &BlockHeader, batch: &store::Batch<'_>) -> Result<(), Error> {
	let tip = Tip::from_header(bh);
	batch
		.save_body_tail(&tip)
		.map_err(|e| ErrorKind::StoreErr(e, "pipe save body tail".to_owned()))?;
	debug!("body tail {} @ {}", bh.hash(), bh.height);
	Ok(())
}

/// Officially adds the block header to our header chain.
fn add_block_header(bh: &BlockHeader, batch: &store::Batch<'_>) -> Result<(), Error> {
	batch
		.save_block_header(bh)
		.map_err(|e| ErrorKind::StoreErr(e, "pipe save header".to_owned()))?;
	Ok(())
}

fn update_header_head(head: &Tip, batch: &mut store::Batch<'_>) -> Result<(), Error> {
	batch
		.save_header_head(&head)
		.map_err(|e| ErrorKind::StoreErr(e, "pipe save header head".to_owned()))?;

	debug!(
		"header head updated to {} at {}",
		head.last_block_h, head.height
	);

	Ok(())
}

fn update_head(head: &Tip, batch: &mut store::Batch<'_>) -> Result<(), Error> {
	batch
		.save_body_head(&head)
		.map_err(|e| ErrorKind::StoreErr(e, "pipe save body".to_owned()))?;

	debug!("head updated to {} at {}", head.last_block_h, head.height);

	Ok(())
}

// Whether the provided block totals more work than the chain tip
fn has_more_work(header: &BlockHeader, head: &Tip) -> bool {
	header.height > head.height
}

/// Rewind the header chain and reapply headers on a fork.
pub fn rewind_and_apply_header_fork(
	header: &BlockHeader,
	ext: &mut txhashset::HeaderExtension<'_>,
	batch: &store::Batch<'_>,
) -> Result<(), Error> {
	let mut fork_hashes = vec![];
	let mut current = header.clone();
	while current.height > 0 && ext.is_on_current_chain(&current, batch).is_err() {
		fork_hashes.push(current.hash());
		current = batch.get_previous_header(&current)?;
	}
	fork_hashes.reverse();

	let forked_header = current;

	// Rewind the txhashset state back to the block where we forked from the most work chain.
	ext.rewind(&forked_header)?;

	// Re-apply all headers on this fork.
	for h in fork_hashes {
		let header = batch
			.get_block_header(&h)
			.map_err(|e| ErrorKind::StoreErr(e, "getting forked headers".to_string()))?;
		ext.validate_root(&header)?;
		ext.apply_header(&header)?;
	}

	Ok(())
}

/// Utility function to handle forks. From the forked block, jump backward
/// to find to fork point. Rewind the txhashset to the fork point and apply all
/// necessary blocks prior to the one being processed to set the txhashset in
/// the expected state.
/// Returns the "fork point" that we rewound to.
pub fn rewind_and_apply_fork(
	header: &BlockHeader,
	ext: &mut txhashset::ExtensionPair<'_>,
	batch: &store::Batch<'_>,
) -> Result<BlockHeader, Error> {
	let extension = &mut ext.extension;
	let header_extension = &mut ext.header_extension;

	// Prepare the header MMR.
	rewind_and_apply_header_fork(header, header_extension, batch)?;

	// Rewind the txhashset extension back to common ancestor based on header MMR.
	let mut current = batch.head_header()?;
	while current.height > 0
		&& header_extension
			.is_on_current_chain(&current, batch)
			.is_err()
	{
		current = batch.get_previous_header(&current)?;
	}
	let fork_point = current;
	extension.rewind(&fork_point, batch)?;

	// Then apply all full blocks since this common ancestor
	// to put txhashet extension in a state to accept the new block.
	let mut fork_hashes = vec![];
	let mut current = header.clone();
	while current.height > fork_point.height {
		fork_hashes.push(current.hash());
		current = batch.get_previous_header(&current)?;
	}
	fork_hashes.reverse();

	for h in fork_hashes {
		let fb = batch
			.get_block(&h)
			.map_err(|e| ErrorKind::StoreErr(e, "getting forked blocks".to_string()))?;

		// Re-verify coinbase maturity along this fork.
		verify_coinbase_maturity(&fb, ext, batch)?;
		// Validate the block against the UTXO set.
		validate_utxo(&fb, ext, batch)?;
		// Re-verify block_sums to set the block_sums up on this fork correctly.
		verify_block_sums(&fb, batch)?;

		verify_block_token_sums(&fb, batch)?;
		// Re-apply the blocks.
		apply_block_to_txhashset(&fb, ext, batch)?;
	}

	Ok(fork_point)
}

/// Validate block inputs and outputs against utxo.
/// Every input must spend an unspent output.
/// No duplicate outputs created.
fn validate_utxo(
	block: &Block,
	ext: &mut txhashset::ExtensionPair<'_>,
	batch: &store::Batch<'_>,
) -> Result<Vec<(OutputIdentifier, CommitPos)>, Error> {
	let extension = &ext.extension;
	let header_extension = &ext.header_extension;
	extension
		.utxo_view(header_extension)
		.validate_block(block, batch)
}<|MERGE_RESOLUTION|>--- conflicted
+++ resolved
@@ -18,24 +18,17 @@
 use crate::core::core::hash::Hashed;
 use crate::core::core::verifier_cache::VerifierCache;
 use crate::core::core::Committed;
-<<<<<<< HEAD
-use crate::core::core::{get_grin_magic_data_str, Block, BlockHeader, BlockSums};
+use crate::core::core::{
+	block, get_grin_magic_data_str, Block, BlockHeader, BlockSums, OutputIdentifier,
+	TransactionBody,
+};
 use crate::core::global;
 use crate::core::pow::{self, compact_to_biguint, hash_to_biguint, pow_hash_after_mask};
 use crate::error::{Error, ErrorKind};
 use crate::store;
 use crate::txhashset;
-use crate::types::{Options, Tip};
+use crate::types::{CommitPos, Options, Tip};
 use crate::util;
-=======
-use crate::core::core::{block, Block, BlockHeader, BlockSums, OutputIdentifier, TransactionBody};
-use crate::core::global;
-use crate::core::pow;
-use crate::error::{Error, ErrorKind};
-use crate::store;
-use crate::txhashset;
-use crate::types::{CommitPos, Options, Tip};
->>>>>>> 06a09f25
 use crate::util::RwLock;
 use std::sync::Arc;
 use util::ToHex;
@@ -169,23 +162,16 @@
 	ctx: &mut BlockContext<'_>,
 ) -> Result<(Option<Tip>, BlockHeader), Error> {
 	debug!(
-<<<<<<< HEAD
-		"pipe: process_block {} at {} [in/out/kern: {}/{}/{}] token [in/out/kern: {}/{}/{}]",
-=======
-		"pipe: process_block {} at {} [in/out/kern: {}/{}/{}] ({})",
->>>>>>> 06a09f25
+		"pipe: process_block {} at {} [in/out/kern: {}/{}/{}] token [in/out/kern: {}/{}/{}] ({})",
 		b.hash(),
 		b.header.height,
 		b.inputs().len(),
 		b.outputs().len(),
 		b.kernels().len(),
-<<<<<<< HEAD
 		b.token_inputs().len(),
 		b.token_outputs().len(),
 		b.token_kernels().len(),
-=======
 		b.inputs().version_str(),
->>>>>>> 06a09f25
 	);
 
 	// Read current chain head from db via the batch.
@@ -202,17 +188,6 @@
 
 	// Get previous header from the db.
 	let prev = prev_header_store(&b.header, &mut ctx.batch)?;
-
-<<<<<<< HEAD
-	// Block is an orphan if we do not know about the previous full block.
-	// Skip this check if we have just processed the previous block
-	// or the full txhashset state (fast sync) at the previous block height.
-	{
-		let is_next = b.header.prev_hash == head.last_block_h;
-		if !is_next && !ctx.batch.block_exists(&prev.hash())? {
-			return Err(ErrorKind::Orphan.into());
-		}
-	}
 
 	//Validate bitcoin header's diff is enough first
 	if b.header.height < global::refactor_header_height() {
@@ -221,8 +196,6 @@
 		validate_block_auxdata(&header, ctx, false)?;
 	}
 
-=======
->>>>>>> 06a09f25
 	// Process the header for the block.
 	// Note: We still want to process the full block if we have seen this header before
 	// as we may have processed it "header first" and not yet processed the full block.
@@ -454,10 +427,10 @@
 		return Err(ErrorKind::InvalidBlockTime.into());
 	}
 
-<<<<<<< HEAD
 	if global::is_production_mode() && header.total_difficulty().to_num() != header.height + 1 {
 		return Err(ErrorKind::WrongTotalDifficulty.into());
-=======
+	}
+
 	// We can determine output and kernel counts for this block based on mmr sizes from previous header.
 	// Assume 0 inputs and estimate a lower bound on the full block weight.
 	let num_outputs = header
@@ -466,6 +439,12 @@
 	let num_kernels = header
 		.kernel_mmr_count()
 		.saturating_sub(prev.kernel_mmr_count());
+	let num_token_outputs = header
+		.token_output_mmr_count()
+		.saturating_sub(prev.token_output_mmr_count());
+	let num_token_kernels = header
+		.token_kernel_mmr_count()
+		.saturating_sub(prev.token_kernel_mmr_count());
 
 	// Each block must contain at least 1 kernel and 1 output for the block reward.
 	if num_outputs == 0 || num_kernels == 0 {
@@ -473,10 +452,16 @@
 	}
 
 	// Block header is invalid (and block is invalid) if this lower bound is too heavy for a full block.
-	let weight = TransactionBody::weight_as_block(0, num_outputs, num_kernels);
+	let weight = TransactionBody::weight_as_block(
+		0,
+		num_outputs,
+		num_kernels,
+		0,
+		num_token_outputs,
+		num_token_kernels,
+	);
 	if weight > global::max_block_weight() {
 		return Err(ErrorKind::Block(block::Error::TooHeavy).into());
->>>>>>> 06a09f25
 	}
 
 	// verify the proof of work and related parameters
