--- conflicted
+++ resolved
@@ -18,14 +18,9 @@
 use crate::core::core::hash::Hashed;
 use crate::core::core::verifier_cache::VerifierCache;
 use crate::core::core::Committed;
-<<<<<<< HEAD
 use crate::core::core::{get_grin_magic_data_str, Block, BlockHeader, BlockSums};
 use crate::core::global;
 use crate::core::pow::{self, compact_to_biguint, hash_to_biguint};
-=======
-use crate::core::core::{Block, BlockHeader, BlockSums};
-use crate::core::pow;
->>>>>>> b4e42bef
 use crate::error::{Error, ErrorKind};
 use crate::store;
 use crate::txhashset;
@@ -54,15 +49,6 @@
 	pub verifier_cache: Arc<RwLock<dyn VerifierCache>>,
 }
 
-// Check if we already know about this block for various reasons
-// from cheapest to most expensive (delay hitting the db until last).
-fn check_known(header: &BlockHeader, ctx: &mut BlockContext<'_>) -> Result<(), Error> {
-	check_known_head(header, ctx)?;
-	check_known_store(header, ctx)?;
-	Ok(())
-}
-
-<<<<<<< HEAD
 fn validate_block_auxdata(b: &Block, ctx: &mut BlockContext<'_>) -> Result<(), Error> {
 	//prevent dos attack
 	if b.header.bits > global::min_bit_diff() {
@@ -110,7 +96,7 @@
 			0
 		};
 		let start_hash = ctx
-			.txhashset
+			.header_pmmr
 			.get_header_hash_by_height(start_height)
 			.unwrap();
 		let start_head = ctx.batch.get_block_header(&start_hash).unwrap();
@@ -131,11 +117,12 @@
 
 // Check if we already know about this block for various reasons
 // from cheapest to most expensive (delay hitting the db until last).
-fn check_known(block: &Block, ctx: &mut BlockContext<'_>) -> Result<(), Error> {
-	check_known_head(&block.header, ctx)?;
-	check_known_orphans(&block.header, ctx)?;
-	check_known_store(&block.header, ctx)?;
-=======
+fn check_known(header: &BlockHeader, ctx: &mut BlockContext<'_>) -> Result<(), Error> {
+	check_known_head(header, ctx)?;
+	check_known_store(header, ctx)?;
+	Ok(())
+}
+
 // Validate only the proof of work in a block header.
 // Used to cheaply validate orphans in process_block before adding them to OrphanBlockPool.
 fn validate_pow_only(header: &BlockHeader, ctx: &mut BlockContext<'_>) -> Result<(), Error> {
@@ -150,7 +137,6 @@
 		);
 		return Err(ErrorKind::InvalidPow.into());
 	}
->>>>>>> b4e42bef
 	Ok(())
 }
 
@@ -186,22 +172,13 @@
 		return Err(ErrorKind::Orphan.into());
 	}
 
-<<<<<<< HEAD
-	// This is a fork in the context of both header and block processing
-	// if this block does not immediately follow the chain head.
-	let is_fork = !is_next;
-
 	//Validate bitcoin header's diff is enough first
 	validate_block_auxdata(b, ctx)?;
 
-	// Check the header is valid before we proceed with the full block.
-	process_header_for_block(&b.header, is_fork, ctx)?;
-=======
 	// Process the header for the block.
 	// Note: We still want to process the full block if we have seen this header before
 	// as we may have processed it "header first" and not yet processed the full block.
 	process_block_header(&b.header, ctx)?;
->>>>>>> b4e42bef
 
 	// Validate the block itself, make sure it is internally consistent.
 	// Use the verifier_cache for verifying rangeproofs and kernel signatures.
