--- conflicted
+++ resolved
@@ -421,43 +421,6 @@
 #[test]
 fn output_header_mappings() {
 	global::set_mining_mode(ChainTypes::AutomatedTesting);
-<<<<<<< HEAD
-	let chain = setup(
-		".grin_header_for_output",
-		pow::mine_genesis_block().unwrap(),
-	);
-	let keychain = ExtKeychain::from_random_seed(false).unwrap();
-	let mut reward_outputs = vec![];
-
-	for n in 1..15 {
-		let prev = chain.head_header().unwrap();
-		let next_header_info = consensus::next_difficulty(1, chain.difficulty_iter().unwrap());
-		let pk = ExtKeychainPath::new(1, n as u32, 0, 0, 0).to_identifier();
-		let reward = libtx::reward::output(&keychain, &pk, 0, false).unwrap();
-		reward_outputs.push(reward.0.clone());
-		let mut b =
-			core::core::Block::new(&prev, vec![], next_header_info.clone().difficulty, reward)
-				.unwrap();
-		b.header.timestamp = prev.timestamp + Duration::seconds(60);
-		b.header.pow.secondary_scaling = next_header_info.secondary_scaling;
-
-		chain.set_txhashset_roots(&mut b).unwrap();
-
-		let edge_bits = if n == 2 {
-			global::min_edge_bits() + 1
-		} else {
-			global::min_edge_bits()
-		};
-		b.header.pow.proof.edge_bits = edge_bits;
-		pow::pow_size(
-			&mut b.header,
-			next_header_info.difficulty,
-			global::proofsize(),
-			edge_bits,
-		)
-		.unwrap();
-		b.header.pow.proof.edge_bits = edge_bits;
-=======
 	{
 		let chain = setup(
 			".grin_header_for_output",
@@ -470,7 +433,7 @@
 			let prev = chain.head_header().unwrap();
 			let next_header_info = consensus::next_difficulty(1, chain.difficulty_iter().unwrap());
 			let pk = ExtKeychainPath::new(1, n as u32, 0, 0, 0).to_identifier();
-			let reward = libtx::reward::output(&keychain, &pk, 0).unwrap();
+			let reward = libtx::reward::output(&keychain, &pk, 0, false).unwrap();
 			reward_outputs.push(reward.0.clone());
 			let mut b =
 				core::core::Block::new(&prev, vec![], next_header_info.clone().difficulty, reward)
@@ -494,7 +457,6 @@
 			)
 			.unwrap();
 			b.header.pow.proof.edge_bits = edge_bits;
->>>>>>> 56fed509
 
 			chain.process_block(b, chain::Options::MINE).unwrap();
 
