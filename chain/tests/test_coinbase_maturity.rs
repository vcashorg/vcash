// Copyright 2018 The Grin Developers
//
// Licensed under the Apache License, Version 2.0 (the "License");
// you may not use this file except in compliance with the License.
// You may obtain a copy of the License at
//
//     http://www.apache.org/licenses/LICENSE-2.0
//
// Unless required by applicable law or agreed to in writing, software
// distributed under the License is distributed on an "AS IS" BASIS,
// WITHOUT WARRANTIES OR CONDITIONS OF ANY KIND, either express or implied.
// See the License for the specific language governing permissions and
// limitations under the License.

use self::chain::types::NoopAdapter;
use self::chain::ErrorKind;
use self::core::core::verifier_cache::LruVerifierCache;
use self::core::global::{self, ChainTypes};
use self::core::libtx::{self, build, ProofBuilder};
use self::core::pow::Difficulty;
use self::core::{consensus, pow};
use self::keychain::{ExtKeychain, ExtKeychainPath, Keychain};
<<<<<<< HEAD
use self::util::{Mutex, RwLock, StopState};
use crate::core::core::hash::{Hash, Hashed, ZERO_HASH};
=======
use self::util::RwLock;
>>>>>>> 1609b041
use chrono::Duration;
use env_logger;
use grin_chain as chain;
use grin_core as core;
use grin_keychain as keychain;
use grin_util as util;
use std::fs;
use std::sync::Arc;

fn clean_output_dir(dir_name: &str) {
	let _ = fs::remove_dir_all(dir_name);
}

#[test]
fn test_coinbase_maturity() {
	let _ = env_logger::init();
	let chain_dir = ".grin_coinbase";
	clean_output_dir(chain_dir);
	global::set_mining_mode(ChainTypes::AutomatedTesting);

	let genesis_block = pow::mine_genesis_block().unwrap();

	let verifier_cache = Arc::new(RwLock::new(LruVerifierCache::new()));

	{
		let chain = chain::Chain::init(
			".grin".to_string(),
			Arc::new(NoopAdapter {}),
			genesis_block,
			pow::verify_size,
			verifier_cache,
			false,
		)
		.unwrap();

		let prev = chain.head_header().unwrap();

		let keychain = ExtKeychain::from_random_seed(false).unwrap();
		let builder = ProofBuilder::new(&keychain);
		let key_id1 = ExtKeychainPath::new(1, 1, 0, 0, 0).to_identifier();
		let key_id2 = ExtKeychainPath::new(1, 2, 0, 0, 0).to_identifier();
		let key_id3 = ExtKeychainPath::new(1, 3, 0, 0, 0).to_identifier();
		let key_id4 = ExtKeychainPath::new(1, 4, 0, 0, 0).to_identifier();

		let next_header_info = consensus::next_difficulty(1, chain.difficulty_iter().unwrap());
<<<<<<< HEAD
		let reward = libtx::reward::output(&keychain, &key_id1, prev.height + 1, 0, false).unwrap();
=======
		let reward = libtx::reward::output(&keychain, &builder, &key_id1, 0, false).unwrap();
>>>>>>> 1609b041
		let mut block = core::core::Block::new(&prev, vec![], Difficulty::min(), reward).unwrap();
		block.header.timestamp = prev.timestamp + Duration::seconds(60);
		block.header.pow.secondary_scaling = next_header_info.secondary_scaling;

		chain.set_txhashset_roots(&mut block).unwrap();

		block.header.bits = 0x2100ffff;
		pow::pow_size(
			&mut block.header,
			next_header_info.difficulty,
			global::proofsize(),
			global::min_edge_bits(),
		)
		.unwrap();

		assert_eq!(block.outputs().len(), 1);
		let coinbase_output = block.outputs()[0];
		assert!(coinbase_output.is_coinbase());

		let coin_base_str = core::core::get_grin_magic_data_str(block.header.hash());
		block.aux_data.coinbase_tx = util::from_hex(coin_base_str).unwrap();
		block.aux_data.aux_header.merkle_root = block.aux_data.coinbase_tx.dhash();
		block.aux_data.aux_header.nbits = block.header.bits;

		chain
			.process_block(block.clone(), chain::Options::MINE)
			.unwrap();

		let prev = chain.head_header().unwrap();

		let amount = consensus::REWARD;

		let lock_height = 1 + global::coinbase_maturity();
		assert_eq!(lock_height, 4);

		// here we build a tx that attempts to spend the earlier coinbase output
		// this is not a valid tx as the coinbase output cannot be spent yet
		let coinbase_txn = build::transaction(
			vec![
				build::coinbase_input(amount, key_id1.clone()),
				build::output(amount - 2, key_id2.clone()),
				build::with_fee(2),
			],
			&keychain,
			&builder,
		)
		.unwrap();

		let txs = vec![coinbase_txn.clone()];
		let fees = txs.iter().map(|tx| tx.fee()).sum();
<<<<<<< HEAD
		let reward =
			libtx::reward::output(&keychain, &key_id3, prev.height + 1, fees, false).unwrap();
=======
		let reward = libtx::reward::output(&keychain, &builder, &key_id3, fees, false).unwrap();
>>>>>>> 1609b041
		let mut block = core::core::Block::new(&prev, txs, Difficulty::min(), reward).unwrap();
		let next_header_info = consensus::next_difficulty(1, chain.difficulty_iter().unwrap());
		block.header.timestamp = prev.timestamp + Duration::seconds(60);
		block.header.pow.secondary_scaling = next_header_info.secondary_scaling;

		chain.set_txhashset_roots(&mut block).unwrap();

		// Confirm the tx attempting to spend the coinbase output
		// is not valid at the current block height given the current chain state.
		match chain.verify_coinbase_maturity(&coinbase_txn) {
			Ok(_) => {}
			Err(e) => match e.kind() {
				ErrorKind::ImmatureCoinbase => {}
				_ => panic!("Expected transaction error with immature coinbase."),
			},
		}

		pow::pow_size(
			&mut block.header,
			next_header_info.difficulty,
			global::proofsize(),
			global::min_edge_bits(),
		)
		.unwrap();

		// mine enough blocks to increase the height sufficiently for
		// coinbase to reach maturity and be spendable in the next block
		for _ in 0..3 {
			let prev = chain.head_header().unwrap();

			let keychain = ExtKeychain::from_random_seed(false).unwrap();
			let builder = ProofBuilder::new(&keychain);
			let key_id1 = ExtKeychainPath::new(1, 1, 0, 0, 0).to_identifier();

			let next_header_info = consensus::next_difficulty(1, chain.difficulty_iter().unwrap());
<<<<<<< HEAD
			let reward =
				libtx::reward::output(&keychain, &key_id1, prev.height + 1, 0, false).unwrap();
=======
			let reward = libtx::reward::output(&keychain, &builder, &key_id1, 0, false).unwrap();
>>>>>>> 1609b041
			let mut block =
				core::core::Block::new(&prev, vec![], Difficulty::min(), reward).unwrap();

			block.header.timestamp = prev.timestamp + Duration::seconds(60);
			block.header.pow.secondary_scaling = next_header_info.secondary_scaling;

			chain.set_txhashset_roots(&mut block).unwrap();

			block.header.bits = 0x2100ffff;
			pow::pow_size(
				&mut block.header,
				next_header_info.difficulty,
				global::proofsize(),
				global::min_edge_bits(),
			)
			.unwrap();

			assert_eq!(block.outputs().len(), 1);
			let coinbase_output = block.outputs()[0];
			assert!(coinbase_output.is_coinbase());

			let coin_base_str = core::core::get_grin_magic_data_str(block.header.hash());
			block.aux_data.coinbase_tx = util::from_hex(coin_base_str).unwrap();
			block.aux_data.aux_header.merkle_root = block.aux_data.coinbase_tx.dhash();
			block.aux_data.aux_header.nbits = block.header.bits;

			chain
				.process_block(block.clone(), chain::Options::MINE)
				.unwrap();

			let prev = chain.head_header().unwrap();

			let amount = consensus::REWARD;

			let lock_height = 1 + global::coinbase_maturity();
			assert_eq!(lock_height, 4);

			// here we build a tx that attempts to spend the earlier coinbase output
			// this is not a valid tx as the coinbase output cannot be spent yet
			let coinbase_txn = build::transaction(
				vec![
					build::coinbase_input(amount, key_id1.clone()),
					build::output(amount - 2, key_id2.clone()),
					build::with_fee(2),
				],
				&keychain,
				&builder,
			)
			.unwrap();

			let txs = vec![coinbase_txn.clone()];
			let fees = txs.iter().map(|tx| tx.fee()).sum();
<<<<<<< HEAD
			let reward =
				libtx::reward::output(&keychain, &key_id3, prev.height + 1, fees, false).unwrap();
=======
			let reward = libtx::reward::output(&keychain, &builder, &key_id3, fees, false).unwrap();
>>>>>>> 1609b041
			let mut block = core::core::Block::new(&prev, txs, Difficulty::min(), reward).unwrap();
			let next_header_info = consensus::next_difficulty(1, chain.difficulty_iter().unwrap());
			block.header.timestamp = prev.timestamp + Duration::seconds(60);
			block.header.pow.secondary_scaling = next_header_info.secondary_scaling;

			chain.set_txhashset_roots(&mut block).unwrap();

			// Confirm the tx attempting to spend the coinbase output
			// is not valid at the current block height given the current chain state.
			match chain.verify_coinbase_maturity(&coinbase_txn) {
				Ok(_) => {}
				Err(e) => match e.kind() {
					ErrorKind::ImmatureCoinbase => {}
					_ => panic!("Expected transaction error with immature coinbase."),
				},
			}

			pow::pow_size(
				&mut block.header,
				next_header_info.difficulty,
				global::proofsize(),
				global::min_edge_bits(),
			)
			.unwrap();

			// mine enough blocks to increase the height sufficiently for
			// coinbase to reach maturity and be spendable in the next block
			for _ in 0..3 {
				let prev = chain.head_header().unwrap();

				let keychain = ExtKeychain::from_random_seed(false).unwrap();
				let builder = ProofBuilder::new(&keychain);
				let pk = ExtKeychainPath::new(1, 1, 0, 0, 0).to_identifier();

<<<<<<< HEAD
				let reward =
					libtx::reward::output(&keychain, &pk, prev.height + 1, 0, false).unwrap();
=======
				let reward = libtx::reward::output(&keychain, &builder, &pk, 0, false).unwrap();
>>>>>>> 1609b041
				let mut block =
					core::core::Block::new(&prev, vec![], Difficulty::min(), reward).unwrap();
				let next_header_info =
					consensus::next_difficulty(1, chain.difficulty_iter().unwrap());
				block.header.timestamp = prev.timestamp + Duration::seconds(60);
				block.header.pow.secondary_scaling = next_header_info.secondary_scaling;

				chain.set_txhashset_roots(&mut block).unwrap();

				block.header.bits = 0x2100ffff;
				pow::pow_size(
					&mut block.header,
					next_header_info.difficulty,
					global::proofsize(),
					global::min_edge_bits(),
				)
				.unwrap();

				let coin_base_str = core::core::get_grin_magic_data_str(block.header.hash());
				block.aux_data.coinbase_tx = util::from_hex(coin_base_str).unwrap();
				block.aux_data.aux_header.merkle_root = block.aux_data.coinbase_tx.dhash();
				block.aux_data.aux_header.nbits = block.header.bits;
				chain.process_block(block, chain::Options::MINE).unwrap();
			}

			let prev = chain.head_header().unwrap();

			// Confirm the tx spending the coinbase output is now valid.
			// The coinbase output has matured sufficiently based on current chain state.
			chain.verify_coinbase_maturity(&coinbase_txn).unwrap();

			let txs = vec![coinbase_txn];
			let fees = txs.iter().map(|tx| tx.fee()).sum();
			let next_header_info = consensus::next_difficulty(1, chain.difficulty_iter().unwrap());
<<<<<<< HEAD
			let reward =
				libtx::reward::output(&keychain, &key_id4, prev.height + 1, fees, false).unwrap();
=======
			let reward = libtx::reward::output(&keychain, &builder, &key_id4, fees, false).unwrap();
>>>>>>> 1609b041
			let mut block = core::core::Block::new(&prev, txs, Difficulty::min(), reward).unwrap();

			block.header.timestamp = prev.timestamp + Duration::seconds(60);
			block.header.pow.secondary_scaling = next_header_info.secondary_scaling;

			chain.set_txhashset_roots(&mut block).unwrap();

			block.header.bits = 0x2100ffff;
			pow::pow_size(
				&mut block.header,
				next_header_info.difficulty,
				global::proofsize(),
				global::min_edge_bits(),
			)
			.unwrap();

			let coin_base_str = core::core::get_grin_magic_data_str(block.header.hash());
			block.aux_data.coinbase_tx = util::from_hex(coin_base_str).unwrap();
			block.aux_data.aux_header.merkle_root = block.aux_data.coinbase_tx.dhash();
			block.aux_data.aux_header.nbits = block.header.bits;

			let result = chain.process_block(block, chain::Options::MINE);
			match result {
				Ok(_) => (),
				Err(_) => panic!("we did not expect an error here"),
			};
		}
	}
	// Cleanup chain directory
	clean_output_dir(chain_dir);
}<|MERGE_RESOLUTION|>--- conflicted
+++ resolved
@@ -20,12 +20,8 @@
 use self::core::pow::Difficulty;
 use self::core::{consensus, pow};
 use self::keychain::{ExtKeychain, ExtKeychainPath, Keychain};
-<<<<<<< HEAD
-use self::util::{Mutex, RwLock, StopState};
+use self::util::RwLock;
 use crate::core::core::hash::{Hash, Hashed, ZERO_HASH};
-=======
-use self::util::RwLock;
->>>>>>> 1609b041
 use chrono::Duration;
 use env_logger;
 use grin_chain as chain;
@@ -71,11 +67,7 @@
 		let key_id4 = ExtKeychainPath::new(1, 4, 0, 0, 0).to_identifier();
 
 		let next_header_info = consensus::next_difficulty(1, chain.difficulty_iter().unwrap());
-<<<<<<< HEAD
-		let reward = libtx::reward::output(&keychain, &key_id1, prev.height + 1, 0, false).unwrap();
-=======
-		let reward = libtx::reward::output(&keychain, &builder, &key_id1, 0, false).unwrap();
->>>>>>> 1609b041
+		let reward = libtx::reward::output(&keychain, &builder, &key_id1, prev.height + 1, 0, false).unwrap();
 		let mut block = core::core::Block::new(&prev, vec![], Difficulty::min(), reward).unwrap();
 		block.header.timestamp = prev.timestamp + Duration::seconds(60);
 		block.header.pow.secondary_scaling = next_header_info.secondary_scaling;
@@ -126,12 +118,8 @@
 
 		let txs = vec![coinbase_txn.clone()];
 		let fees = txs.iter().map(|tx| tx.fee()).sum();
-<<<<<<< HEAD
 		let reward =
-			libtx::reward::output(&keychain, &key_id3, prev.height + 1, fees, false).unwrap();
-=======
-		let reward = libtx::reward::output(&keychain, &builder, &key_id3, fees, false).unwrap();
->>>>>>> 1609b041
+			libtx::reward::output(&keychain, &builder, &key_id3, prev.height + 1, fees, false).unwrap();
 		let mut block = core::core::Block::new(&prev, txs, Difficulty::min(), reward).unwrap();
 		let next_header_info = consensus::next_difficulty(1, chain.difficulty_iter().unwrap());
 		block.header.timestamp = prev.timestamp + Duration::seconds(60);
@@ -167,12 +155,8 @@
 			let key_id1 = ExtKeychainPath::new(1, 1, 0, 0, 0).to_identifier();
 
 			let next_header_info = consensus::next_difficulty(1, chain.difficulty_iter().unwrap());
-<<<<<<< HEAD
 			let reward =
-				libtx::reward::output(&keychain, &key_id1, prev.height + 1, 0, false).unwrap();
-=======
-			let reward = libtx::reward::output(&keychain, &builder, &key_id1, 0, false).unwrap();
->>>>>>> 1609b041
+				libtx::reward::output(&keychain, &builder, &key_id1, prev.height + 1, 0, false).unwrap();
 			let mut block =
 				core::core::Block::new(&prev, vec![], Difficulty::min(), reward).unwrap();
 
@@ -225,12 +209,8 @@
 
 			let txs = vec![coinbase_txn.clone()];
 			let fees = txs.iter().map(|tx| tx.fee()).sum();
-<<<<<<< HEAD
 			let reward =
-				libtx::reward::output(&keychain, &key_id3, prev.height + 1, fees, false).unwrap();
-=======
-			let reward = libtx::reward::output(&keychain, &builder, &key_id3, fees, false).unwrap();
->>>>>>> 1609b041
+				libtx::reward::output(&keychain, &builder, &key_id3, prev.height + 1, fees, false).unwrap();
 			let mut block = core::core::Block::new(&prev, txs, Difficulty::min(), reward).unwrap();
 			let next_header_info = consensus::next_difficulty(1, chain.difficulty_iter().unwrap());
 			block.header.timestamp = prev.timestamp + Duration::seconds(60);
@@ -265,12 +245,8 @@
 				let builder = ProofBuilder::new(&keychain);
 				let pk = ExtKeychainPath::new(1, 1, 0, 0, 0).to_identifier();
 
-<<<<<<< HEAD
 				let reward =
-					libtx::reward::output(&keychain, &pk, prev.height + 1, 0, false).unwrap();
-=======
-				let reward = libtx::reward::output(&keychain, &builder, &pk, 0, false).unwrap();
->>>>>>> 1609b041
+					libtx::reward::output(&keychain, &builder, &pk, prev.height + 1, 0, false).unwrap();
 				let mut block =
 					core::core::Block::new(&prev, vec![], Difficulty::min(), reward).unwrap();
 				let next_header_info =
@@ -305,12 +281,8 @@
 			let txs = vec![coinbase_txn];
 			let fees = txs.iter().map(|tx| tx.fee()).sum();
 			let next_header_info = consensus::next_difficulty(1, chain.difficulty_iter().unwrap());
-<<<<<<< HEAD
 			let reward =
-				libtx::reward::output(&keychain, &key_id4, prev.height + 1, fees, false).unwrap();
-=======
-			let reward = libtx::reward::output(&keychain, &builder, &key_id4, fees, false).unwrap();
->>>>>>> 1609b041
+				libtx::reward::output(&keychain, &builder, &key_id4, prev.height + 1, fees, false).unwrap();
 			let mut block = core::core::Block::new(&prev, txs, Difficulty::min(), reward).unwrap();
 
 			block.header.timestamp = prev.timestamp + Duration::seconds(60);
