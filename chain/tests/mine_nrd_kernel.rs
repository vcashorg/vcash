--- conflicted
+++ resolved
@@ -34,8 +34,7 @@
 {
 	let prev = chain.head_header().unwrap();
 	let next_header_info = consensus::next_difficulty(1, chain.difficulty_iter().unwrap());
-<<<<<<< HEAD
-	let fee = txs.iter().map(|x| x.fee()).sum();
+	let fee = txs.iter().map(|x| x.fee(prev.height + 1)).sum();
 	let reward = reward::output(
 		keychain,
 		&ProofBuilder::new(keychain),
@@ -45,11 +44,6 @@
 		false,
 	)
 	.unwrap();
-=======
-	let fee = txs.iter().map(|x| x.fee(prev.height + 1)).sum();
-	let reward =
-		reward::output(keychain, &ProofBuilder::new(keychain), key_id, fee, false).unwrap();
->>>>>>> 9ed0cd65
 
 	let mut block = Block::new(&prev, &txs, next_header_info.clone().difficulty, reward).unwrap();
 
@@ -107,13 +101,8 @@
 	let key_id2 = ExtKeychainPath::new(1, 2, 0, 0, 0).to_identifier();
 	let tx = build::transaction(
 		KernelFeatures::NoRecentDuplicate {
-<<<<<<< HEAD
-			fee: 20000,
+			fee: 20000.into(),
 			relative_height: NRDRelativeHeight::new(144).unwrap(),
-=======
-			fee: 20000.into(),
-			relative_height: NRDRelativeHeight::new(1440).unwrap(),
->>>>>>> 9ed0cd65
 		},
 		None,
 		&[
@@ -160,13 +149,8 @@
 	let key_id2 = ExtKeychainPath::new(1, 2, 0, 0, 0).to_identifier();
 	let tx = build::transaction(
 		KernelFeatures::NoRecentDuplicate {
-<<<<<<< HEAD
-			fee: 20000,
+			fee: 20000.into(),
 			relative_height: NRDRelativeHeight::new(144).unwrap(),
-=======
-			fee: 20000.into(),
-			relative_height: NRDRelativeHeight::new(1440).unwrap(),
->>>>>>> 9ed0cd65
 		},
 		None,
 		&[
