[package]
name = "grin_chain"
<<<<<<< HEAD
version = "4.1.0"
=======
version = "4.2.0-alpha.1"
>>>>>>> cea546ce
authors = ["Grin Developers <mimblewimble@lists.launchpad.net>"]
description = "Chain implementation for grin, a simple, private and scalable cryptocurrency implementation based on the Mimblewimble chain format."
license = "Apache-2.0"
repository = "https://github.com/mimblewimble/grin"
keywords = [ "crypto", "grin", "mimblewimble" ]
workspace = ".."
edition = "2018"

[dependencies]
bit-vec = "0.6"
bitflags = "1"
byteorder = "1"
failure = "0.1"
failure_derive = "0.1"
croaring = { version = "0.4.5", package = "croaring-mw", features = ["compat"] }
enum_primitive = "0.1"
log = "0.4"
serde = "1"
serde_derive = "1"
chrono = "0.4.11"
lru-cache = "0.1"
lazy_static = "1"

<<<<<<< HEAD
grin_core = { path = "../core", version = "4.1.0" }
grin_keychain = { path = "../keychain", version = "4.1.0" }
grin_store = { path = "../store", version = "4.1.0" }
grin_util = { path = "../util", version = "4.1.0" }
=======
grin_core = { path = "../core", version = "4.2.0-alpha.1" }
grin_keychain = { path = "../keychain", version = "4.2.0-alpha.1" }
grin_store = { path = "../store", version = "4.2.0-alpha.1" }
grin_util = { path = "../util", version = "4.2.0-alpha.1" }
>>>>>>> cea546ce

[dev-dependencies]
env_logger = "0.7"
rand = "0.6"<|MERGE_RESOLUTION|>--- conflicted
+++ resolved
@@ -1,10 +1,6 @@
 [package]
 name = "grin_chain"
-<<<<<<< HEAD
-version = "4.1.0"
-=======
 version = "4.2.0-alpha.1"
->>>>>>> cea546ce
 authors = ["Grin Developers <mimblewimble@lists.launchpad.net>"]
 description = "Chain implementation for grin, a simple, private and scalable cryptocurrency implementation based on the Mimblewimble chain format."
 license = "Apache-2.0"
@@ -28,17 +24,10 @@
 lru-cache = "0.1"
 lazy_static = "1"
 
-<<<<<<< HEAD
-grin_core = { path = "../core", version = "4.1.0" }
-grin_keychain = { path = "../keychain", version = "4.1.0" }
-grin_store = { path = "../store", version = "4.1.0" }
-grin_util = { path = "../util", version = "4.1.0" }
-=======
 grin_core = { path = "../core", version = "4.2.0-alpha.1" }
 grin_keychain = { path = "../keychain", version = "4.2.0-alpha.1" }
 grin_store = { path = "../store", version = "4.2.0-alpha.1" }
 grin_util = { path = "../util", version = "4.2.0-alpha.1" }
->>>>>>> cea546ce
 
 [dev-dependencies]
 env_logger = "0.7"
