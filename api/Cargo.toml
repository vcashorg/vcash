--- conflicted
+++ resolved
@@ -1,10 +1,6 @@
 [package]
 name = "grin_api"
-<<<<<<< HEAD
-version = "4.1.0"
-=======
 version = "4.2.0-alpha.1"
->>>>>>> cea546ce
 authors = ["Grin Developers <mimblewimble@lists.launchpad.net>"]
 description = "APIs for grin, a simple, private and scalable cryptocurrency implementation based on the Mimblewimble chain format."
 license = "Apache-2.0"
@@ -35,18 +31,9 @@
 url = "2.1"
 bytes = "0.5"
 
-<<<<<<< HEAD
-grin_core = { path = "../core", version = "4.1.0" }
-grin_chain = { path = "../chain", version = "4.1.0" }
-grin_p2p = { path = "../p2p", version = "4.1.0" }
-grin_pool = { path = "../pool", version = "4.1.0" }
-grin_store = { path = "../store", version = "4.1.0" }
-grin_util = { path = "../util", version = "4.1.0" }
-=======
 grin_core = { path = "../core", version = "4.2.0-alpha.1" }
 grin_chain = { path = "../chain", version = "4.2.0-alpha.1" }
 grin_p2p = { path = "../p2p", version = "4.2.0-alpha.1" }
 grin_pool = { path = "../pool", version = "4.2.0-alpha.1" }
 grin_store = { path = "../store", version = "4.2.0-alpha.1" }
-grin_util = { path = "../util", version = "4.2.0-alpha.1" }
->>>>>>> cea546ce
+grin_util = { path = "../util", version = "4.2.0-alpha.1" }