// Copyright 2019 The Grin Developers
//
// Licensed under the Apache License, Version 2.0 (the "License");
// you may not use this file except in compliance with the License.
// You may obtain a copy of the License at
//
//     http://www.apache.org/licenses/LICENSE-2.0
//
// Unless required by applicable law or agreed to in writing, software
// distributed under the License is distributed on an "AS IS" BASIS,
// WITHOUT WARRANTIES OR CONDITIONS OF ANY KIND, either express or implied.
// See the License for the specific language governing permissions and
// limitations under the License.

use super::utils::{get_output, get_token_output, w};
use crate::chain;
use crate::core::core::hash::Hashed;
use crate::core::core::TokenKey;
use crate::rest::*;
use crate::router::{Handler, ResponseFuture};
use crate::types::*;
use crate::util;
use crate::util::secp::pedersen::Commitment;
use crate::web::*;
use failure::ResultExt;
use hyper::{Body, Request, StatusCode};
use std::sync::Weak;

/// Chain handler. Get the head details.
/// GET /v1/chain
pub struct ChainHandler {
	pub chain: Weak<chain::Chain>,
}

impl ChainHandler {
	fn get_tip(&self) -> Result<Tip, Error> {
		let head = w(&self.chain)?
			.head()
			.map_err(|e| ErrorKind::Internal(format!("can't get head: {}", e)))?;
		Ok(Tip::from_tip(head))
	}
}

impl Handler for ChainHandler {
	fn get(&self, _req: Request<Body>) -> ResponseFuture {
		result_to_response(self.get_tip())
	}
}

/// Chain validation handler.
/// GET /v1/chain/validate
pub struct ChainValidationHandler {
	pub chain: Weak<chain::Chain>,
}

impl Handler for ChainValidationHandler {
	fn get(&self, _req: Request<Body>) -> ResponseFuture {
		match w_fut!(&self.chain).validate(true) {
			Ok(_) => response(StatusCode::OK, "{}"),
			Err(e) => response(
				StatusCode::INTERNAL_SERVER_ERROR,
				format!("validate failed: {}", e),
			),
		}
	}
}

/// Chain compaction handler. Trigger a compaction of the chain state to regain
/// storage space.
/// POST /v1/chain/compact
pub struct ChainCompactHandler {
	pub chain: Weak<chain::Chain>,
}

impl Handler for ChainCompactHandler {
	fn post(&self, _req: Request<Body>) -> ResponseFuture {
		match w_fut!(&self.chain).compact() {
			Ok(_) => response(StatusCode::OK, "{}"),
			Err(e) => response(
				StatusCode::INTERNAL_SERVER_ERROR,
				format!("compact failed: {}", e),
			),
		}
	}
}

// Supports retrieval of multiple outputs in a single request -
// GET /v1/chain/outputs/byids?id=xxx,yyy,zzz
// GET /v1/chain/outputs/byids?id=xxx&id=yyy&id=zzz
// GET /v1/chain/outputs/byheight?start_height=101&end_height=200
pub struct OutputHandler {
	pub chain: Weak<chain::Chain>,
}

impl OutputHandler {
	fn get_output(&self, id: &str) -> Result<Output, Error> {
		let res = get_output(&self.chain, id)?;
		Ok(res.0)
	}

	fn outputs_by_ids(&self, req: &Request<Body>) -> Result<Vec<Output>, Error> {
		let mut commitments: Vec<String> = vec![];

		let query = must_get_query!(req);
		let params = QueryParams::from(query);
		params.process_multival_param("id", |id| commitments.push(id.to_owned()));

		let mut outputs: Vec<Output> = vec![];
		for x in commitments {
			match self.get_output(&x) {
				Ok(output) => outputs.push(output),
				Err(e) => error!(
					"Failure to get output for commitment {} with error {}",
					x, e
				),
			};
		}
		Ok(outputs)
	}

	fn outputs_at_height(
		&self,
		block_height: u64,
		commitments: Vec<Commitment>,
		include_proof: bool,
	) -> Result<BlockOutputs, Error> {
		let header = w(&self.chain)?
			.get_header_by_height(block_height)
			.map_err(|_| ErrorKind::NotFound)?;

		// TODO - possible to compact away blocks we care about
		// in the period between accepting the block and refreshing the wallet
		let chain = w(&self.chain)?;
		let block = chain
			.get_block(&header.hash())
			.map_err(|_| ErrorKind::NotFound)?;
		let outputs = block
			.outputs()
			.iter()
			.filter(|output| commitments.is_empty() || commitments.contains(&output.commit))
			.map(|output| {
				OutputPrintable::from_output(
					output,
					chain.clone(),
					Some(&header),
					include_proof,
					true,
				)
			})
			.collect::<Result<Vec<_>, _>>()
			.context(ErrorKind::Internal("cain error".to_owned()))?;

		Ok(BlockOutputs {
			header: BlockHeaderInfo::from_header(&header),
			outputs: outputs,
		})
	}

	// returns outputs for a specified range of blocks
	fn outputs_block_batch(&self, req: &Request<Body>) -> Result<Vec<BlockOutputs>, Error> {
		let mut commitments: Vec<Commitment> = vec![];

		let query = must_get_query!(req);
		let params = QueryParams::from(query);
		params.process_multival_param("id", |id| {
			if let Ok(x) = util::from_hex(String::from(id)) {
				commitments.push(Commitment::from_vec(x));
			}
		});
		let start_height = parse_param!(params, "start_height", 1);
		let end_height = parse_param!(params, "end_height", 1);
		let include_rp = params.get("include_rp").is_some();

		debug!(
			"outputs_block_batch: {}-{}, {:?}, {:?}",
			start_height, end_height, commitments, include_rp,
		);

		let mut return_vec = vec![];
		for i in (start_height..=end_height).rev() {
			if let Ok(res) = self.outputs_at_height(i, commitments.clone(), include_rp) {
				if res.outputs.len() > 0 {
					return_vec.push(res);
				}
			}
		}

		Ok(return_vec)
	}
}

impl Handler for OutputHandler {
	fn get(&self, req: Request<Body>) -> ResponseFuture {
		match right_path_element!(req) {
			"byids" => result_to_response(self.outputs_by_ids(&req)),
			"byheight" => result_to_response(self.outputs_block_batch(&req)),
			_ => response(StatusCode::BAD_REQUEST, ""),
		}
	}
}

<<<<<<< HEAD
/// Kernel handler, search for a kernel by excess commitment
/// GET /v1/chain/kernels/XXX?min_height=YYY&max_height=ZZZ
/// The `min_height` and `max_height` parameters are optional
pub struct KernelHandler {
	pub chain: Weak<chain::Chain>,
}

impl KernelHandler {
	fn get_kernel(&self, req: Request<Body>) -> Result<Option<LocatedTxKernel>, Error> {
		let excess = req
			.uri()
			.path()
			.trim_end_matches('/')
			.rsplit('/')
			.next()
			.ok_or(ErrorKind::RequestError("missing excess".into()))?;
		let excess = util::from_hex(excess.to_owned())
			.map_err(|_| ErrorKind::RequestError("invalid excess hex".into()))?;
		if excess.len() != 33 {
			return Err(ErrorKind::RequestError("invalid excess length".into()).into());
		}
		let excess = Commitment::from_vec(excess);

		let chain = w(&self.chain)?;

		let mut min_height: Option<u64> = None;
		let mut max_height: Option<u64> = None;

		// Check query parameters for minimum and maximum search height
		if let Some(q) = req.uri().query() {
			let params = QueryParams::from(q);
			if let Some(h) = params.get("min_height") {
				let h = h
					.parse()
					.map_err(|_| ErrorKind::RequestError("invalid minimum height".into()))?;
				// Default is genesis
				min_height = if h == 0 { None } else { Some(h) };
			}
			if let Some(h) = params.get("max_height") {
				let h = h
					.parse()
					.map_err(|_| ErrorKind::RequestError("invalid maximum height".into()))?;
				// Default is current head
				let head_height = chain
					.head()
					.map_err(|e| ErrorKind::Internal(format!("{}", e)))?
					.height;
				max_height = if h >= head_height { None } else { Some(h) };
			}
		}

		let kernel = chain
			.get_kernel_height(&excess, min_height, max_height)
			.map_err(|e| ErrorKind::Internal(format!("{}", e)))?
			.map(|(tx_kernel, height, mmr_index)| LocatedTxKernel {
				tx_kernel,
				height,
				mmr_index,
			});
		Ok(kernel)
	}
}

impl Handler for KernelHandler {
	fn get(&self, req: Request<Body>) -> ResponseFuture {
		result_to_response(self.get_kernel(req))
=======
// Supports retrieval of multiple outputs in a single request -
// GET /v1/chain/tokenoutputs/byids?token_type=***&id=xxx,yyy,zzz
// GET /v1/chain/tokenoutputs/byids?token_type=***&id=xxx&id=yyy&id=zzz
// GET /v1/chain/tokenoutputs/byheight?token_type=***&start_height=101&end_height=200
pub struct TokenOutputHandler {
	pub chain: Weak<chain::Chain>,
}

impl TokenOutputHandler {
	fn get_token_output(&self, id: &str, token_type: TokenKey) -> Result<TokenOutput, Error> {
		let res = get_token_output(&self.chain, id, token_type)?;
		Ok(res.0)
	}

	fn token_outputs_by_ids(&self, req: &Request<Body>) -> Result<Vec<TokenOutput>, Error> {
		let mut commitments: Vec<String> = vec![];

		let query = must_get_query!(req);
		let params = QueryParams::from(query);
		params.process_multival_param("id", |id| commitments.push(id.to_owned()));

		let token_type = self.parse_token_type(&params)?;

		let mut outputs: Vec<TokenOutput> = vec![];
		for x in commitments {
			match self.get_token_output(&x, token_type) {
				Ok(output) => outputs.push(output),
				Err(e) => error!(
					"Failure to get output for commitment {} with error {}",
					x, e
				),
			};
		}
		Ok(outputs)
	}

	fn token_outputs_at_height(
		&self,
		token_type: TokenKey,
		block_height: u64,
		commitments: Vec<Commitment>,
		include_proof: bool,
	) -> Result<BlockOutputs, Error> {
		let header = w(&self.chain)?
			.get_header_by_height(block_height)
			.map_err(|_| ErrorKind::NotFound)?;

		// TODO - possible to compact away blocks we care about
		// in the period between accepting the block and refreshing the wallet
		let chain = w(&self.chain)?;
		let block = chain
			.get_block(&header.hash())
			.map_err(|_| ErrorKind::NotFound)?;
		let outputs = block
			.token_outputs()
			.iter()
			.filter(|output| {
				(commitments.is_empty() || commitments.contains(&output.commit))
					&& (output.token_type == token_type)
			})
			.map(|output| {
				OutputPrintable::from_token_output(
					output,
					chain.clone(),
					Some(&header),
					include_proof,
					true,
				)
			})
			.collect::<Result<Vec<_>, _>>()
			.context(ErrorKind::Internal("chain error".to_owned()))?;

		Ok(BlockOutputs {
			header: BlockHeaderInfo::from_header(&header),
			outputs: outputs,
		})
	}

	// returns outputs for a specified range of blocks
	fn token_outputs_block_batch(&self, req: &Request<Body>) -> Result<Vec<BlockOutputs>, Error> {
		let mut commitments: Vec<Commitment> = vec![];

		let query = must_get_query!(req);
		let params = QueryParams::from(query);
		params.process_multival_param("id", |id| {
			if let Ok(x) = util::from_hex(String::from(id)) {
				commitments.push(Commitment::from_vec(x));
			}
		});

		let token_type = self.parse_token_type(&params)?;

		let start_height = parse_param!(params, "start_height", 1);
		let end_height = parse_param!(params, "end_height", 1);
		let include_rp = params.get("include_rp").is_some();

		debug!(
			"token_outputs_block_batch: {} {}-{}, {:?}, {:?}",
			token_type, start_height, end_height, commitments, include_rp,
		);

		let mut return_vec = vec![];
		for i in (start_height..=end_height).rev() {
			if let Ok(res) =
				self.token_outputs_at_height(token_type, i, commitments.clone(), include_rp)
			{
				if res.outputs.len() > 0 {
					return_vec.push(res);
				}
			}
		}

		Ok(return_vec)
	}

	fn parse_token_type(&self, params: &QueryParams) -> Result<TokenKey, Error> {
		let token_type_param = params.get("token_type");
		if token_type_param.is_none() {
			return Err(ErrorKind::RequestError("no token type".to_owned()))?;
		}

		let token_type = match TokenKey::from_hex(token_type_param.unwrap()) {
			Ok(s) => Ok(s),
			Err(_e) => return Err(ErrorKind::RequestError("token type hex error".to_owned()))?,
		};

		return token_type;
	}
}

impl Handler for TokenOutputHandler {
	fn get(&self, req: Request<Body>) -> ResponseFuture {
		match right_path_element!(req) {
			"byids" => result_to_response(self.token_outputs_by_ids(&req)),
			"byheight" => result_to_response(self.token_outputs_block_batch(&req)),
			_ => response(StatusCode::BAD_REQUEST, ""),
		}
>>>>>>> 5a852967
	}
}<|MERGE_RESOLUTION|>--- conflicted
+++ resolved
@@ -199,74 +199,6 @@
 	}
 }
 
-<<<<<<< HEAD
-/// Kernel handler, search for a kernel by excess commitment
-/// GET /v1/chain/kernels/XXX?min_height=YYY&max_height=ZZZ
-/// The `min_height` and `max_height` parameters are optional
-pub struct KernelHandler {
-	pub chain: Weak<chain::Chain>,
-}
-
-impl KernelHandler {
-	fn get_kernel(&self, req: Request<Body>) -> Result<Option<LocatedTxKernel>, Error> {
-		let excess = req
-			.uri()
-			.path()
-			.trim_end_matches('/')
-			.rsplit('/')
-			.next()
-			.ok_or(ErrorKind::RequestError("missing excess".into()))?;
-		let excess = util::from_hex(excess.to_owned())
-			.map_err(|_| ErrorKind::RequestError("invalid excess hex".into()))?;
-		if excess.len() != 33 {
-			return Err(ErrorKind::RequestError("invalid excess length".into()).into());
-		}
-		let excess = Commitment::from_vec(excess);
-
-		let chain = w(&self.chain)?;
-
-		let mut min_height: Option<u64> = None;
-		let mut max_height: Option<u64> = None;
-
-		// Check query parameters for minimum and maximum search height
-		if let Some(q) = req.uri().query() {
-			let params = QueryParams::from(q);
-			if let Some(h) = params.get("min_height") {
-				let h = h
-					.parse()
-					.map_err(|_| ErrorKind::RequestError("invalid minimum height".into()))?;
-				// Default is genesis
-				min_height = if h == 0 { None } else { Some(h) };
-			}
-			if let Some(h) = params.get("max_height") {
-				let h = h
-					.parse()
-					.map_err(|_| ErrorKind::RequestError("invalid maximum height".into()))?;
-				// Default is current head
-				let head_height = chain
-					.head()
-					.map_err(|e| ErrorKind::Internal(format!("{}", e)))?
-					.height;
-				max_height = if h >= head_height { None } else { Some(h) };
-			}
-		}
-
-		let kernel = chain
-			.get_kernel_height(&excess, min_height, max_height)
-			.map_err(|e| ErrorKind::Internal(format!("{}", e)))?
-			.map(|(tx_kernel, height, mmr_index)| LocatedTxKernel {
-				tx_kernel,
-				height,
-				mmr_index,
-			});
-		Ok(kernel)
-	}
-}
-
-impl Handler for KernelHandler {
-	fn get(&self, req: Request<Body>) -> ResponseFuture {
-		result_to_response(self.get_kernel(req))
-=======
 // Supports retrieval of multiple outputs in a single request -
 // GET /v1/chain/tokenoutputs/byids?token_type=***&id=xxx,yyy,zzz
 // GET /v1/chain/tokenoutputs/byids?token_type=***&id=xxx&id=yyy&id=zzz
@@ -404,6 +336,74 @@
 			"byheight" => result_to_response(self.token_outputs_block_batch(&req)),
 			_ => response(StatusCode::BAD_REQUEST, ""),
 		}
->>>>>>> 5a852967
+	}
+}
+
+/// Kernel handler, search for a kernel by excess commitment
+/// GET /v1/chain/kernels/XXX?min_height=YYY&max_height=ZZZ
+/// The `min_height` and `max_height` parameters are optional
+pub struct KernelHandler {
+	pub chain: Weak<chain::Chain>,
+}
+
+impl KernelHandler {
+	fn get_kernel(&self, req: Request<Body>) -> Result<Option<LocatedTxKernel>, Error> {
+		let excess = req
+			.uri()
+			.path()
+			.trim_end_matches('/')
+			.rsplit('/')
+			.next()
+			.ok_or(ErrorKind::RequestError("missing excess".into()))?;
+		let excess = util::from_hex(excess.to_owned())
+			.map_err(|_| ErrorKind::RequestError("invalid excess hex".into()))?;
+		if excess.len() != 33 {
+			return Err(ErrorKind::RequestError("invalid excess length".into()).into());
+		}
+		let excess = Commitment::from_vec(excess);
+
+		let chain = w(&self.chain)?;
+
+		let mut min_height: Option<u64> = None;
+		let mut max_height: Option<u64> = None;
+
+		// Check query parameters for minimum and maximum search height
+		if let Some(q) = req.uri().query() {
+			let params = QueryParams::from(q);
+			if let Some(h) = params.get("min_height") {
+				let h = h
+					.parse()
+					.map_err(|_| ErrorKind::RequestError("invalid minimum height".into()))?;
+				// Default is genesis
+				min_height = if h == 0 { None } else { Some(h) };
+			}
+			if let Some(h) = params.get("max_height") {
+				let h = h
+					.parse()
+					.map_err(|_| ErrorKind::RequestError("invalid maximum height".into()))?;
+				// Default is current head
+				let head_height = chain
+					.head()
+					.map_err(|e| ErrorKind::Internal(format!("{}", e)))?
+					.height;
+				max_height = if h >= head_height { None } else { Some(h) };
+			}
+		}
+
+		let kernel = chain
+			.get_kernel_height(&excess, min_height, max_height)
+			.map_err(|e| ErrorKind::Internal(format!("{}", e)))?
+			.map(|(tx_kernel, height, mmr_index)| LocatedTxKernel {
+				tx_kernel,
+				height,
+				mmr_index,
+			});
+		Ok(kernel)
+	}
+}
+
+impl Handler for KernelHandler {
+	fn get(&self, req: Request<Body>) -> ResponseFuture {
+		result_to_response(self.get_kernel(req))
 	}
 }