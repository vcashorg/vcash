--- conflicted
+++ resolved
@@ -13,15 +13,12 @@
 // limitations under the License.
 
 use crate::chain;
-use crate::core::consensus::YEAR_HEIGHT;
+use crate::core::consensus::YEAR_HEIGHT_ADJUSTED;
 use crate::core::core::hash::Hashed;
 use crate::core::core::merkle_proof::MerkleProof;
-<<<<<<< HEAD
-use crate::core::core::{KernelFeatures, TokenKernelFeatures, TokenKey, TokenTxKernel, TxKernel};
+use crate::core::core::{FeeFields, KernelFeatures, TxKernel};
+use crate::core::core::{TokenKernelFeatures, TokenKey, TokenTxKernel};
 use crate::core::pow::{hash_to_big_endian_hex, pow_hash_after_mask};
-=======
-use crate::core::core::{FeeFields, KernelFeatures, TxKernel};
->>>>>>> 9ed0cd65
 use crate::core::{core, ser};
 use crate::p2p;
 use crate::util::secp::pedersen;
@@ -34,7 +31,7 @@
 	($field:ident) => {
 		if $field.is_some() {
 			return Err(serde::de::Error::duplicate_field("$field"));
-		}
+			}
 	};
 }
 
@@ -644,7 +641,7 @@
 				relative_height,
 			} => (fee, relative_height.into()),
 		};
-		let height = 2 * YEAR_HEIGHT; // print as if post-HF4
+		let height = 2 * YEAR_HEIGHT_ADJUSTED; // print as if post-HF4
 		let fee = fee_fields.fee(height);
 		let fee_shift: u8 = fee_fields.fee_shift(height);
 		TxKernelPrintable {
