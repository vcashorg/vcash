--- conflicted
+++ resolved
@@ -729,7 +729,8 @@
 	pub range_proof_root: String,
 	/// Merklish root of all transaction kernels in the TxHashSet
 	pub kernel_root: String,
-<<<<<<< HEAD
+	/// Size of the kernel MMR
+	pub kernel_mmr_size: u64,
 	/// Merklish root of all the token commitments in the TxHashSet
 	pub token_output_root: String,
 	/// Merklish root of all token range proofs in the TxHashSet
@@ -740,10 +741,6 @@
 	pub token_kernel_root: String,
 	/// mergemining diff
 	pub bits: u32,
-=======
-	/// Size of the kernel MMR
-	pub kernel_mmr_size: u64,
->>>>>>> e7d2c71c
 	/// Nonce increment used to mine this block.
 	pub nonce: u64,
 	/// Size of the cuckoo graph
@@ -771,15 +768,12 @@
 			output_mmr_size: header.output_mmr_size,
 			range_proof_root: header.range_proof_root.to_hex(),
 			kernel_root: header.kernel_root.to_hex(),
-<<<<<<< HEAD
+			kernel_mmr_size: header.kernel_mmr_size,
 			token_output_root: header.token_output_root.to_hex(),
 			token_range_proof_root: header.token_range_proof_root.to_hex(),
 			token_issue_proof_root: header.token_issue_proof_root.to_hex(),
 			token_kernel_root: header.token_kernel_root.to_hex(),
 			bits: header.bits,
-=======
-			kernel_mmr_size: header.kernel_mmr_size,
->>>>>>> e7d2c71c
 			nonce: header.pow.nonce,
 			edge_bits: header.pow.edge_bits(),
 			cuckoo_solution: header.pow.proof.nonces.clone(),
@@ -1010,8 +1004,7 @@
 
 	#[test]
 	fn serialize_output_printable() {
-		let hex_output =
-			"{\
+		let hex_output = "{\
 			 \"output_type\":\"Coinbase\",\
 			 \"token_type\":null,\
 			 \"commit\":\"083eafae5d61a85ab07b12e1a51b3918d8e6de11fc6cde641d54af53608aa77b9f\",\
@@ -1044,8 +1037,7 @@
 
 	#[test]
 	fn serialize_output() {
-		let hex_commit =
-			"{\
+		let hex_commit = "{\
 			 \"commit\":\"083eafae5d61a85ab07b12e1a51b3918d8e6de11fc6cde641d54af53608aa77b9f\",\
 			 \"height\":0,\
 			 \"mmr_index\":0\
