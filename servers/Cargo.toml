[package]
name = "grin_servers"
version = "4.0.0-beta.1"
authors = ["Grin Developers <mimblewimble@lists.launchpad.net>"]
description = "Simple, private and scalable cryptocurrency implementation based on the Mimblewimble chain format."
license = "Apache-2.0"
repository = "https://github.com/mimblewimble/grin"
keywords = [ "crypto", "grin", "mimblewimble" ]
workspace = ".."
edition = "2018"

[dependencies]
hyper = "0.13"
hyper-rustls = "0.20"
fs2 = "0.4"
futures = "0.3"
http = "0.2"
lmdb-zero = "0.4.4"
rand = "0.6"
serde = "1"
log = "0.4"
serde_derive = "1"
serde_json = "1"
chrono = "0.4.11"
tokio = {version = "0.2", features = ["full"] }
tokio-util = { version = "0.2", features = ["codec"] }
<<<<<<< HEAD
walkdir = "2.2.9"
bufstream = "~0.1"
jsonrpc-core = "~8.0"
url = "1.7.0"
digest = "0.7"
failure = "0.1"
failure_derive = "0.1"
=======
walkdir = "2.3.1"
>>>>>>> ce141bee

grin_api = { path = "../api", version = "4.0.0-beta.1" }
grin_chain = { path = "../chain", version = "4.0.0-beta.1" }
grin_core = { path = "../core", version = "4.0.0-beta.1" }
grin_keychain = { path = "../keychain", version = "4.0.0-beta.1" }
grin_p2p = { path = "../p2p", version = "4.0.0-beta.1" }
grin_pool = { path = "../pool", version = "4.0.0-beta.1" }
grin_store = { path = "../store", version = "4.0.0-beta.1" }
grin_util = { path = "../util", version = "4.0.0-beta.1" }<|MERGE_RESOLUTION|>--- conflicted
+++ resolved
@@ -24,17 +24,13 @@
 chrono = "0.4.11"
 tokio = {version = "0.2", features = ["full"] }
 tokio-util = { version = "0.2", features = ["codec"] }
-<<<<<<< HEAD
-walkdir = "2.2.9"
+walkdir = "2.3.1"
 bufstream = "~0.1"
 jsonrpc-core = "~8.0"
 url = "1.7.0"
 digest = "0.7"
 failure = "0.1"
 failure_derive = "0.1"
-=======
-walkdir = "2.3.1"
->>>>>>> ce141bee
 
 grin_api = { path = "../api", version = "4.0.0-beta.1" }
 grin_chain = { path = "../chain", version = "4.0.0-beta.1" }
