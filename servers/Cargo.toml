--- conflicted
+++ resolved
@@ -1,10 +1,6 @@
 [package]
 name = "grin_servers"
-<<<<<<< HEAD
-version = "4.1.0"
-=======
 version = "4.2.0-alpha.1"
->>>>>>> cea546ce
 authors = ["Grin Developers <mimblewimble@lists.launchpad.net>"]
 description = "Simple, private and scalable cryptocurrency implementation based on the Mimblewimble chain format."
 license = "Apache-2.0"
@@ -36,16 +32,6 @@
 failure = "0.1"
 failure_derive = "0.1"
 
-<<<<<<< HEAD
-grin_api = { path = "../api", version = "4.1.0" }
-grin_chain = { path = "../chain", version = "4.1.0" }
-grin_core = { path = "../core", version = "4.1.0" }
-grin_keychain = { path = "../keychain", version = "4.1.0" }
-grin_p2p = { path = "../p2p", version = "4.1.0" }
-grin_pool = { path = "../pool", version = "4.1.0" }
-grin_store = { path = "../store", version = "4.1.0" }
-grin_util = { path = "../util", version = "4.1.0" }
-=======
 grin_api = { path = "../api", version = "4.2.0-alpha.1" }
 grin_chain = { path = "../chain", version = "4.2.0-alpha.1" }
 grin_core = { path = "../core", version = "4.2.0-alpha.1" }
@@ -53,5 +39,4 @@
 grin_p2p = { path = "../p2p", version = "4.2.0-alpha.1" }
 grin_pool = { path = "../pool", version = "4.2.0-alpha.1" }
 grin_store = { path = "../store", version = "4.2.0-alpha.1" }
-grin_util = { path = "../util", version = "4.2.0-alpha.1" }
->>>>>>> cea546ce
+grin_util = { path = "../util", version = "4.2.0-alpha.1" }