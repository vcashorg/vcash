// Copyright 2021 The Grin Developers
//
// Licensed under the Apache License, Version 2.0 (the "License");
// you may not use this file except in compliance with the License.
// You may obtain a copy of the License at
//
//     http://www.apache.org/licenses/LICENSE-2.0
//
// Unless required by applicable law or agreed to in writing, software
// distributed under the License is distributed on an "AS IS" BASIS,
// WITHOUT WARRANTIES OR CONDITIONS OF ANY KIND, either express or implied.
// See the License for the specific language governing permissions and
// limitations under the License.

//! Adapters connecting new block, new transaction, and accepted transaction
//! events to consumers of those events.

use crate::util::RwLock;
use std::fs::File;
use std::path::PathBuf;
use std::sync::{Arc, Weak};
use std::thread;
use std::time::Instant;

use crate::chain::txhashset::BitmapChunk;
use crate::chain::{
	self, BlockStatus, ChainAdapter, Options, SyncState, SyncStatus, TxHashsetDownloadStats,
};
use crate::common::hooks::{ChainEvents, NetEvents};
use crate::common::types::{ChainValidationMode, DandelionEpoch, ServerConfig};
use crate::core::core::hash::{Hash, Hashed};
use crate::core::core::transaction::Transaction;
<<<<<<< HEAD
use crate::core::core::verifier_cache::VerifierCache;
use crate::core::core::{
	BlockHeader, BlockSums, BlockTokenSums, CompactBlock, Inputs, OutputIdentifier,
=======
use crate::core::core::{
	BlockHeader, BlockSums, CompactBlock, Inputs, OutputIdentifier, Segment, SegmentIdentifier,
	TxKernel,
>>>>>>> 9ed0cd65
};
use crate::core::pow::Difficulty;
use crate::core::ser::ProtocolVersion;
use crate::core::{core, global};
use crate::p2p;
use crate::p2p::types::PeerInfo;
use crate::pool::{self, BlockChain, PoolAdapter};
use crate::util::secp::pedersen::RangeProof;
use crate::util::OneTime;
use chrono::prelude::*;
use chrono::Duration;
use rand::prelude::*;
use std::ops::Range;

const KERNEL_SEGMENT_HEIGHT_RANGE: Range<u8> = 9..14;
const BITMAP_SEGMENT_HEIGHT_RANGE: Range<u8> = 9..14;
const OUTPUT_SEGMENT_HEIGHT_RANGE: Range<u8> = 11..16;
const RANGEPROOF_SEGMENT_HEIGHT_RANGE: Range<u8> = 7..12;

/// Implementation of the NetAdapter for the . Gets notified when new
/// blocks and transactions are received and forwards to the chain and pool
/// implementations.
pub struct NetToChainAdapter<B, P>
where
	B: BlockChain,
	P: PoolAdapter,
{
	sync_state: Arc<SyncState>,
	chain: Weak<chain::Chain>,
	tx_pool: Arc<RwLock<pool::TransactionPool<B, P>>>,
	peers: OneTime<Weak<p2p::Peers>>,
	config: ServerConfig,
	hooks: Vec<Box<dyn NetEvents + Send + Sync>>,
}

impl<B, P> p2p::ChainAdapter for NetToChainAdapter<B, P>
where
	B: BlockChain,
	P: PoolAdapter,
{
	fn total_difficulty(&self) -> Result<Difficulty, chain::Error> {
		Ok(self.chain().head()?.total_difficulty)
	}

	fn total_height(&self) -> Result<u64, chain::Error> {
		Ok(self.chain().head()?.height)
	}

	fn get_transaction(&self, kernel_hash: Hash) -> Option<core::Transaction> {
		self.tx_pool.read().retrieve_tx_by_kernel_hash(kernel_hash)
	}

	fn tx_kernel_received(
		&self,
		kernel_hash: Hash,
		peer_info: &PeerInfo,
	) -> Result<bool, chain::Error> {
		// nothing much we can do with a new transaction while syncing
		if self.sync_state.is_syncing() {
			return Ok(true);
		}

		let tx = self.tx_pool.read().retrieve_tx_by_kernel_hash(kernel_hash);

		if tx.is_none() {
			self.request_transaction(kernel_hash, peer_info);
		}
		Ok(true)
	}

	fn transaction_received(
		&self,
		tx: core::Transaction,
		stem: bool,
	) -> Result<bool, chain::Error> {
		// nothing much we can do with a new transaction while syncing
		if self.sync_state.is_syncing() {
			return Ok(true);
		}

		let source = pool::TxSource::Broadcast;

		let header = self.chain().head_header()?;

		for hook in &self.hooks {
			hook.on_transaction_received(&tx);
		}

		let tx_hash = tx.hash();

		let mut tx_pool = self.tx_pool.write();
		match tx_pool.add_to_pool(source, tx, stem, &header) {
			Ok(_) => Ok(true),
			Err(e) => {
				debug!("Transaction {} rejected: {:?}", tx_hash, e);
				Ok(false)
			}
		}
	}

	fn block_received(
		&self,
		b: core::Block,
		peer_info: &PeerInfo,
		opts: chain::Options,
	) -> Result<bool, chain::Error> {
		if self.chain().block_exists(b.hash())? {
			return Ok(true);
		}
		debug!(
			"Received block {} at {} from {} [in/out/kern: {}/{}/{}] token [in/out/kern: {}/{}/{}] going to process.",
			b.hash(),
			b.header.height,
			peer_info.addr,
			b.inputs().len(),
			b.outputs().len(),
			b.kernels().len(),
			b.token_inputs().len(),
			b.token_outputs().len(),
			b.token_kernels().len(),
		);
		self.process_block(b, peer_info, opts)
	}

	fn compact_block_received(
		&self,
		cb: core::CompactBlock,
		peer_info: &PeerInfo,
	) -> Result<bool, chain::Error> {
		// No need to process this compact block if we have previously accepted the _full block_.
		if self.chain().block_exists(cb.hash())? {
			return Ok(true);
		}
		let bhash = cb.hash();
		debug!(
			"Received compact_block {} at {} from {} [out/kern/kern_ids: {}/{}/{}] going to process.",
			bhash,
			cb.header.height,
			peer_info.addr,
			cb.out_full().len(),
			cb.kern_full().len(),
			cb.kern_ids().len(),
		);

		let cb_hash = cb.hash();
		if cb.kern_ids().is_empty() {
			// push the freshly hydrated block through the chain pipeline
			match core::Block::hydrate_from(cb, &[]) {
				Ok(block) => {
					debug!(
						"successfully hydrated (empty) block: {} at {} ({})",
						block.header.hash(),
						block.header.height,
						block.inputs().version_str(),
					);
					if !self.sync_state.is_syncing() {
						for hook in &self.hooks {
							hook.on_block_received(&block, &peer_info.addr);
						}
					}
					self.process_block(block, peer_info, chain::Options::NONE)
				}
				Err(e) => {
					debug!("Invalid hydrated block {}: {:?}", cb_hash, e);
					return Ok(false);
				}
			}
		} else {
			// check at least the header is valid before hydrating
			if let Err(e) = self
				.chain()
				.process_block_header(&cb.header, chain::Options::NONE)
			{
				debug!("Invalid compact block header {}: {:?}", cb_hash, e.kind());
				return Ok(!e.is_bad_data());
			}

			let (txs, missing_short_ids) = {
				self.tx_pool
					.read()
					.retrieve_transactions(cb.hash(), cb.nonce, cb.kern_ids())
			};

			debug!(
				"compact_block_received: txs from tx pool - {}, (unknown kern_ids: {})",
				txs.len(),
				missing_short_ids.len(),
			);

			// If we have missing kernels then we know we cannot hydrate this compact block.
			if !missing_short_ids.is_empty() {
				self.request_block(&cb.header, peer_info, chain::Options::NONE);
				return Ok(true);
			}

			let block = match core::Block::hydrate_from(cb.clone(), &txs) {
				Ok(block) => {
					if !self.sync_state.is_syncing() {
						for hook in &self.hooks {
							hook.on_block_received(&block, &peer_info.addr);
						}
					}
					block
				}
				Err(e) => {
					debug!("Invalid hydrated block {}: {:?}", cb.hash(), e);
					return Ok(false);
				}
			};

			if let Ok(prev) = self.chain().get_previous_header(&cb.header) {
				if block.validate(&prev.total_kernel_offset).is_ok() {
					debug!(
						"successfully hydrated block: {} at {} ({})",
						block.header.hash(),
						block.header.height,
						block.inputs().version_str(),
					);
					self.process_block(block, peer_info, chain::Options::NONE)
				} else if self.sync_state.status() == SyncStatus::NoSync {
					debug!("adapter: block invalid after hydration, requesting full block");
					self.request_block(&cb.header, peer_info, chain::Options::NONE);
					Ok(true)
				} else {
					debug!("block invalid after hydration, ignoring it, cause still syncing");
					Ok(true)
				}
			} else {
				debug!("failed to retrieve previous block header (still syncing?)");
				Ok(true)
			}
		}
	}

	fn header_received(
		&self,
		bh: core::BlockHeader,
		peer_info: &PeerInfo,
	) -> Result<bool, chain::Error> {
		// No need to process this header if we have previously accepted the _full block_.
		if self.chain().block_exists(bh.hash())? {
			return Ok(true);
		}
		if !self.sync_state.is_syncing() {
			for hook in &self.hooks {
				hook.on_header_received(&bh, &peer_info.addr);
			}
		}

		// pushing the new block header through the header chain pipeline
		// we will go ask for the block if this is a new header
		let res = self.chain().process_block_header(&bh, chain::Options::NONE);

		if let Err(e) = res {
			debug!(
				"Block header {} refused by chain: {:?}",
				bh.hash(),
				e.kind()
			);
			if e.is_bad_data() {
				return Ok(false);
			} else {
				// we got an error when trying to process the block header
				// but nothing serious enough to need to ban the peer upstream
				return Err(e);
			}
		}

		// we have successfully processed a block header
		// so we can go request the block itself
		self.request_compact_block(&bh, peer_info);

		// done receiving the header
		Ok(true)
	}

	fn headers_received(
		&self,
		bhs: &[core::BlockHeader],
		peer_info: &PeerInfo,
	) -> Result<bool, chain::Error> {
		info!(
			"Received {} block headers from {}",
			bhs.len(),
			peer_info.addr
		);

		if bhs.is_empty() {
			return Ok(false);
		}

		// Read our sync_head if we are in header_sync.
		// If not then we can ignore this batch of headers.
		let sync_head = match self.sync_state.status() {
			SyncStatus::HeaderSync { sync_head, .. } => sync_head,
			_ => {
				debug!("headers_received: ignoring as not in header_sync");
				return Ok(true);
			}
		};

		match self
			.chain()
			.sync_block_headers(bhs, sync_head, chain::Options::SYNC)
		{
			Ok(sync_head) => {
				// If we have an updated sync_head after processing this batch of headers
				// then update our sync_state so we can request relevant headers in the next batch.
				if let Some(sync_head) = sync_head {
					self.sync_state.update_header_sync(sync_head);
				}
				Ok(true)
			}
			Err(e) => {
				debug!("Block headers refused by chain: {:?}", e);
				if e.is_bad_data() {
					Ok(false)
				} else {
					Err(e)
				}
			}
		}
	}

	fn locate_headers(&self, locator: &[Hash]) -> Result<Vec<core::BlockHeader>, chain::Error> {
		debug!("locator: {:?}", locator);

		let header = match self.find_common_header(locator) {
			Some(header) => header,
			None => return Ok(vec![]),
		};

		let max_height = self.chain().header_head()?.height;

		let header_pmmr = self.chain().header_pmmr();
		let header_pmmr = header_pmmr.read();

		// looks like we know one, getting as many following headers as allowed
		let hh = header.height;
		let mut headers = vec![];
		for h in (hh + 1)..=(hh + (p2p::MAX_BLOCK_HEADERS as u64)) {
			if h > max_height {
				break;
			}

			if let Ok(hash) = header_pmmr.get_header_hash_by_height(h) {
				let header = self.chain().get_block_header(&hash)?;
				headers.push(header);
			} else {
				error!("Failed to locate headers successfully.");
				break;
			}
		}

		debug!("returning headers: {}", headers.len());

		Ok(headers)
	}

	/// Gets a full block by its hash.
	/// We only support v3 blocks since HF4.
	/// If a peer is requesting a block and only appears to support v2
	/// then ignore the request.
	fn get_block(&self, h: Hash, peer_info: &PeerInfo) -> Option<core::Block> {
		self.chain()
			.get_block(&h)
			.map(|b| match peer_info.version.value() {
<<<<<<< HEAD
				0..=3 => self.chain().convert_block_v3(b).ok(),
				4..=ProtocolVersion::MAX => Some(b),
=======
				0..=2 => None,
				3..=ProtocolVersion::MAX => Some(b),
>>>>>>> 9ed0cd65
			})
			.unwrap_or(None)
	}

	/// Provides a reading view into the current txhashset state as well as
	/// the required indexes for a consumer to rewind to a consistent state
	/// at the provided block hash.
	fn txhashset_read(&self, h: Hash) -> Option<p2p::TxHashSetRead> {
		match self.chain().txhashset_read(h.clone()) {
			Ok((output_index, kernel_index, token_out_index, token_issue_index, read)) => {
				Some(p2p::TxHashSetRead {
					output_index,
					kernel_index,
					token_out_index,
					token_issue_index,
					reader: read,
				})
			}
			Err(e) => {
				warn!("Couldn't produce txhashset data for block {}: {:?}", h, e);
				None
			}
		}
	}

	fn txhashset_archive_header(&self) -> Result<core::BlockHeader, chain::Error> {
		self.chain().txhashset_archive_header()
	}

	fn txhashset_receive_ready(&self) -> bool {
		match self.sync_state.status() {
			SyncStatus::TxHashsetDownload { .. } => true,
			_ => false,
		}
	}

	fn txhashset_download_update(
		&self,
		start_time: DateTime<Utc>,
		downloaded_size: u64,
		total_size: u64,
	) -> bool {
		match self.sync_state.status() {
			SyncStatus::TxHashsetDownload(prev) => {
				self.sync_state
					.update_txhashset_download(TxHashsetDownloadStats {
						start_time,
						prev_update_time: prev.update_time,
						update_time: Utc::now(),
						prev_downloaded_size: prev.downloaded_size,
						downloaded_size,
						total_size,
					});
				true
			}
			_ => false,
		}
	}

	/// Writes a reading view on a txhashset state that's been provided to us.
	/// If we're willing to accept that new state, the data stream will be
	/// read as a zip file, unzipped and the resulting state files should be
	/// rewound to the provided indexes.
	fn txhashset_write(
		&self,
		h: Hash,
		txhashset_data: File,
		_peer_info: &PeerInfo,
	) -> Result<bool, chain::Error> {
		// check status again after download, in case 2 txhashsets made it somehow
		if let SyncStatus::TxHashsetDownload { .. } = self.sync_state.status() {
		} else {
			return Ok(false);
		}

		match self
			.chain()
			.txhashset_write(h, txhashset_data, self.sync_state.as_ref())
		{
			Ok(is_bad_data) => {
				if is_bad_data {
					self.chain().clean_txhashset_sandbox();
					error!("Failed to save txhashset archive: bad data");
					self.sync_state.set_sync_error(
						chain::ErrorKind::TxHashSetErr("bad txhashset data".to_string()).into(),
					);
				} else {
					info!("Received valid txhashset data for {}.", h);
				}
				Ok(is_bad_data)
			}
			Err(e) => {
				self.chain().clean_txhashset_sandbox();
				error!("Failed to save txhashset archive: {}", e);
				self.sync_state.set_sync_error(e);
				Ok(false)
			}
		}
	}

	fn get_tmp_dir(&self) -> PathBuf {
		self.chain().get_tmp_dir()
	}

	fn get_tmpfile_pathname(&self, tmpfile_name: String) -> PathBuf {
		self.chain().get_tmpfile_pathname(tmpfile_name)
	}

	fn get_kernel_segment(
		&self,
		hash: Hash,
		id: SegmentIdentifier,
	) -> Result<Segment<TxKernel>, chain::Error> {
		if !KERNEL_SEGMENT_HEIGHT_RANGE.contains(&id.height) {
			return Err(chain::ErrorKind::InvalidSegmentHeight.into());
		}
		let segmenter = self.chain().segmenter()?;
		if segmenter.header().hash() != hash {
			return Err(chain::ErrorKind::SegmenterHeaderMismatch.into());
		}
		segmenter.kernel_segment(id)
	}

	fn get_bitmap_segment(
		&self,
		hash: Hash,
		id: SegmentIdentifier,
	) -> Result<(Segment<BitmapChunk>, Hash), chain::Error> {
		if !BITMAP_SEGMENT_HEIGHT_RANGE.contains(&id.height) {
			return Err(chain::ErrorKind::InvalidSegmentHeight.into());
		}
		let segmenter = self.chain().segmenter()?;
		if segmenter.header().hash() != hash {
			return Err(chain::ErrorKind::SegmenterHeaderMismatch.into());
		}
		segmenter.bitmap_segment(id)
	}

	fn get_output_segment(
		&self,
		hash: Hash,
		id: SegmentIdentifier,
	) -> Result<(Segment<OutputIdentifier>, Hash), chain::Error> {
		if !OUTPUT_SEGMENT_HEIGHT_RANGE.contains(&id.height) {
			return Err(chain::ErrorKind::InvalidSegmentHeight.into());
		}
		let segmenter = self.chain().segmenter()?;
		if segmenter.header().hash() != hash {
			return Err(chain::ErrorKind::SegmenterHeaderMismatch.into());
		}
		segmenter.output_segment(id)
	}

	fn get_rangeproof_segment(
		&self,
		hash: Hash,
		id: SegmentIdentifier,
	) -> Result<Segment<RangeProof>, chain::Error> {
		if !RANGEPROOF_SEGMENT_HEIGHT_RANGE.contains(&id.height) {
			return Err(chain::ErrorKind::InvalidSegmentHeight.into());
		}
		let segmenter = self.chain().segmenter()?;
		if segmenter.header().hash() != hash {
			return Err(chain::ErrorKind::SegmenterHeaderMismatch.into());
		}
		segmenter.rangeproof_segment(id)
	}
}

impl<B, P> NetToChainAdapter<B, P>
where
	B: BlockChain,
	P: PoolAdapter,
{
	/// Construct a new NetToChainAdapter instance
	pub fn new(
		sync_state: Arc<SyncState>,
		chain: Arc<chain::Chain>,
		tx_pool: Arc<RwLock<pool::TransactionPool<B, P>>>,
		config: ServerConfig,
		hooks: Vec<Box<dyn NetEvents + Send + Sync>>,
	) -> Self {
		NetToChainAdapter {
			sync_state,
			chain: Arc::downgrade(&chain),
			tx_pool,
			peers: OneTime::new(),
			config,
			hooks,
		}
	}

	/// Initialize a NetToChainAdaptor with reference to a Peers object.
	/// Should only be called once.
	pub fn init(&self, peers: Arc<p2p::Peers>) {
		self.peers.init(Arc::downgrade(&peers));
	}

	fn peers(&self) -> Arc<p2p::Peers> {
		self.peers
			.borrow()
			.upgrade()
			.expect("Failed to upgrade weak ref to our peers.")
	}

	fn chain(&self) -> Arc<chain::Chain> {
		self.chain
			.upgrade()
			.expect("Failed to upgrade weak ref to our chain.")
	}

	// Find the first locator hash that refers to a known header on our main chain.
	fn find_common_header(&self, locator: &[Hash]) -> Option<BlockHeader> {
		let header_pmmr = self.chain().header_pmmr();
		let header_pmmr = header_pmmr.read();

		for hash in locator {
			if let Ok(header) = self.chain().get_block_header(&hash) {
				if let Ok(hash_at_height) = header_pmmr.get_header_hash_by_height(header.height) {
					if let Ok(header_at_height) = self.chain().get_block_header(&hash_at_height) {
						if header.hash() == header_at_height.hash() {
							return Some(header);
						}
					}
				}
			}
		}
		None
	}

	// pushing the new block through the chain pipeline
	// remembering to reset the head if we have a bad block
	fn process_block(
		&self,
		b: core::Block,
		peer_info: &PeerInfo,
		opts: chain::Options,
	) -> Result<bool, chain::Error> {
		// We cannot process blocks earlier than the horizon so check for this here.
		{
			let head = self.chain().head()?;
			let horizon = head
				.height
				.saturating_sub(global::cut_through_horizon() as u64);
			if b.header.height < horizon {
				return Ok(true);
			}
		}

		let bhash = b.hash();
		let previous = self.chain().get_previous_header(&b.header);

		match self.chain().process_block(b, opts) {
			Ok(_) => {
				self.validate_chain(bhash);
				self.check_compact();
				Ok(true)
			}
			Err(ref e) if e.is_bad_data() => {
				self.validate_chain(bhash);
				Ok(false)
			}
			Err(e) => {
				match e.kind() {
					chain::ErrorKind::Orphan => {
						if let Ok(previous) = previous {
							// make sure we did not miss the parent block
							if !self.chain().is_orphan(&previous.hash())
								&& !self.sync_state.is_syncing()
							{
								debug!("process_block: received an orphan block, checking the parent: {:}", previous.hash());
								self.request_block(&previous, peer_info, chain::Options::NONE)
							}
						}
						Ok(true)
					}
					_ => {
						debug!(
							"process_block: block {} refused by chain: {}",
							bhash,
							e.kind()
						);
						Ok(true)
					}
				}
			}
		}
	}

	fn validate_chain(&self, bhash: Hash) {
		// If we are running in "validate the full chain every block" then
		// panic here if validation fails for any reason.
		// We are out of consensus at this point and want to track the problem
		// down as soon as possible.
		// Skip this if we are currently syncing (too slow).
		if self.config.chain_validation_mode == ChainValidationMode::EveryBlock
			&& self.chain().head().unwrap().height > 0
			&& !self.sync_state.is_syncing()
		{
			let now = Instant::now();

			debug!(
				"process_block: ***** validating full chain state at {}",
				bhash,
			);

			self.chain()
				.validate(true)
				.expect("chain validation failed, hard stop");

			debug!(
				"process_block: ***** done validating full chain state, took {}s",
				now.elapsed().as_secs(),
			);
		}
	}

	fn check_compact(&self) {
		// Roll the dice to trigger compaction at 1/COMPACTION_CHECK chance per block,
		// uses a different thread to avoid blocking the caller thread (likely a peer)
		let mut rng = thread_rng();
		if 0 == rng.gen_range(0, global::COMPACTION_CHECK) {
			let chain = self.chain();
			let _ = thread::Builder::new()
				.name("compactor".to_string())
				.spawn(move || {
					if let Err(e) = chain.compact() {
						error!("Could not compact chain: {:?}", e);
					}
				});
		}
	}

	fn request_transaction(&self, h: Hash, peer_info: &PeerInfo) {
		self.send_tx_request_to_peer(h, peer_info, |peer, h| peer.send_tx_request(h))
	}

	// After receiving a compact block if we cannot successfully hydrate
	// it into a full block then fallback to requesting the full block
	// from the same peer that gave us the compact block
	// consider additional peers for redundancy?
	fn request_block(&self, bh: &BlockHeader, peer_info: &PeerInfo, opts: Options) {
		self.send_block_request_to_peer(bh.hash(), peer_info, |peer, h| {
			peer.send_block_request(h, opts)
		})
	}

	// After we have received a block header in "header first" propagation
	// we need to go request the block (compact representation) from the
	// same peer that gave us the header (unless we have already accepted the block)
	fn request_compact_block(&self, bh: &BlockHeader, peer_info: &PeerInfo) {
		self.send_block_request_to_peer(bh.hash(), peer_info, |peer, h| {
			peer.send_compact_block_request(h)
		})
	}

	fn send_tx_request_to_peer<F>(&self, h: Hash, peer_info: &PeerInfo, f: F)
	where
		F: Fn(&p2p::Peer, Hash) -> Result<(), p2p::Error>,
	{
		match self.peers().get_connected_peer(peer_info.addr) {
			None => debug!(
				"send_tx_request_to_peer: can't send request to peer {:?}, not connected",
				peer_info.addr
			),
			Some(peer) => {
				if let Err(e) = f(&peer, h) {
					error!("send_tx_request_to_peer: failed: {:?}", e)
				}
			}
		}
	}

	fn send_block_request_to_peer<F>(&self, h: Hash, peer_info: &PeerInfo, f: F)
	where
		F: Fn(&p2p::Peer, Hash) -> Result<(), p2p::Error>,
	{
		match self.chain().block_exists(h) {
			Ok(false) => match self.peers().get_connected_peer(peer_info.addr) {
				None => debug!(
					"send_block_request_to_peer: can't send request to peer {:?}, not connected",
					peer_info.addr
				),
				Some(peer) => {
					if let Err(e) = f(&peer, h) {
						error!("send_block_request_to_peer: failed: {:?}", e)
					}
				}
			},
			Ok(true) => debug!("send_block_request_to_peer: block {} already known", h),
			Err(e) => error!(
				"send_block_request_to_peer: failed to check block exists: {:?}",
				e
			),
		}
	}
}

/// Implementation of the ChainAdapter for the network. Gets notified when the
///  accepted a new block, asking the pool to update its state and
/// the network to broadcast the block
pub struct ChainToPoolAndNetAdapter<B, P>
where
	B: BlockChain,
	P: PoolAdapter,
{
	tx_pool: Arc<RwLock<pool::TransactionPool<B, P>>>,
	peers: OneTime<Weak<p2p::Peers>>,
	hooks: Vec<Box<dyn ChainEvents + Send + Sync>>,
}

impl<B, P> ChainAdapter for ChainToPoolAndNetAdapter<B, P>
where
	B: BlockChain,
	P: PoolAdapter,
{
	fn block_accepted(&self, b: &core::Block, status: BlockStatus, opts: Options) {
		// Trigger all registered "on_block_accepted" hooks (logging and webhooks).
		for hook in &self.hooks {
			hook.on_block_accepted(b, status);
		}

		// Suppress broadcast of new blocks received during sync.
		if !opts.contains(chain::Options::SYNC) {
			// If we mined the block then we want to broadcast the compact block.
			// If we received the block from another node then broadcast "header first"
			// to minimize network traffic.
			if opts.contains(Options::MINE) {
				// propagate compact block out if we mined the block
				let cb: CompactBlock = b.clone().into();
				self.peers().broadcast_compact_block(&cb);
			} else {
				// "header first" propagation if we are not the originator of this block
				self.peers().broadcast_header(&b.header);
			}
		}

		// Reconcile the txpool against the new block *after* we have broadcast it too our peers.
		// This may be slow and we do not want to delay block propagation.
		// We only want to reconcile the txpool against the new block *if* total work has increased.

		if status.is_next() || status.is_reorg() {
			let mut tx_pool = self.tx_pool.write();

			let _ = tx_pool.reconcile_block(b);

			// First "age out" any old txs in the reorg_cache.
			let cutoff = Utc::now() - Duration::minutes(tx_pool.config.reorg_cache_period as i64);
			tx_pool.truncate_reorg_cache(cutoff);
		}

		if status.is_reorg() {
			let _ = self.tx_pool.write().reconcile_reorg_cache(&b.header);
		}
	}
}

impl<B, P> ChainToPoolAndNetAdapter<B, P>
where
	B: BlockChain,
	P: PoolAdapter,
{
	/// Construct a ChainToPoolAndNetAdapter instance.
	pub fn new(
		tx_pool: Arc<RwLock<pool::TransactionPool<B, P>>>,
		hooks: Vec<Box<dyn ChainEvents + Send + Sync>>,
	) -> Self {
		ChainToPoolAndNetAdapter {
			tx_pool,
			peers: OneTime::new(),
			hooks: hooks,
		}
	}

	/// Initialize a ChainToPoolAndNetAdapter instance with handle to a Peers
	/// object. Should only be called once.
	pub fn init(&self, peers: Arc<p2p::Peers>) {
		self.peers.init(Arc::downgrade(&peers));
	}

	fn peers(&self) -> Arc<p2p::Peers> {
		self.peers
			.borrow()
			.upgrade()
			.expect("Failed to upgrade weak ref to our peers.")
	}
}

/// Adapter between the transaction pool and the network, to relay
/// transactions that have been accepted.
pub struct PoolToNetAdapter {
	peers: OneTime<Weak<p2p::Peers>>,
	dandelion_epoch: Arc<RwLock<DandelionEpoch>>,
}

/// Adapter between the Dandelion monitor and the current Dandelion "epoch".
pub trait DandelionAdapter: Send + Sync {
	/// Is the node stemming (or fluffing) transactions in the current epoch?
	fn is_stem(&self) -> bool;

	/// Is the current Dandelion epoch expired?
	fn is_expired(&self) -> bool;

	/// Transition to the next Dandelion epoch (new stem/fluff state, select new relay peer).
	fn next_epoch(&self);
}

impl DandelionAdapter for PoolToNetAdapter {
	fn is_stem(&self) -> bool {
		self.dandelion_epoch.read().is_stem()
	}

	fn is_expired(&self) -> bool {
		self.dandelion_epoch.read().is_expired()
	}

	fn next_epoch(&self) {
		self.dandelion_epoch.write().next_epoch(&self.peers());
	}
}

impl pool::PoolAdapter for PoolToNetAdapter {
	fn tx_accepted(&self, entry: &pool::PoolEntry) {
		self.peers().broadcast_transaction(&entry.tx);
	}

	fn stem_tx_accepted(&self, entry: &pool::PoolEntry) -> Result<(), pool::PoolError> {
		// Take write lock on the current epoch.
		// We need to be able to update the current relay peer if not currently connected.
		let mut epoch = self.dandelion_epoch.write();

		// If "stem" epoch attempt to relay the tx to the next Dandelion relay.
		// Fallback to immediately fluffing the tx if we cannot stem for any reason.
		// If "fluff" epoch then nothing to do right now (fluff via Dandelion monitor).
		// If node is configured to always stem our (pushed via api) txs then do so.
		if epoch.is_stem() || (entry.src.is_pushed() && epoch.always_stem_our_txs()) {
			if let Some(peer) = epoch.relay_peer(&self.peers()) {
				match peer.send_stem_transaction(&entry.tx) {
					Ok(_) => {
						info!("Stemming this epoch, relaying to next peer.");
						Ok(())
					}
					Err(e) => {
						error!("Stemming tx failed. Fluffing. {:?}", e);
						Err(pool::PoolError::DandelionError)
					}
				}
			} else {
				error!("No relay peer. Fluffing.");
				Err(pool::PoolError::DandelionError)
			}
		} else {
			info!("Fluff epoch. Aggregating stem tx(s). Will fluff via Dandelion monitor.");
			Ok(())
		}
	}
}

impl PoolToNetAdapter {
	/// Create a new pool to net adapter
	pub fn new(config: pool::DandelionConfig) -> PoolToNetAdapter {
		PoolToNetAdapter {
			peers: OneTime::new(),
			dandelion_epoch: Arc::new(RwLock::new(DandelionEpoch::new(config))),
		}
	}

	/// Setup the p2p server on the adapter
	pub fn init(&self, peers: Arc<p2p::Peers>) {
		self.peers.init(Arc::downgrade(&peers));
	}

	fn peers(&self) -> Arc<p2p::Peers> {
		self.peers
			.borrow()
			.upgrade()
			.expect("Failed to upgrade weak ref to our peers.")
	}
}

/// Implements the view of the  required by the TransactionPool to
/// operate. Mostly needed to break any direct lifecycle or implementation
/// dependency between the pool and the chain.
#[derive(Clone)]
pub struct PoolToChainAdapter {
	chain: OneTime<Weak<chain::Chain>>,
}

impl PoolToChainAdapter {
	/// Create a new pool adapter
	pub fn new() -> PoolToChainAdapter {
		PoolToChainAdapter {
			chain: OneTime::new(),
		}
	}

	/// Set the pool adapter's chain. Should only be called once.
	pub fn set_chain(&self, chain_ref: Arc<chain::Chain>) {
		self.chain.init(Arc::downgrade(&chain_ref));
	}

	fn chain(&self) -> Arc<chain::Chain> {
		self.chain
			.borrow()
			.upgrade()
			.expect("Failed to upgrade the weak ref to our chain.")
	}
}

impl pool::BlockChain for PoolToChainAdapter {
	fn chain_head(&self) -> Result<BlockHeader, pool::PoolError> {
		self.chain()
			.head_header()
			.map_err(|_| pool::PoolError::Other("failed to get head_header".to_string()))
	}

	fn get_block_header(&self, hash: &Hash) -> Result<BlockHeader, pool::PoolError> {
		self.chain()
			.get_block_header(hash)
			.map_err(|_| pool::PoolError::Other("failed to get block_header".to_string()))
	}

	fn get_block_sums(&self, hash: &Hash) -> Result<BlockSums, pool::PoolError> {
		self.chain()
			.get_block_sums(hash)
			.map_err(|_| pool::PoolError::Other("failed to get block_sums".to_string()))
	}

	fn get_block_token_sums(&self, hash: &Hash) -> Result<BlockTokenSums, pool::PoolError> {
		self.chain()
			.get_block_token_sums(hash)
			.map_err(|_| pool::PoolError::Other(format!("failed to get block_token_sums")))
	}

	fn validate_tx(&self, tx: &Transaction) -> Result<(), pool::PoolError> {
		self.chain()
			.validate_tx(tx)
			.map_err(|_| pool::PoolError::Other("failed to validate tx".to_string()))
	}

	fn validate_inputs(&self, inputs: &Inputs) -> Result<Vec<OutputIdentifier>, pool::PoolError> {
		self.chain()
			.validate_inputs(inputs)
			.map(|outputs| outputs.into_iter().map(|(out, _)| out).collect::<Vec<_>>())
			.map_err(|_| pool::PoolError::Other("failed to validate tx".to_string()))
	}

	fn verify_coinbase_maturity(&self, inputs: &Inputs) -> Result<(), pool::PoolError> {
		self.chain()
			.verify_coinbase_maturity(inputs)
			.map_err(|_| pool::PoolError::ImmatureCoinbase)
	}

	fn verify_tx_lock_height(&self, tx: &Transaction) -> Result<(), pool::PoolError> {
		self.chain()
			.verify_tx_lock_height(tx)
			.map_err(|_| pool::PoolError::ImmatureTransaction)
	}
}<|MERGE_RESOLUTION|>--- conflicted
+++ resolved
@@ -30,15 +30,9 @@
 use crate::common::types::{ChainValidationMode, DandelionEpoch, ServerConfig};
 use crate::core::core::hash::{Hash, Hashed};
 use crate::core::core::transaction::Transaction;
-<<<<<<< HEAD
-use crate::core::core::verifier_cache::VerifierCache;
 use crate::core::core::{
-	BlockHeader, BlockSums, BlockTokenSums, CompactBlock, Inputs, OutputIdentifier,
-=======
-use crate::core::core::{
-	BlockHeader, BlockSums, CompactBlock, Inputs, OutputIdentifier, Segment, SegmentIdentifier,
-	TxKernel,
->>>>>>> 9ed0cd65
+	BlockHeader, BlockSums, BlockTokenSums, CompactBlock, Inputs, OutputIdentifier, Segment,
+	SegmentIdentifier, TxKernel,
 };
 use crate::core::pow::Difficulty;
 use crate::core::ser::ProtocolVersion;
@@ -406,13 +400,8 @@
 		self.chain()
 			.get_block(&h)
 			.map(|b| match peer_info.version.value() {
-<<<<<<< HEAD
-				0..=3 => self.chain().convert_block_v3(b).ok(),
+				0..=3 => None,
 				4..=ProtocolVersion::MAX => Some(b),
-=======
-				0..=2 => None,
-				3..=ProtocolVersion::MAX => Some(b),
->>>>>>> 9ed0cd65
 			})
 			.unwrap_or(None)
 	}
