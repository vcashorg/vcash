--- conflicted
+++ resolved
@@ -96,12 +96,7 @@
 			identifier: "?.?.?.?".to_string(),
 		};
 
-<<<<<<< HEAD
-		let header = self.chain().head_header().unwrap();
-=======
-		let tx_hash = tx.hash();
 		let header = self.chain().head_header()?;
->>>>>>> 56fed509
 
 		for hook in &self.hooks {
 			hook.on_transaction_received(&tx);
@@ -119,18 +114,6 @@
 		}
 	}
 
-<<<<<<< HEAD
-	fn block_received(&self, b: core::Block, addr: PeerAddr, was_requested: bool) -> bool {
-		if !self.sync_state.is_syncing() {
-			for hook in &self.hooks {
-				hook.on_block_received(&b, &addr);
-			}
-		}
-		self.process_block(b, addr, was_requested)
-	}
-
-	fn compact_block_received(&self, cb: core::CompactBlock, addr: PeerAddr) -> bool {
-=======
 	fn block_received(
 		&self,
 		b: core::Block,
@@ -165,7 +148,6 @@
 			cb.kern_ids().len(),
 		);
 
->>>>>>> 56fed509
 		let cb_hash = cb.hash();
 		if cb.kern_ids().is_empty() {
 			// push the freshly hydrated block through the chain pipeline
@@ -249,21 +231,12 @@
 		}
 	}
 
-<<<<<<< HEAD
-	fn header_received(&self, bh: core::BlockHeader, addr: PeerAddr) -> bool {
-		if !self.sync_state.is_syncing() {
-			for hook in &self.hooks {
-				hook.on_header_received(&bh, &addr);
-			}
-		}
-=======
 	fn header_received(&self, bh: core::BlockHeader, addr: PeerAddr) -> Result<bool, chain::Error> {
 		let bhash = bh.hash();
 		debug!(
 			"Received block header {} at {} from {}, going to process.",
 			bhash, bh.height, addr,
 		);
->>>>>>> 56fed509
 
 		// pushing the new block header through the header chain pipeline
 		// we will go ask for the block if this is a new header
@@ -271,17 +244,8 @@
 			.chain()
 			.process_block_header(&bh, self.chain_opts(false));
 
-<<<<<<< HEAD
-		if let &Err(ref e) = &res {
-			debug!(
-				"Block header {} refused by chain: {:?}",
-				bh.hash(),
-				e.kind()
-			);
-=======
 		if let Err(e) = res {
 			debug!("Block header {} refused by chain: {:?}", bhash, e.kind());
->>>>>>> 56fed509
 			if e.is_bad_data() {
 				return Ok(false);
 			} else {
