--- conflicted
+++ resolved
@@ -33,33 +33,17 @@
 use crate::util::StopState;
 
 // DNS Seeds with contact email associated
-<<<<<<< HEAD
-const MAINNET_DNS_SEEDS: &'static [&'static str] = &[
+const MAINNET_DNS_SEEDS: &[&str] = &[
 	"mainnet.seed.v.cash",
 	"mainnet.seed.rebelgrin.com",
 	"mainnet.seed.weaving.rocks",
 	"mainnet.seed.v0x2a.com",
 ];
-const FLOONET_DNS_SEEDS: &'static [&'static str] = &[
+const FLOONET_DNS_SEEDS: &[&str] = &[
 	"floonet.seed.v.cash",
 	"floonet.seed.rebelgrin.com",
 	"floonet.seed.weaving.rocks",
 	"floonet.seed.v0x2a.com",
-=======
-const MAINNET_DNS_SEEDS: &[&str] = &[
-	"mainnet.seed.grin.icu",           // gary.peverell@protonmail.com
-	"mainnet.seed.713.mw",             // jasper@713.mw
-	"mainnet.seed.grin.lesceller.com", // q.lesceller@gmail.com
-	"mainnet.seed.grin.prokapi.com",   // hendi@prokapi.com
-	"grinseed.yeastplume.org",         // yeastplume@protonmail.com
-	"mainnet-seed.grinnode.live",      // info@grinnode.live
-];
-const FLOONET_DNS_SEEDS: &[&str] = &[
-	"floonet.seed.grin.icu",           // gary.peverell@protonmail.com
-	"floonet.seed.713.mw",             // jasper@713.mw
-	"floonet.seed.grin.lesceller.com", // q.lesceller@gmail.com
-	"floonet.seed.grin.prokapi.com",   // hendi@prokapi.com
->>>>>>> 2397407d
 ];
 
 pub fn connect_and_monitor(
