<<<<<<< HEAD
use crate::core::core::block::{BlockHeader, UntrustedBlockHeader};
use crate::core::global::max_header_size_bytes;
=======
// Copyright 2021 The Grin Developers
//
// Licensed under the Apache License, Version 2.0 (the "License");
// you may not use this file except in compliance with the License.
// You may obtain a copy of the License at
//
//     http://www.apache.org/licenses/LICENSE-2.0
//
// Unless required by applicable law or agreed to in writing, software
// distributed under the License is distributed on an "AS IS" BASIS,
// WITHOUT WARRANTIES OR CONDITIONS OF ANY KIND, either express or implied.
// See the License for the specific language governing permissions and
// limitations under the License.

//! Provides a connection wrapper that handles the lower level tasks in sending
//! or receiving data from the TCP socket, as well as dealing with timeouts.
//!
//! Because of a few idiosyncracies in the Rust `TcpStream`, this has to use
//! async I/O to be able to both read *and* write on the connection. Which
//! forces us to go through some additional gymnastic to loop over the async
//! stream and make sure we get the right number of bytes out.

use crate::core::global::header_size_bytes;
>>>>>>> 9ed0cd65
use crate::core::ser::{BufReader, ProtocolVersion, Readable};
use crate::msg::{Message, MsgHeader, MsgHeaderWrapper, Type};
use crate::types::{AttachmentMeta, AttachmentUpdate, Error};
use crate::{
	core::core::block::{BlockHeader, UntrustedBlockHeader},
	msg::HeadersData,
};
use bytes::{Buf, BufMut, Bytes, BytesMut};
use core::ser::Reader;
use std::cmp::min;
use std::io::Read;
use std::mem;
use std::net::TcpStream;
use std::sync::Arc;
use std::time::{Duration, Instant};
use MsgHeaderWrapper::*;
use State::*;

const HEADER_IO_TIMEOUT: Duration = Duration::from_millis(2000);
pub const BODY_IO_TIMEOUT: Duration = Duration::from_millis(60000);
const HEADER_BATCH_SIZE: usize = 32;

enum State {
	None,
	Header(MsgHeaderWrapper),
	BlockHeaders {
		bytes_left: usize,
		items_left: usize,
		headers: Vec<BlockHeader>,
	},
	Attachment(usize, Arc<AttachmentMeta>, Instant),
}

impl State {
	fn is_none(&self) -> bool {
		match self {
			State::None => true,
			_ => false,
		}
	}
}

pub struct Codec {
	pub version: ProtocolVersion,
	stream: TcpStream,
	buffer: BytesMut,
	state: State,
	bytes_read: usize,
}

impl Codec {
	pub fn new(version: ProtocolVersion, stream: TcpStream) -> Self {
		Self {
			version,
			stream,
			buffer: BytesMut::with_capacity(8 * 1024),
			state: None,
			bytes_read: 0,
		}
	}

	/// Destroy the codec and return the reader
	pub fn stream(self) -> TcpStream {
		self.stream
	}

	/// Inform codec next `len` bytes are an attachment
	/// Panics if already reading a body
	pub fn expect_attachment(&mut self, meta: Arc<AttachmentMeta>) {
		assert!(self.state.is_none());
		self.state = Attachment(meta.size, meta, Instant::now());
	}

	/// Length of the next item we are expecting, could be msg header, body, block header or attachment chunk
	fn next_len(&self) -> usize {
		match &self.state {
			None => MsgHeader::LEN,
			Header(Known(h)) if h.msg_type == Type::Headers => {
				// If we are receiving a list of headers, read off the item count first
				min(h.msg_len as usize, 2)
			}
			Header(Known(header)) => header.msg_len as usize,
			Header(Unknown(len, _)) => *len as usize,
			BlockHeaders { bytes_left, .. } => {
				// The header length varies with the number of edge bits. Therefore we overestimate
				// its size and only actually read the bytes we need
				min(*bytes_left, max_header_size_bytes())
			}
			Attachment(left, _, _) => min(*left, 48_000),
		}
	}

	/// Set stream timeout depending on the next expected item
	fn set_stream_timeout(&self) -> Result<(), Error> {
		let timeout = match &self.state {
			None => HEADER_IO_TIMEOUT,
			_ => BODY_IO_TIMEOUT,
		};
		self.stream.set_read_timeout(Some(timeout))?;
		Ok(())
	}

	fn read_inner(&mut self) -> Result<Message, Error> {
		self.bytes_read = 0;
		loop {
			let next_len = self.next_len();
			let pre_len = self.buffer.len();
			// Buffer could already be partially filled, calculate additional bytes we need
			let to_read = next_len.saturating_sub(pre_len);
			if to_read > 0 {
				self.buffer.reserve(to_read);
				for _ in 0..to_read {
					self.buffer.put_u8(0);
				}
				self.set_stream_timeout()?;
				if let Err(e) = self.stream.read_exact(&mut self.buffer[pre_len..]) {
					// Undo reserved bytes on a failed read
					self.buffer.truncate(pre_len);
					return Err(e.into());
				}
				self.bytes_read += to_read;
			}
			match &mut self.state {
				None => {
					// Parse header and keep reading
					let mut raw = self.buffer.split_to(next_len).freeze();
					let mut reader = BufReader::new(&mut raw, self.version);
					let header = MsgHeaderWrapper::read(&mut reader)?;
					self.state = Header(header);
				}
				Header(Known(header)) => {
					let mut raw = self.buffer.split_to(next_len).freeze();
					if header.msg_type == Type::Headers {
						// Special consideration for a list of headers, as we want to verify and process
						// them as they come in instead of only after the full list has been received
						let mut reader = BufReader::new(&mut raw, self.version);
						let items_left = reader.read_u16()? as usize;
						self.state = BlockHeaders {
							bytes_left: header.msg_len as usize - 2,
							items_left,
							headers: Vec::with_capacity(min(HEADER_BATCH_SIZE, items_left)),
						};
					} else {
						// Return full message
						let msg = decode_message(header, &mut raw, self.version);
						self.state = None;
						return msg;
					}
				}
				Header(Unknown(_, msg_type)) => {
					// Discard body and return
					let msg_type = *msg_type;
					self.buffer.advance(next_len);
					self.state = None;
					return Ok(Message::Unknown(msg_type));
				}
				BlockHeaders {
					bytes_left,
					items_left,
					headers,
				} => {
					if *bytes_left == 0 {
						// Incorrect item count
						self.state = None;
						return Err(Error::BadMessage);
					}

					let mut reader = BufReader::new(&mut self.buffer, self.version);
					let header: UntrustedBlockHeader = reader.body()?;
					let bytes_read = reader.bytes_read() as usize;
					headers.push(header.into());
					*bytes_left = bytes_left.saturating_sub(bytes_read);
					*items_left -= 1;
					let remaining = *items_left as u64;
					if headers.len() == HEADER_BATCH_SIZE || remaining == 0 {
						let mut h = Vec::with_capacity(min(HEADER_BATCH_SIZE, *items_left));
						mem::swap(headers, &mut h);
						if remaining == 0 {
							let bytes_left = *bytes_left;
							self.state = None;
							if bytes_left > 0 {
								return Err(Error::BadMessage);
							}
						}
						return Ok(Message::Headers(HeadersData {
							headers: h,
							remaining,
						}));
					}
				}
				Attachment(left, meta, now) => {
					let raw = self.buffer.split_to(next_len).freeze();
					*left -= next_len;
					if now.elapsed().as_secs() > 10 {
						*now = Instant::now();
						debug!("attachment: {}/{}", meta.size - *left, meta.size);
					}
					let update = AttachmentUpdate {
						read: next_len,
						left: *left,
						meta: Arc::clone(meta),
					};
					if *left == 0 {
						self.state = None;
						debug!("attachment: DONE");
					}
					return Ok(Message::Attachment(update, Some(raw)));
				}
			}
		}
	}

	/// Blocking read of the next message
	pub fn read(&mut self) -> (Result<Message, Error>, u64) {
		let msg = self.read_inner();
		(msg, self.bytes_read as u64)
	}
}

// TODO: replace with a macro?
fn decode_message(
	header: &MsgHeader,
	body: &mut Bytes,
	version: ProtocolVersion,
) -> Result<Message, Error> {
	let mut msg = BufReader::new(body, version);
	let c = match header.msg_type {
		Type::Ping => Message::Ping(msg.body()?),
		Type::Pong => Message::Pong(msg.body()?),
		Type::BanReason => Message::BanReason(msg.body()?),
		Type::TransactionKernel => Message::TransactionKernel(msg.body()?),
		Type::GetTransaction => Message::GetTransaction(msg.body()?),
		Type::Transaction => Message::Transaction(msg.body()?),
		Type::StemTransaction => Message::StemTransaction(msg.body()?),
		Type::GetBlock => Message::GetBlock(msg.body()?),
		Type::Block => Message::Block(msg.body()?),
		Type::GetCompactBlock => Message::GetCompactBlock(msg.body()?),
		Type::CompactBlock => Message::CompactBlock(msg.body()?),
		Type::GetHeaders => Message::GetHeaders(msg.body()?),
		Type::Header => Message::Header(msg.body()?),
		Type::GetPeerAddrs => Message::GetPeerAddrs(msg.body()?),
		Type::PeerAddrs => Message::PeerAddrs(msg.body()?),
		Type::TxHashSetRequest => Message::TxHashSetRequest(msg.body()?),
		Type::TxHashSetArchive => Message::TxHashSetArchive(msg.body()?),
		Type::GetOutputBitmapSegment => Message::GetOutputBitmapSegment(msg.body()?),
		Type::OutputBitmapSegment => Message::OutputBitmapSegment(msg.body()?),
		Type::GetOutputSegment => Message::GetOutputSegment(msg.body()?),
		Type::OutputSegment => Message::OutputSegment(msg.body()?),
		Type::GetRangeProofSegment => Message::GetRangeProofSegment(msg.body()?),
		Type::RangeProofSegment => Message::RangeProofSegment(msg.body()?),
		Type::GetKernelSegment => Message::GetKernelSegment(msg.body()?),
		Type::KernelSegment => Message::KernelSegment(msg.body()?),
		Type::Error | Type::Hand | Type::Shake | Type::Headers => {
			return Err(Error::UnexpectedMessage)
		}
	};
	Ok(c)
}<|MERGE_RESOLUTION|>--- conflicted
+++ resolved
@@ -1,7 +1,3 @@
-<<<<<<< HEAD
-use crate::core::core::block::{BlockHeader, UntrustedBlockHeader};
-use crate::core::global::max_header_size_bytes;
-=======
 // Copyright 2021 The Grin Developers
 //
 // Licensed under the Apache License, Version 2.0 (the "License");
@@ -24,8 +20,7 @@
 //! forces us to go through some additional gymnastic to loop over the async
 //! stream and make sure we get the right number of bytes out.
 
-use crate::core::global::header_size_bytes;
->>>>>>> 9ed0cd65
+use crate::core::global::max_header_size_bytes;
 use crate::core::ser::{BufReader, ProtocolVersion, Readable};
 use crate::msg::{Message, MsgHeader, MsgHeaderWrapper, Type};
 use crate::types::{AttachmentMeta, AttachmentUpdate, Error};
