--- conflicted
+++ resolved
@@ -238,15 +238,9 @@
 
 impl PeerAddr {
 	/// Convenient way of constructing a new peer_addr from an ip_addr
-<<<<<<< HEAD
-	/// defaults to port 3514 on mainnet and 13514 on floonet.
+	/// defaults to port 3514 on mainnet and 13514 on testnet.
 	pub fn from_ip(addr: IpAddr) -> PeerAddr {
-		let port = if global::is_floonet() { 13514 } else { 3514 };
-=======
-	/// defaults to port 3414 on mainnet and 13414 on testnet.
-	pub fn from_ip(addr: IpAddr) -> PeerAddr {
-		let port = if global::is_testnet() { 13414 } else { 3414 };
->>>>>>> cea546ce
+		let port = if global::is_testnet() { 13514 } else { 3514 };
 		PeerAddr(SocketAddr::new(addr, port))
 	}
 
