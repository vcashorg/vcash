// Copyright 2019 The Grin Developers
//
// Licensed under the Apache License, Version 2.0 (the "License");
// you may not use this file except in compliance with the License.
// You may obtain a copy of the License at
//
//     http://www.apache.org/licenses/LICENSE-2.0
//
// Unless required by applicable law or agreed to in writing, software
// distributed under the License is distributed on an "AS IS" BASIS,
// WITHOUT WARRANTIES OR CONDITIONS OF ANY KIND, either express or implied.
// See the License for the specific language governing permissions and
// limitations under the License.

use crate::util::RwLock;
use std::collections::HashMap;
use std::fs::File;
use std::io::Read;
use std::path::PathBuf;
use std::sync::Arc;

use rand::seq::SliceRandom;
use rand::thread_rng;

use crate::chain;
use crate::core::core;
use crate::core::core::hash::{Hash, Hashed};
use crate::core::global;
use crate::core::pow::Difficulty;
use crate::peer::Peer;
use crate::store::{PeerData, PeerStore, State};
use crate::types::{
	Capabilities, ChainAdapter, Error, NetAdapter, P2PConfig, PeerAddr, PeerInfo, ReasonForBan,
	TxHashSetRead, MAX_PEER_ADDRS,
};
use chrono::prelude::*;
use chrono::Duration;

const LOCK_TIMEOUT: std::time::Duration = std::time::Duration::from_secs(2);

pub struct Peers {
	pub adapter: Arc<dyn ChainAdapter>,
	store: PeerStore,
	peers: RwLock<HashMap<PeerAddr, Arc<Peer>>>,
	config: P2PConfig,
	chain: Arc<chain::Chain>,
}

impl Peers {
	pub fn new(
		store: PeerStore,
		adapter: Arc<dyn ChainAdapter>,
		config: P2PConfig,
		chain: Arc<chain::Chain>,
	) -> Peers {
		Peers {
			adapter,
			store,
			config,
			peers: RwLock::new(HashMap::new()),
			chain,
		}
	}

	/// Adds the peer to our internal peer mapping. Note that the peer is still
	/// returned so the server can run it.
	pub fn add_connected(&self, peer: Arc<Peer>) -> Result<(), Error> {
		let mut peers = self.peers.try_write_for(LOCK_TIMEOUT).ok_or_else(|| {
			error!("add_connected: failed to get peers lock");
			Error::Timeout
		})?;
		let peer_data = PeerData {
			addr: peer.info.addr,
			capabilities: peer.info.capabilities,
			user_agent: peer.info.user_agent.clone(),
			flags: State::Healthy,
			last_banned: 0,
			ban_reason: ReasonForBan::None,
			last_connected: Utc::now().timestamp(),
		};
		debug!("Saving newly connected peer {}.", peer_data.addr);
		self.save_peer(&peer_data)?;
		peers.insert(peer_data.addr, peer.clone());

		Ok(())
	}

	/// Add a peer as banned to block future connections, usually due to failed
	/// handshake
	pub fn add_banned(&self, addr: PeerAddr, ban_reason: ReasonForBan) -> Result<(), Error> {
		let peer_data = PeerData {
			addr,
			capabilities: Capabilities::UNKNOWN,
			user_agent: "".to_string(),
			flags: State::Banned,
			last_banned: Utc::now().timestamp(),
			ban_reason,
			last_connected: Utc::now().timestamp(),
		};
		debug!("Banning peer {}.", addr);
		self.save_peer(&peer_data)
	}

	/// Check if this peer address is already known (are we already connected to it)?
	/// We try to get the read lock but if we experience contention
	/// and this attempt fails then return an error allowing the caller
	/// to decide how best to handle this.
	pub fn is_known(&self, addr: PeerAddr) -> Result<bool, Error> {
		let peers = self.peers.try_read_for(LOCK_TIMEOUT).ok_or_else(|| {
			error!("is_known: failed to get peers lock");
			Error::Internal
		})?;
		Ok(peers.contains_key(&addr))
	}

	/// Get vec of peers we are currently connected to.
	pub fn connected_peers(&self) -> Vec<Arc<Peer>> {
		let peers = match self.peers.try_read_for(LOCK_TIMEOUT) {
			Some(peers) => peers,
			None => {
				error!("connected_peers: failed to get peers lock");
				return vec![];
			}
		};
		let mut res = peers
			.values()
			.filter(|p| p.is_connected())
			.cloned()
			.collect::<Vec<_>>();
		res.shuffle(&mut thread_rng());
		res
	}

	/// Get vec of peers we currently have an outgoing connection with.
	pub fn outgoing_connected_peers(&self) -> Vec<Arc<Peer>> {
		self.connected_peers()
			.into_iter()
			.filter(|x| x.info.is_outbound())
			.collect()
	}

	/// Get vec of peers we currently have an incoming connection with.
	pub fn incoming_connected_peers(&self) -> Vec<Arc<Peer>> {
		self.connected_peers()
			.into_iter()
			.filter(|x| x.info.is_inbound())
			.collect()
	}

	/// Get a peer we're connected to by address.
	pub fn get_connected_peer(&self, addr: PeerAddr) -> Option<Arc<Peer>> {
		let peers = match self.peers.try_read_for(LOCK_TIMEOUT) {
			Some(peers) => peers,
			None => {
				error!("get_connected_peer: failed to get peers lock");
				return None;
			}
		};
		peers.get(&addr).map(|p| p.clone())
	}

	/// Number of peers currently connected to.
	pub fn peer_count(&self) -> u32 {
		self.connected_peers().len() as u32
	}

	/// Number of outbound peers currently connected to.
	pub fn peer_outbound_count(&self) -> u32 {
		self.outgoing_connected_peers().len() as u32
	}

	/// Number of inbound peers currently connected to.
	pub fn peer_inbound_count(&self) -> u32 {
		self.incoming_connected_peers().len() as u32
	}

	// Return vec of connected peers that currently advertise more work
	// (total_difficulty) than we do.
	pub fn more_work_peers(&self) -> Result<Vec<Arc<Peer>>, chain::Error> {
		let peers = self.connected_peers();
		if peers.len() == 0 {
			return Ok(vec![]);
		}

		let total_difficulty = self.total_difficulty()?;

		let mut max_peers = peers
			.into_iter()
			.filter(|x| x.info.total_difficulty() > total_difficulty)
			.collect::<Vec<_>>();

		max_peers.shuffle(&mut thread_rng());
		Ok(max_peers)
	}

	// Return number of connected peers that currently advertise more/same work
	// (total_difficulty) than/as we do.
	pub fn more_or_same_work_peers(&self) -> Result<usize, chain::Error> {
		let peers = self.connected_peers();
		if peers.len() == 0 {
			return Ok(0);
		}

		let total_difficulty = self.total_difficulty()?;

		Ok(peers
			.iter()
			.filter(|x| x.info.total_difficulty() >= total_difficulty)
			.count())
	}

	/// Returns single random peer with more work than us.
	pub fn more_work_peer(&self) -> Option<Arc<Peer>> {
		match self.more_work_peers() {
			Ok(mut peers) => peers.pop(),
			Err(e) => {
				error!("failed to get more work peers: {:?}", e);
				None
			}
		}
	}

	/// Return vec of connected peers that currently have the most worked
	/// branch, showing the highest total difficulty.
	pub fn most_work_peers(&self) -> Vec<Arc<Peer>> {
		let peers = self.connected_peers();
		if peers.len() == 0 {
			return vec![];
		}

		let max_total_difficulty = match peers.iter().map(|x| x.info.total_difficulty()).max() {
			Some(v) => v,
			None => return vec![],
		};

		let mut max_peers = peers
			.into_iter()
			.filter(|x| x.info.total_difficulty() == max_total_difficulty)
			.collect::<Vec<_>>();

		max_peers.shuffle(&mut thread_rng());
		max_peers
	}

	/// Returns single random peer with the most worked branch, showing the
	/// highest total difficulty.
	pub fn most_work_peer(&self) -> Option<Arc<Peer>> {
		self.most_work_peers().pop()
	}

	pub fn is_banned(&self, peer_addr: PeerAddr) -> bool {
		if let Ok(peer) = self.store.get_peer(peer_addr) {
			return peer.flags == State::Banned;
		}
		false
	}
	/// Ban a peer, disconnecting it if we're currently connected
	pub fn ban_peer(&self, peer_addr: PeerAddr, ban_reason: ReasonForBan) -> Result<(), Error> {
		self.update_state(peer_addr, State::Banned)?;

		match self.get_connected_peer(peer_addr) {
			Some(peer) => {
				debug!("Banning peer {}", peer_addr);
				// setting peer status will get it removed at the next clean_peer
				peer.send_ban_reason(ban_reason)?;
				peer.set_banned();
				peer.stop();
				let mut peers = self.peers.try_write_for(LOCK_TIMEOUT).ok_or_else(|| {
					error!("ban_peer: failed to get peers lock");
					Error::PeerException
				})?;
				peers.remove(&peer.info.addr);
				Ok(())
			}
			None => return Err(Error::PeerNotFound),
		}
	}

	/// Unban a peer, checks if it exists and banned then unban
	pub fn unban_peer(&self, peer_addr: PeerAddr) -> Result<(), Error> {
		debug!("unban_peer: peer {}", peer_addr);
		// check if peer exist
		self.get_peer(peer_addr)?;
		if self.is_banned(peer_addr) {
			return self.update_state(peer_addr, State::Healthy);
		} else {
			return Err(Error::PeerNotBanned);
		}
	}

	fn broadcast<F>(&self, obj_name: &str, inner: F) -> u32
	where
		F: Fn(&Peer) -> Result<bool, Error>,
	{
		let mut count = 0;

		for p in self.connected_peers().iter() {
			match inner(&p) {
				Ok(true) => count += 1,
				Ok(false) => (),
				Err(e) => {
					debug!(
						"Error sending {:?} to peer {:?}: {:?}",
						obj_name, &p.info.addr, e
					);

					let mut peers = match self.peers.try_write_for(LOCK_TIMEOUT) {
						Some(peers) => peers,
						None => {
							error!("broadcast: failed to get peers lock");
							break;
						}
					};
					p.stop();
					peers.remove(&p.info.addr);
				}
			}
		}
		count
	}

	/// Broadcast a compact block to all our connected peers.
	/// This is only used when initially broadcasting a newly mined block.
	pub fn broadcast_compact_block(&self, b: &core::CompactBlock) {
		let count = self.broadcast("compact block", |p| p.send_compact_block(b));
		debug!(
			"broadcast_compact_block: {}, {} at {}, to {} peers, done.",
			b.hash(),
			b.header.pow.total_difficulty,
			b.header.height,
			count,
		);
	}

	/// Broadcast a block header to all our connected peers.
	/// A peer implementation may drop the broadcast request
	/// if it knows the remote peer already has the header.
	pub fn broadcast_header(&self, bh: &core::BlockHeader) {
		let count = self.broadcast("header", |p| p.send_header(bh));
		debug!(
			"broadcast_header: {}, {} at {}, to {} peers, done.",
			bh.hash(),
			bh.pow.total_difficulty,
			bh.height,
			count,
		);
	}

	/// Broadcasts the provided transaction to all our connected peers.
	/// A peer implementation may drop the broadcast request
	/// if it knows the remote peer already has the transaction.
	pub fn broadcast_transaction(&self, tx: &core::Transaction) {
		let count = self.broadcast("transaction", |p| p.send_transaction(tx));
		debug!(
			"broadcast_transaction: {} to {} peers, done.",
			tx.hash(),
			count,
		);
	}

	/// Ping all our connected peers. Always automatically expects a pong back
	/// or disconnects. This acts as a liveness test.
	pub fn check_all(&self, total_difficulty: Difficulty, height: u64) {
		for p in self.connected_peers().iter() {
			if let Err(e) = p.send_ping(total_difficulty, height) {
				debug!("Error pinging peer {:?}: {:?}", &p.info.addr, e);
				let mut peers = match self.peers.try_write_for(LOCK_TIMEOUT) {
					Some(peers) => peers,
					None => {
						error!("check_all: failed to get peers lock");
						break;
					}
				};
				p.stop();
				peers.remove(&p.info.addr);
			}
		}
	}

	/// All peer information we have in storage
	pub fn all_peers(&self) -> Vec<PeerData> {
		match self.store.all_peers() {
			Ok(peers) => peers,
			Err(e) => {
				error!("all_peers failed: {:?}", e);
				vec![]
			}
		}
	}

	/// Find peers in store (not necessarily connected) and return their data
	pub fn find_peers(&self, state: State, cap: Capabilities, count: usize) -> Vec<PeerData> {
		match self.store.find_peers(state, cap, count) {
			Ok(peers) => peers,
			Err(e) => {
				error!("failed to find peers: {:?}", e);
				vec![]
			}
		}
	}

	/// Get peer in store by address
	pub fn get_peer(&self, peer_addr: PeerAddr) -> Result<PeerData, Error> {
		self.store.get_peer(peer_addr).map_err(From::from)
	}

	/// Whether we've already seen a peer with the provided address
	pub fn exists_peer(&self, peer_addr: PeerAddr) -> Result<bool, Error> {
		self.store.exists_peer(peer_addr).map_err(From::from)
	}

	/// Saves updated information about a peer
	pub fn save_peer(&self, p: &PeerData) -> Result<(), Error> {
		self.store.save_peer(p).map_err(From::from)
	}

	/// Updates the state of a peer in store
	pub fn update_state(&self, peer_addr: PeerAddr, new_state: State) -> Result<(), Error> {
		self.store
			.update_state(peer_addr, new_state)
			.map_err(From::from)
	}

	/// Iterate over the peer list and prune all peers we have
	/// lost connection to or have been deemed problematic.
	/// Also avoid connected peer count getting too high.
	pub fn clean_peers(&self, max_inbound_count: usize, max_outbound_count: usize) {
		let mut rm = vec![];

		// build a list of peers to be cleaned up
		{
			let peers = match self.peers.try_read_for(LOCK_TIMEOUT) {
				Some(peers) => peers,
				None => {
					error!("clean_peers: can't get peers lock");
					return;
				}
			};
			for peer in peers.values() {
				if peer.is_banned() {
					debug!("clean_peers {:?}, peer banned", peer.info.addr);
					rm.push(peer.info.addr.clone());
				} else if !peer.is_connected() {
					debug!("clean_peers {:?}, not connected", peer.info.addr);
					rm.push(peer.info.addr.clone());
				} else if peer.is_abusive() {
					if let Some(counts) = peer.last_min_message_counts() {
						debug!(
							"clean_peers {:?}, abusive ({} sent, {} recv)",
							peer.info.addr, counts.0, counts.1,
						);
					}
					let _ = self.update_state(peer.info.addr, State::Banned);
					rm.push(peer.info.addr.clone());
				} else {
					let (stuck, diff) = peer.is_stuck();
					match self.adapter.total_difficulty() {
						Ok(total_difficulty) => {
							if stuck && diff < total_difficulty {
								debug!("clean_peers {:?}, stuck peer", peer.info.addr);
								let _ = self.update_state(peer.info.addr, State::Defunct);
								rm.push(peer.info.addr.clone());
							}
						}
						Err(e) => error!("failed to get total difficulty: {:?}", e),
					}
				}
			}
		}

		// check here to make sure we don't have too many outgoing connections
		let excess_outgoing_count =
			(self.peer_outbound_count() as usize).saturating_sub(max_outbound_count);
		if excess_outgoing_count > 0 {
			let mut addrs = self
				.outgoing_connected_peers()
				.iter()
				.take(excess_outgoing_count)
				.map(|x| x.info.addr.clone())
				.collect::<Vec<_>>();
			rm.append(&mut addrs);
		}

		// check here to make sure we don't have too many incoming connections
		let excess_incoming_count =
			(self.peer_inbound_count() as usize).saturating_sub(max_inbound_count);
		if excess_incoming_count > 0 {
			let mut addrs = self
				.incoming_connected_peers()
				.iter()
				.take(excess_incoming_count)
				.map(|x| x.info.addr.clone())
				.collect::<Vec<_>>();
			rm.append(&mut addrs);
		}

		// now clean up peer map based on the list to remove
		{
			let mut peers = match self.peers.try_write_for(LOCK_TIMEOUT) {
				Some(peers) => peers,
				None => {
					error!("clean_peers: failed to get peers lock");
					return;
				}
			};
			for addr in rm {
				let _ = peers.get(&addr).map(|peer| peer.stop());
				peers.remove(&addr);
			}
		}
	}

	pub fn stop(&self) {
		let mut peers = self.peers.write();
		for peer in peers.values() {
			peer.stop();
		}
		for (_, peer) in peers.drain() {
			peer.wait();
		}
	}

	/// We have enough outbound connected peers
	pub fn enough_outbound_peers(&self) -> bool {
		self.peer_outbound_count() >= self.config.peer_min_preferred_outbound_count()
	}

	/// Removes those peers that seem to have expired
	pub fn remove_expired(&self) {
		let now = Utc::now();

		// Delete defunct peers from storage
		let _ = self.store.delete_peers(|peer| {
			let diff = now - Utc.timestamp(peer.last_connected, 0);

			let should_remove = peer.flags == State::Defunct
				&& diff > Duration::seconds(global::PEER_EXPIRATION_REMOVE_TIME);

			if should_remove {
				debug!(
					"removing peer {:?}: last connected {} days {} hours {} minutes ago.",
					peer.addr,
					diff.num_days(),
					diff.num_hours(),
					diff.num_minutes()
				);
			}

			should_remove
		});
	}
}

impl ChainAdapter for Peers {
	fn total_difficulty(&self) -> Result<Difficulty, chain::Error> {
		self.adapter.total_difficulty()
	}

	fn total_height(&self) -> Result<u64, chain::Error> {
		self.adapter.total_height()
	}

	fn get_transaction(&self, kernel_hash: Hash) -> Option<core::Transaction> {
		self.adapter.get_transaction(kernel_hash)
	}

	fn tx_kernel_received(
		&self,
		kernel_hash: Hash,
		peer_info: &PeerInfo,
	) -> Result<bool, chain::Error> {
		self.adapter.tx_kernel_received(kernel_hash, peer_info)
	}

	fn transaction_received(
		&self,
		tx: core::Transaction,
		stem: bool,
	) -> Result<bool, chain::Error> {
		self.adapter.transaction_received(tx, stem)
	}

	fn block_received(
		&self,
		b: core::Block,
		peer_info: &PeerInfo,
		opts: chain::Options,
	) -> Result<bool, chain::Error> {
		let hash = b.hash();
		if !self.adapter.block_received(b, peer_info, opts)? {
			// if the peer sent us a block that's intrinsically bad
			// they are either mistaken or malevolent, both of which require a ban
			warn!(
				"Received a bad block {} from  {}, the peer will be banned",
				hash, peer_info.addr,
			);
<<<<<<< HEAD
			self.ban_peer(peer_info.addr, ReasonForBan::BadBlock);
			if self.is_chain_in_syncing() {
				self.chain.reset_header_head()?;
			}
=======
			self.ban_peer(peer_info.addr, ReasonForBan::BadBlock)
				.map_err(|e| {
					let err: chain::Error =
						chain::ErrorKind::Other(format!("ban peer error :{:?}", e)).into();
					err
				})?;
>>>>>>> b4e42bef
			Ok(false)
		} else {
			Ok(true)
		}
	}

	fn compact_block_received(
		&self,
		cb: core::CompactBlock,
		peer_info: &PeerInfo,
	) -> Result<bool, chain::Error> {
		let hash = cb.hash();
		if !self.adapter.compact_block_received(cb, peer_info)? {
			// if the peer sent us a block that's intrinsically bad
			// they are either mistaken or malevolent, both of which require a ban
			debug!(
				"Received a bad compact block {} from  {}, the peer will be banned",
				hash, peer_info.addr
			);
			self.ban_peer(peer_info.addr, ReasonForBan::BadCompactBlock)
				.map_err(|e| {
					let err: chain::Error =
						chain::ErrorKind::Other(format!("ban peer error :{:?}", e)).into();
					err
				})?;
			Ok(false)
		} else {
			Ok(true)
		}
	}

	fn header_received(
		&self,
		bh: core::BlockHeader,
		peer_info: &PeerInfo,
	) -> Result<bool, chain::Error> {
		if !self.adapter.header_received(bh, peer_info)? {
			// if the peer sent us a block header that's intrinsically bad
			// they are either mistaken or malevolent, both of which require a ban
			self.ban_peer(peer_info.addr, ReasonForBan::BadBlockHeader)
				.map_err(|e| {
					let err: chain::Error =
						chain::ErrorKind::Other(format!("ban peer error :{:?}", e)).into();
					err
				})?;
			Ok(false)
		} else {
			Ok(true)
		}
	}

	fn headers_received(
		&self,
		headers: &[core::BlockHeader],
		peer_info: &PeerInfo,
	) -> Result<bool, chain::Error> {
		if !self.adapter.headers_received(headers, peer_info)? {
			// if the peer sent us a block header that's intrinsically bad
			// they are either mistaken or malevolent, both of which require a ban
			self.ban_peer(peer_info.addr, ReasonForBan::BadBlockHeader)
				.map_err(|e| {
					let err: chain::Error =
						chain::ErrorKind::Other(format!("ban peer error :{:?}", e)).into();
					err
				})?;
			Ok(false)
		} else {
			Ok(true)
		}
	}

	fn locate_headers(&self, hs: &[Hash]) -> Result<Vec<core::BlockHeader>, chain::Error> {
		self.adapter.locate_headers(hs)
	}

	fn get_block(&self, h: Hash) -> Option<core::Block> {
		self.adapter.get_block(h)
	}

	fn kernel_data_read(&self) -> Result<File, chain::Error> {
		self.adapter.kernel_data_read()
	}

	fn kernel_data_write(&self, reader: &mut dyn Read) -> Result<bool, chain::Error> {
		self.adapter.kernel_data_write(reader)
	}

	fn txhashset_read(&self, h: Hash) -> Option<TxHashSetRead> {
		self.adapter.txhashset_read(h)
	}

	fn txhashset_archive_header(&self) -> Result<core::BlockHeader, chain::Error> {
		self.adapter.txhashset_archive_header()
	}

	fn txhashset_receive_ready(&self) -> bool {
		self.adapter.txhashset_receive_ready()
	}

	fn txhashset_write(
		&self,
		h: Hash,
		txhashset_data: File,
		peer_info: &PeerInfo,
	) -> Result<bool, chain::Error> {
		if self.adapter.txhashset_write(h, txhashset_data, peer_info)? {
			debug!(
				"Received a bad txhashset data from {}, the peer will be banned",
				peer_info.addr
			);
			self.ban_peer(peer_info.addr, ReasonForBan::BadTxHashSet)
				.map_err(|e| {
					let err: chain::Error =
						chain::ErrorKind::Other(format!("ban peer error :{:?}", e)).into();
					err
				})?;
			Ok(true)
		} else {
			Ok(false)
		}
	}

	fn txhashset_download_update(
		&self,
		start_time: DateTime<Utc>,
		downloaded_size: u64,
		total_size: u64,
	) -> bool {
		self.adapter
			.txhashset_download_update(start_time, downloaded_size, total_size)
	}

	fn get_tmp_dir(&self) -> PathBuf {
		self.adapter.get_tmp_dir()
	}

	fn get_tmpfile_pathname(&self, tmpfile_name: String) -> PathBuf {
		self.adapter.get_tmpfile_pathname(tmpfile_name)
	}

	fn is_chain_in_syncing(&self) -> bool {
		self.adapter.is_chain_in_syncing()
	}
}

impl NetAdapter for Peers {
	/// Find good peers we know with the provided capability and return their
	/// addresses.
	fn find_peer_addrs(&self, capab: Capabilities) -> Vec<PeerAddr> {
		let peers = self.find_peers(State::Healthy, capab, MAX_PEER_ADDRS as usize);
		trace!("find_peer_addrs: {} healthy peers picked", peers.len());
		map_vec!(peers, |p| p.addr)
	}

	/// A list of peers has been received from one of our peers.
	fn peer_addrs_received(&self, peer_addrs: Vec<PeerAddr>) {
		trace!("Received {} peer addrs, saving.", peer_addrs.len());
		for pa in peer_addrs {
			if let Ok(e) = self.exists_peer(pa) {
				if e {
					continue;
				}
			}
			let peer = PeerData {
				addr: pa,
				capabilities: Capabilities::UNKNOWN,
				user_agent: "".to_string(),
				flags: State::Healthy,
				last_banned: 0,
				ban_reason: ReasonForBan::None,
				last_connected: Utc::now().timestamp(),
			};
			if let Err(e) = self.save_peer(&peer) {
				error!("Could not save received peer address: {:?}", e);
			}
		}
	}

	fn peer_difficulty(&self, addr: PeerAddr, diff: Difficulty, height: u64) {
		if let Some(peer) = self.get_connected_peer(addr) {
			peer.info.update(height, diff);
		}
	}

	fn is_banned(&self, addr: PeerAddr) -> bool {
		if let Ok(peer) = self.get_peer(addr) {
			peer.flags == State::Banned
		} else {
			false
		}
	}
}<|MERGE_RESOLUTION|>--- conflicted
+++ resolved
@@ -594,19 +594,15 @@
 				"Received a bad block {} from  {}, the peer will be banned",
 				hash, peer_info.addr,
 			);
-<<<<<<< HEAD
-			self.ban_peer(peer_info.addr, ReasonForBan::BadBlock);
-			if self.is_chain_in_syncing() {
-				self.chain.reset_header_head()?;
-			}
-=======
 			self.ban_peer(peer_info.addr, ReasonForBan::BadBlock)
 				.map_err(|e| {
 					let err: chain::Error =
 						chain::ErrorKind::Other(format!("ban peer error :{:?}", e)).into();
 					err
 				})?;
->>>>>>> b4e42bef
+			if self.is_chain_in_syncing() {
+				self.chain.reset_header_head()?;
+			}
 			Ok(false)
 		} else {
 			Ok(true)
