--- conflicted
+++ resolved
@@ -1,10 +1,6 @@
 [package]
 name = "grin_core"
-<<<<<<< HEAD
-version = "4.1.0"
-=======
 version = "4.2.0-alpha.1"
->>>>>>> cea546ce
 authors = ["Grin Developers <mimblewimble@lists.launchpad.net>"]
 description = "Chain implementation for grin, a simple, private and scalable cryptocurrency implementation based on the Mimblewimble chain format."
 license = "Apache-2.0"
@@ -31,18 +27,12 @@
 log = "0.4"
 chrono = { version = "0.4.11", features = ["serde"] }
 zeroize = { version = "1.1", features =["zeroize_derive"] }
-<<<<<<< HEAD
 digest = "0.7"
 sha2 = "0.7"
-
-keychain = { package = "grin_keychain", path = "../keychain", version = "4.1.0" }
-util = { package = "grin_util", path = "../util", version = "4.1.0" }
-=======
 bytes = "0.5"
 
 keychain = { package = "grin_keychain", path = "../keychain", version = "4.2.0-alpha.1" }
 util = { package = "grin_util", path = "../util", version = "4.2.0-alpha.1" }
->>>>>>> cea546ce
 
 [dev-dependencies]
 serde_json = "1"