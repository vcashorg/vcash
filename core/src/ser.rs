// Copyright 2018 The Grin Developers
//
// Licensed under the Apache License, Version 2.0 (the "License");
// you may not use this file except in compliance with the License.
// You may obtain a copy of the License at
//
//     http://www.apache.org/licenses/LICENSE-2.0
//
// Unless required by applicable law or agreed to in writing, software
// distributed under the License is distributed on an "AS IS" BASIS,
// WITHOUT WARRANTIES OR CONDITIONS OF ANY KIND, either express or implied.
// See the License for the specific language governing permissions and
// limitations under the License.

//! Serialization and deserialization layer specialized for binary encoding.
//! Ensures consistency and safety. Basically a minimal subset or
//! rustc_serialize customized for our need.
//!
//! To use it simply implement `Writeable` or `Readable` and then use the
//! `serialize` or `deserialize` functions on them as appropriate.

use crate::core::hash::{DefaultHashable, Hash, Hashed};
use crate::keychain::{BlindingFactor, Identifier, IDENTIFIER_SIZE};
use crate::num_bigint::BigUint;
use crate::util::read_write::read_exact;
use crate::util::secp::constants::{
	AGG_SIGNATURE_SIZE, COMPRESSED_PUBLIC_KEY_SIZE, MAX_PROOF_SIZE, PEDERSEN_COMMITMENT_SIZE,
	SECRET_KEY_SIZE,
};
use crate::util::secp::key::PublicKey;
use crate::util::secp::pedersen::{Commitment, RangeProof};
use crate::util::secp::Signature;
<<<<<<< HEAD
use byteorder::{BigEndian, ByteOrder, LittleEndian, ReadBytesExt};
=======
use crate::util::secp::{ContextFlag, Secp256k1};
use byteorder::{BigEndian, ByteOrder, ReadBytesExt};
>>>>>>> 1609b041
use std::fmt::Debug;
use std::io::{self, Read, Write};
use std::marker;
use std::time::Duration;
use std::{cmp, error, fmt};

/// Possible errors deriving from serializing or deserializing.
#[derive(Clone, Eq, PartialEq, Debug, Serialize, Deserialize)]
pub enum Error {
	/// Wraps an io error produced when reading or writing
	IOErr(
		String,
		#[serde(
			serialize_with = "serialize_error_kind",
			deserialize_with = "deserialize_error_kind"
		)]
		io::ErrorKind,
	),
	/// Expected a given value that wasn't found
	UnexpectedData {
		/// What we wanted
		expected: Vec<u8>,
		/// What we got
		received: Vec<u8>,
	},
	/// Data wasn't in a consumable format
	CorruptedData,
	/// Incorrect number of elements (when deserializing a vec via read_multi say).
	CountError,
	/// When asked to read too much data
	TooLargeReadErr,
	/// Error from from_hex deserialization
	HexError(String),
	/// Inputs/outputs/kernels must be sorted lexicographically.
	SortError,
	/// Inputs/outputs/kernels must be unique.
	DuplicateError,
	/// Block header version (hard-fork schedule).
	InvalidBlockVersion,
}

impl From<io::Error> for Error {
	fn from(e: io::Error) -> Error {
		Error::IOErr(format!("{}", e), e.kind())
	}
}

impl fmt::Display for Error {
	fn fmt(&self, f: &mut fmt::Formatter<'_>) -> fmt::Result {
		match *self {
			Error::IOErr(ref e, ref _k) => write!(f, "{}", e),
			Error::UnexpectedData {
				expected: ref e,
				received: ref r,
			} => write!(f, "expected {:?}, got {:?}", e, r),
			Error::CorruptedData => f.write_str("corrupted data"),
			Error::CountError => f.write_str("count error"),
			Error::SortError => f.write_str("sort order"),
			Error::DuplicateError => f.write_str("duplicate"),
			Error::TooLargeReadErr => f.write_str("too large read"),
			Error::HexError(ref e) => write!(f, "hex error {:?}", e),
			Error::InvalidBlockVersion => f.write_str("invalid block version"),
		}
	}
}

impl error::Error for Error {
	fn cause(&self) -> Option<&dyn error::Error> {
		match *self {
			Error::IOErr(ref _e, ref _k) => Some(self),
			_ => None,
		}
	}

	fn description(&self) -> &str {
		match *self {
			Error::IOErr(ref e, _) => e,
			Error::UnexpectedData { .. } => "unexpected data",
			Error::CorruptedData => "corrupted data",
			Error::CountError => "count error",
			Error::SortError => "sort order",
			Error::DuplicateError => "duplicate error",
			Error::TooLargeReadErr => "too large read",
			Error::HexError(_) => "hex error",
			Error::InvalidBlockVersion => "invalid block version",
		}
	}
}

/// Signal to a serializable object how much of its data should be serialized
#[derive(Copy, Clone, PartialEq, Eq)]
pub enum SerializationMode {
	/// Serialize everything sufficiently to fully reconstruct the object
	Full,
	/// Serialize the data that defines the object
	Hash,
}

/// Implementations defined how different numbers and binary structures are
/// written to an underlying stream or container (depending on implementation).
pub trait Writer {
	/// The mode this serializer is writing in
	fn serialization_mode(&self) -> SerializationMode;

	/// Writes a u8 as bytes
	fn write_u8(&mut self, n: u8) -> Result<(), Error> {
		self.write_fixed_bytes(&[n])
	}

	/// Writes a u16 as bytes
	fn write_u16(&mut self, n: u16) -> Result<(), Error> {
		let mut bytes = [0; 2];
		BigEndian::write_u16(&mut bytes, n);
		self.write_fixed_bytes(&bytes)
	}

	/// Writes a u16 as bytes
	fn write_u16_le(&mut self, n: u16) -> Result<(), Error> {
		let mut bytes = [0; 2];
		LittleEndian::write_u16(&mut bytes, n);
		self.write_fixed_bytes(&bytes)
	}

	/// Writes a u32 as bytes
	fn write_u32(&mut self, n: u32) -> Result<(), Error> {
		let mut bytes = [0; 4];
		BigEndian::write_u32(&mut bytes, n);
		self.write_fixed_bytes(&bytes)
	}
	/// Writes a u32 as bytes with little endian
	fn write_u32_le(&mut self, n: u32) -> Result<(), Error> {
		let mut bytes = [0; 4];
		LittleEndian::write_u32(&mut bytes, n);
		self.write_fixed_bytes(&bytes)
	}

	/// Writes a u32 as bytes
	fn write_i32(&mut self, n: i32) -> Result<(), Error> {
		let mut bytes = [0; 4];
		BigEndian::write_i32(&mut bytes, n);
		self.write_fixed_bytes(&bytes)
	}

	/// Writes a i32 as bytes with little endian
	fn write_i32_le(&mut self, n: i32) -> Result<(), Error> {
		let mut bytes = [0; 4];
		LittleEndian::write_i32(&mut bytes, n);
		self.write_fixed_bytes(&bytes)
	}

	/// Writes a u64 as bytes
	fn write_u64(&mut self, n: u64) -> Result<(), Error> {
		let mut bytes = [0; 8];
		BigEndian::write_u64(&mut bytes, n);
		self.write_fixed_bytes(&bytes)
	}

	/// Writes a u64 as bytes with little endian
	fn write_u64_le(&mut self, n: u64) -> Result<(), Error> {
		let mut bytes = [0; 8];
		LittleEndian::write_u64(&mut bytes, n);
		self.write_fixed_bytes(&bytes)
	}

	/// Writes a i64 as bytes
	fn write_i64(&mut self, n: i64) -> Result<(), Error> {
		let mut bytes = [0; 8];
		BigEndian::write_i64(&mut bytes, n);
		self.write_fixed_bytes(&bytes)
	}

	/// Writes a i64 as bytes with little endian
	fn write_i64_le(&mut self, n: i64) -> Result<(), Error> {
		let mut bytes = [0; 8];
		LittleEndian::write_i64(&mut bytes, n);
		self.write_fixed_bytes(&bytes)
	}

	/// Writes a variable number of bytes. The length is encoded as a 64-bit
	/// prefix.
	fn write_bytes<T: AsFixedBytes>(&mut self, bytes: &T) -> Result<(), Error> {
		self.write_u64(bytes.as_ref().len() as u64)?;
		self.write_fixed_bytes(bytes)
	}

	/// Writes a fixed number of bytes from something that can turn itself into
	/// a `&[u8]`. The reader is expected to know the actual length on read.
	fn write_fixed_bytes<T: AsFixedBytes>(&mut self, fixed: &T) -> Result<(), Error>;
}

/// Implementations defined how different numbers and binary structures are
/// read from an underlying stream or container (depending on implementation).
pub trait Reader {
	/// Read a u8 from the underlying Read
	fn read_u8(&mut self) -> Result<u8, Error>;
	/// Read a u16 from the underlying Read
	fn read_u16(&mut self) -> Result<u16, Error>;
	/// Read a u16 from the underlying Read with litten endian
	fn read_u16_le(&mut self) -> Result<u16, Error>;
	/// Read a u32 from the underlying Read
	fn read_u32(&mut self) -> Result<u32, Error>;
	/// Read a u32 from the underlying Read with litten endian
	fn read_u32_le(&mut self) -> Result<u32, Error>;
	/// Read a u64 from the underlying Read
	fn read_u64(&mut self) -> Result<u64, Error>;
	/// Read a u64 from the underlying Read with litten endian
	fn read_u64_le(&mut self) -> Result<u64, Error>;
	/// Read a i32 from the underlying Read
	fn read_i32(&mut self) -> Result<i32, Error>;
	/// Read a i32 from the underlying Read with litten endian
	fn read_i32_le(&mut self) -> Result<i32, Error>;
	/// Read a i64 from the underlying Read
	fn read_i64(&mut self) -> Result<i64, Error>;
	/// Read a i64 from the underlying Read with litten endian
	fn read_i64_le(&mut self) -> Result<i64, Error>;
	/// Read a u64 len prefix followed by that number of exact bytes.
	fn read_bytes_len_prefix(&mut self) -> Result<Vec<u8>, Error>;
	/// Read a fixed number of bytes from the underlying reader.
	fn read_fixed_bytes(&mut self, length: usize) -> Result<Vec<u8>, Error>;
	/// Consumes a byte from the reader, producing an error if it doesn't have
	/// the expected value
	fn expect_u8(&mut self, val: u8) -> Result<u8, Error>;
}

/// Trait that every type that can be serialized as binary must implement.
/// Writes directly to a Writer, a utility type thinly wrapping an
/// underlying Write implementation.
pub trait Writeable {
	/// Write the data held by this Writeable to the provided writer
	fn write<W: Writer>(&self, writer: &mut W) -> Result<(), Error>;
}

/// Reader that exposes an Iterator interface.
pub struct IteratingReader<'a, T> {
	count: u64,
	curr: u64,
	reader: &'a mut dyn Reader,
	_marker: marker::PhantomData<T>,
}

impl<'a, T> IteratingReader<'a, T> {
	/// Constructor to create a new iterating reader for the provided underlying reader.
	/// Takes a count so we know how many to iterate over.
	pub fn new(reader: &'a mut dyn Reader, count: u64) -> IteratingReader<'a, T> {
		let curr = 0;
		IteratingReader {
			count,
			curr,
			reader,
			_marker: marker::PhantomData,
		}
	}
}

impl<'a, T> Iterator for IteratingReader<'a, T>
where
	T: Readable,
{
	type Item = T;

	fn next(&mut self) -> Option<T> {
		if self.curr >= self.count {
			return None;
		}
		self.curr += 1;
		T::read(self.reader).ok()
	}
}

/// Reads multiple serialized items into a Vec.
pub fn read_multi<T>(reader: &mut dyn Reader, count: u64) -> Result<Vec<T>, Error>
where
	T: Readable,
{
	// Very rudimentary check to ensure we do not overflow anything
	// attempting to read huge amounts of data.
	// Probably better than checking if count * size overflows a u64 though.
	if count > 1_000_000 {
		return Err(Error::TooLargeReadErr);
	}

	let res: Vec<T> = IteratingReader::new(reader, count).collect();
	if res.len() as u64 != count {
		return Err(Error::CountError);
	}
	Ok(res)
}

/// Trait that every type that can be deserialized from binary must implement.
/// Reads directly to a Reader, a utility type thinly wrapping an
/// underlying Read implementation.
pub trait Readable
where
	Self: Sized,
{
	/// Reads the data necessary to this Readable from the provided reader
	fn read(reader: &mut dyn Reader) -> Result<Self, Error>;
}

/// Deserializes a Readable from any std::io::Read implementation.
pub fn deserialize<T: Readable>(source: &mut dyn Read) -> Result<T, Error> {
	let mut reader = BinReader { source };
	T::read(&mut reader)
}

/// Serializes a Writeable into any std::io::Write implementation.
pub fn serialize<W: Writeable>(sink: &mut dyn Write, thing: &W) -> Result<(), Error> {
	let mut writer = BinWriter { sink };
	thing.write(&mut writer)
}

/// Utility function to serialize a writeable directly in memory using a
/// Vec<u8>.
pub fn ser_vec<W: Writeable>(thing: &W) -> Result<Vec<u8>, Error> {
	let mut vec = vec![];
	serialize(&mut vec, thing)?;
	Ok(vec)
}

/// Utility to read from a binary source
pub struct BinReader<'a> {
	source: &'a mut dyn Read,
}

fn map_io_err(err: io::Error) -> Error {
	Error::IOErr(format!("{}", err), err.kind())
}

/// Utility wrapper for an underlying byte Reader. Defines higher level methods
/// to read numbers, byte vectors, hashes, etc.
impl<'a> Reader for BinReader<'a> {
	fn read_u8(&mut self) -> Result<u8, Error> {
		self.source.read_u8().map_err(map_io_err)
	}
	fn read_u16(&mut self) -> Result<u16, Error> {
		self.source.read_u16::<BigEndian>().map_err(map_io_err)
	}
	fn read_u16_le(&mut self) -> Result<u16, Error> {
		self.source.read_u16::<LittleEndian>().map_err(map_io_err)
	}
	fn read_u32(&mut self) -> Result<u32, Error> {
		self.source.read_u32::<BigEndian>().map_err(map_io_err)
	}
	fn read_u32_le(&mut self) -> Result<u32, Error> {
		self.source.read_u32::<LittleEndian>().map_err(map_io_err)
	}
	fn read_i32(&mut self) -> Result<i32, Error> {
		self.source.read_i32::<BigEndian>().map_err(map_io_err)
	}
	fn read_i32_le(&mut self) -> Result<i32, Error> {
		self.source.read_i32::<LittleEndian>().map_err(map_io_err)
	}
	fn read_u64(&mut self) -> Result<u64, Error> {
		self.source.read_u64::<BigEndian>().map_err(map_io_err)
	}
	fn read_u64_le(&mut self) -> Result<u64, Error> {
		self.source.read_u64::<LittleEndian>().map_err(map_io_err)
	}
	fn read_i64(&mut self) -> Result<i64, Error> {
		self.source.read_i64::<BigEndian>().map_err(map_io_err)
	}
	fn read_i64_le(&mut self) -> Result<i64, Error> {
		self.source.read_i64::<LittleEndian>().map_err(map_io_err)
	}
	/// Read a variable size vector from the underlying Read. Expects a usize
	fn read_bytes_len_prefix(&mut self) -> Result<Vec<u8>, Error> {
		let len = self.read_u64()?;
		self.read_fixed_bytes(len as usize)
	}

	/// Read a fixed number of bytes.
	fn read_fixed_bytes(&mut self, len: usize) -> Result<Vec<u8>, Error> {
		// not reading more than 100k bytes in a single read
		if len > 100_000 {
			return Err(Error::TooLargeReadErr);
		}
		let mut buf = vec![0; len];
		self.source
			.read_exact(&mut buf)
			.map(move |_| buf)
			.map_err(map_io_err)
	}

	fn expect_u8(&mut self, val: u8) -> Result<u8, Error> {
		let b = self.read_u8()?;
		if b == val {
			Ok(b)
		} else {
			Err(Error::UnexpectedData {
				expected: vec![val],
				received: vec![b],
			})
		}
	}
}

/// A reader that reads straight off a stream.
/// Tracks total bytes read so we can verify we read the right number afterwards.
pub struct StreamingReader<'a> {
	total_bytes_read: u64,
	stream: &'a mut dyn Read,
	timeout: Duration,
}

impl<'a> StreamingReader<'a> {
	/// Create a new streaming reader with the provided underlying stream.
	/// Also takes a duration to be used for each individual read_exact call.
	pub fn new(stream: &'a mut dyn Read, timeout: Duration) -> StreamingReader<'a> {
		StreamingReader {
			total_bytes_read: 0,
			stream,
			timeout,
		}
	}

	/// Returns the total bytes read via this streaming reader.
	pub fn total_bytes_read(&self) -> u64 {
		self.total_bytes_read
	}
}

impl<'a> Reader for StreamingReader<'a> {
	fn read_u8(&mut self) -> Result<u8, Error> {
		let buf = self.read_fixed_bytes(1)?;
		Ok(buf[0])
	}

	fn read_u16(&mut self) -> Result<u16, Error> {
		let buf = self.read_fixed_bytes(2)?;
		Ok(BigEndian::read_u16(&buf[..]))
	}
	fn read_u16_le(&mut self) -> Result<u16, Error> {
		let buf = self.read_fixed_bytes(2)?;
		deserialize(&mut &buf[..])
	}

	fn read_u32(&mut self) -> Result<u32, Error> {
		let buf = self.read_fixed_bytes(4)?;
		Ok(BigEndian::read_u32(&buf[..]))
	}
	fn read_u32_le(&mut self) -> Result<u32, Error> {
		let buf = self.read_fixed_bytes(4)?;
		deserialize(&mut &buf[..])
	}

	fn read_i32(&mut self) -> Result<i32, Error> {
		let buf = self.read_fixed_bytes(4)?;
		Ok(BigEndian::read_i32(&buf[..]))
	}
	fn read_i32_le(&mut self) -> Result<i32, Error> {
		let buf = self.read_fixed_bytes(4)?;
		deserialize(&mut &buf[..])
	}

	fn read_u64(&mut self) -> Result<u64, Error> {
		let buf = self.read_fixed_bytes(8)?;
		Ok(BigEndian::read_u64(&buf[..]))
	}
	fn read_u64_le(&mut self) -> Result<u64, Error> {
		let buf = self.read_fixed_bytes(8)?;
		deserialize(&mut &buf[..])
	}

	fn read_i64(&mut self) -> Result<i64, Error> {
		let buf = self.read_fixed_bytes(8)?;
		Ok(BigEndian::read_i64(&buf[..]))
	}
	fn read_i64_le(&mut self) -> Result<i64, Error> {
		let buf = self.read_fixed_bytes(8)?;
		deserialize(&mut &buf[..])
	}

	/// Read a variable size vector from the underlying stream. Expects a usize
	fn read_bytes_len_prefix(&mut self) -> Result<Vec<u8>, Error> {
		let len = self.read_u64()?;
		self.total_bytes_read += 8;
		self.read_fixed_bytes(len as usize)
	}

	/// Read a fixed number of bytes.
	fn read_fixed_bytes(&mut self, len: usize) -> Result<Vec<u8>, Error> {
		let mut buf = vec![0u8; len];
		read_exact(&mut self.stream, &mut buf, self.timeout, true)?;
		self.total_bytes_read += len as u64;
		Ok(buf)
	}

	fn expect_u8(&mut self, val: u8) -> Result<u8, Error> {
		let b = self.read_u8()?;
		if b == val {
			Ok(b)
		} else {
			Err(Error::UnexpectedData {
				expected: vec![val],
				received: vec![b],
			})
		}
	}
}

impl Readable for BigUint {
	fn read(reader: &mut dyn Reader) -> Result<BigUint, Error> {
		let length = reader.read_u32()?;
		let data = read_multi(reader, length as u64)?;
		Ok(BigUint::from_bytes_be(&data))
	}
}

impl Writeable for BigUint {
	fn write<W: Writer>(&self, writer: &mut W) -> Result<(), Error> {
		let data = self.to_bytes_be();
		writer.write_u32(data.len() as u32)?;
		for i in data {
			writer.write_u8(i)?;
		}
		Ok(())
	}
}

impl Readable for Commitment {
	fn read(reader: &mut dyn Reader) -> Result<Commitment, Error> {
		let a = reader.read_fixed_bytes(PEDERSEN_COMMITMENT_SIZE)?;
		let mut c = [0; PEDERSEN_COMMITMENT_SIZE];
		c[..PEDERSEN_COMMITMENT_SIZE].clone_from_slice(&a[..PEDERSEN_COMMITMENT_SIZE]);
		Ok(Commitment(c))
	}
}

impl Writeable for Commitment {
	fn write<W: Writer>(&self, writer: &mut W) -> Result<(), Error> {
		writer.write_fixed_bytes(self)
	}
}

impl Writeable for BlindingFactor {
	fn write<W: Writer>(&self, writer: &mut W) -> Result<(), Error> {
		writer.write_fixed_bytes(self)
	}
}

impl Readable for BlindingFactor {
	fn read(reader: &mut dyn Reader) -> Result<BlindingFactor, Error> {
		let bytes = reader.read_fixed_bytes(BlindingFactor::LEN)?;
		Ok(BlindingFactor::from_slice(&bytes))
	}
}

impl FixedLength for BlindingFactor {
	const LEN: usize = SECRET_KEY_SIZE;
}

impl Writeable for Identifier {
	fn write<W: Writer>(&self, writer: &mut W) -> Result<(), Error> {
		writer.write_fixed_bytes(self)
	}
}

impl Readable for Identifier {
	fn read(reader: &mut dyn Reader) -> Result<Identifier, Error> {
		let bytes = reader.read_fixed_bytes(IDENTIFIER_SIZE)?;
		Ok(Identifier::from_bytes(&bytes))
	}
}

impl Writeable for RangeProof {
	fn write<W: Writer>(&self, writer: &mut W) -> Result<(), Error> {
		writer.write_bytes(self)
	}
}

impl Readable for RangeProof {
	fn read(reader: &mut dyn Reader) -> Result<RangeProof, Error> {
		let len = reader.read_u64()?;
		let max_len = cmp::min(len as usize, MAX_PROOF_SIZE);
		let p = reader.read_fixed_bytes(max_len)?;
		let mut proof = [0; MAX_PROOF_SIZE];
		proof[..p.len()].clone_from_slice(&p[..]);
		Ok(RangeProof {
			plen: proof.len(),
			proof,
		})
	}
}

impl FixedLength for RangeProof {
	const LEN: usize = 8 // length prefix
		+ MAX_PROOF_SIZE;
}

impl PMMRable for RangeProof {
	type E = Self;

	fn as_elmt(&self) -> Self::E {
		self.clone()
	}
}

impl Readable for Signature {
	fn read(reader: &mut dyn Reader) -> Result<Signature, Error> {
		let a = reader.read_fixed_bytes(Signature::LEN)?;
		let mut c = [0; Signature::LEN];
		c[..Signature::LEN].clone_from_slice(&a[..Signature::LEN]);
		Ok(Signature::from_raw_data(&c).unwrap())
	}
}

impl Writeable for Signature {
	fn write<W: Writer>(&self, writer: &mut W) -> Result<(), Error> {
		writer.write_fixed_bytes(self)
	}
}

impl FixedLength for Signature {
	const LEN: usize = AGG_SIGNATURE_SIZE;
}

impl FixedLength for PublicKey {
	const LEN: usize = COMPRESSED_PUBLIC_KEY_SIZE;
}

impl Writeable for PublicKey {
	// Write the public key in compressed form
	fn write<W: Writer>(&self, writer: &mut W) -> Result<(), Error> {
		let secp = Secp256k1::with_caps(ContextFlag::None);
		writer.write_fixed_bytes(&self.serialize_vec(&secp, true).as_ref())?;
		Ok(())
	}
}

impl Readable for PublicKey {
	// Read the public key in compressed form
	fn read(reader: &mut dyn Reader) -> Result<Self, Error> {
		let buf = reader.read_fixed_bytes(PublicKey::LEN)?;
		let secp = Secp256k1::with_caps(ContextFlag::None);
		let pk = PublicKey::from_slice(&secp, &buf).map_err(|_| Error::CorruptedData)?;
		Ok(pk)
	}
}

/// Collections of items must be sorted lexicographically and all unique.
pub trait VerifySortedAndUnique<T> {
	/// Verify a collection of items is sorted and all unique.
	fn verify_sorted_and_unique(&self) -> Result<(), Error>;
}

impl<T: Hashed> VerifySortedAndUnique<T> for Vec<T> {
	fn verify_sorted_and_unique(&self) -> Result<(), Error> {
		let hashes = self.iter().map(|item| item.hash()).collect::<Vec<_>>();
		let pairs = hashes.windows(2);
		for pair in pairs {
			if pair[0] > pair[1] {
				return Err(Error::SortError);
			} else if pair[0] == pair[1] {
				return Err(Error::DuplicateError);
			}
		}
		Ok(())
	}
}

/// Utility wrapper for an underlying byte Writer. Defines higher level methods
/// to write numbers, byte vectors, hashes, etc.
pub struct BinWriter<'a> {
	sink: &'a mut dyn Write,
}

impl<'a> BinWriter<'a> {
	/// Wraps a standard Write in a new BinWriter
	pub fn new(write: &'a mut dyn Write) -> BinWriter<'a> {
		BinWriter { sink: write }
	}
}

impl<'a> Writer for BinWriter<'a> {
	fn serialization_mode(&self) -> SerializationMode {
		SerializationMode::Full
	}

	fn write_fixed_bytes<T: AsFixedBytes>(&mut self, fixed: &T) -> Result<(), Error> {
		let bs = fixed.as_ref();
		self.sink.write_all(bs)?;
		Ok(())
	}
}

macro_rules! impl_int {
	($int:ty, $w_fn:ident, $r_fn:ident) => {
		impl Writeable for $int {
			fn write<W: Writer>(&self, writer: &mut W) -> Result<(), Error> {
				writer.$w_fn(*self)
			}
		}

		impl Readable for $int {
			fn read(reader: &mut dyn Reader) -> Result<$int, Error> {
				reader.$r_fn()
			}
		}
	};
}

impl_int!(u8, write_u8, read_u8);
impl_int!(u16, write_u16, read_u16);
impl_int!(u32, write_u32, read_u32);
impl_int!(i32, write_i32, read_i32);
impl_int!(u64, write_u64, read_u64);
impl_int!(i64, write_i64, read_i64);

impl<T> Readable for Vec<T>
where
	T: Readable,
{
	fn read(reader: &mut dyn Reader) -> Result<Vec<T>, Error> {
		let mut buf = Vec::new();
		loop {
			let elem = T::read(reader);
			match elem {
				Ok(e) => buf.push(e),
				Err(Error::IOErr(ref _d, ref kind)) if *kind == io::ErrorKind::UnexpectedEof => {
					break;
				}
				Err(e) => return Err(e),
			}
		}
		Ok(buf)
	}
}

impl<T> Writeable for Vec<T>
where
	T: Writeable,
{
	fn write<W: Writer>(&self, writer: &mut W) -> Result<(), Error> {
		for elmt in self {
			elmt.write(writer)?;
		}
		Ok(())
	}
}

impl<'a, A: Writeable> Writeable for &'a A {
	fn write<W: Writer>(&self, writer: &mut W) -> Result<(), Error> {
		Writeable::write(*self, writer)
	}
}

impl<A: Writeable, B: Writeable> Writeable for (A, B) {
	fn write<W: Writer>(&self, writer: &mut W) -> Result<(), Error> {
		Writeable::write(&self.0, writer)?;
		Writeable::write(&self.1, writer)
	}
}

impl<A: Readable, B: Readable> Readable for (A, B) {
	fn read(reader: &mut dyn Reader) -> Result<(A, B), Error> {
		Ok((Readable::read(reader)?, Readable::read(reader)?))
	}
}

impl<A: Writeable, B: Writeable, C: Writeable> Writeable for (A, B, C) {
	fn write<W: Writer>(&self, writer: &mut W) -> Result<(), Error> {
		Writeable::write(&self.0, writer)?;
		Writeable::write(&self.1, writer)?;
		Writeable::write(&self.2, writer)
	}
}

impl<A: Writeable, B: Writeable, C: Writeable, D: Writeable> Writeable for (A, B, C, D) {
	fn write<W: Writer>(&self, writer: &mut W) -> Result<(), Error> {
		Writeable::write(&self.0, writer)?;
		Writeable::write(&self.1, writer)?;
		Writeable::write(&self.2, writer)?;
		Writeable::write(&self.3, writer)
	}
}

impl<A: Readable, B: Readable, C: Readable> Readable for (A, B, C) {
	fn read(reader: &mut dyn Reader) -> Result<(A, B, C), Error> {
		Ok((
			Readable::read(reader)?,
			Readable::read(reader)?,
			Readable::read(reader)?,
		))
	}
}

impl<A: Readable, B: Readable, C: Readable, D: Readable> Readable for (A, B, C, D) {
	fn read(reader: &mut dyn Reader) -> Result<(A, B, C, D), Error> {
		Ok((
			Readable::read(reader)?,
			Readable::read(reader)?,
			Readable::read(reader)?,
			Readable::read(reader)?,
		))
	}
}

impl Writeable for [u8; 4] {
	fn write<W: Writer>(&self, writer: &mut W) -> Result<(), Error> {
		writer.write_bytes(self)
	}
}

/// Trait for types that serialize to a known fixed length.
pub trait FixedLength {
	/// The length in bytes
	const LEN: usize;
}

/// Trait for types that can be added to a PMMR.
pub trait PMMRable: Writeable + Clone + Debug + DefaultHashable {
	/// The type of element actually stored in the MMR data file.
	/// This allows us to store Hash elements in the header MMR for variable size BlockHeaders.
	type E: FixedLength + Readable + Writeable + Debug;

	/// Convert the pmmrable into the element to be stored in the MMR data file.
	fn as_elmt(&self) -> Self::E;
}

/// Generic trait to ensure PMMR elements can be hashed with an index
pub trait PMMRIndexHashable {
	/// Hash with a given index
	fn hash_with_index(&self, index: u64) -> Hash;
}

impl<T: DefaultHashable> PMMRIndexHashable for T {
	fn hash_with_index(&self, index: u64) -> Hash {
		(index, self).hash()
	}
}

/// Useful marker trait on types that can be sized byte slices
pub trait AsFixedBytes: Sized + AsRef<[u8]> {
	/// The length in bytes
	fn len(&self) -> usize;
}

impl<'a> AsFixedBytes for &'a [u8] {
	fn len(&self) -> usize {
		1
	}
}
impl AsFixedBytes for Vec<u8> {
	fn len(&self) -> usize {
		self.len()
	}
}
impl AsFixedBytes for [u8; 1] {
	fn len(&self) -> usize {
		1
	}
}
impl AsFixedBytes for [u8; 2] {
	fn len(&self) -> usize {
		2
	}
}
impl AsFixedBytes for [u8; 4] {
	fn len(&self) -> usize {
		4
	}
}
impl AsFixedBytes for [u8; 6] {
	fn len(&self) -> usize {
		6
	}
}
impl AsFixedBytes for [u8; 8] {
	fn len(&self) -> usize {
		8
	}
}
impl AsFixedBytes for [u8; 20] {
	fn len(&self) -> usize {
		20
	}
}
impl AsFixedBytes for [u8; 32] {
	fn len(&self) -> usize {
		32
	}
}
impl AsFixedBytes for String {
	fn len(&self) -> usize {
		self.len()
	}
}
impl AsFixedBytes for crate::core::hash::Hash {
	fn len(&self) -> usize {
		32
	}
}
impl AsFixedBytes for crate::util::secp::pedersen::RangeProof {
	fn len(&self) -> usize {
		self.plen
	}
}
impl AsFixedBytes for crate::util::secp::Signature {
	fn len(&self) -> usize {
		64
	}
}
impl AsFixedBytes for crate::util::secp::pedersen::Commitment {
	fn len(&self) -> usize {
		PEDERSEN_COMMITMENT_SIZE
	}
}
impl AsFixedBytes for BlindingFactor {
	fn len(&self) -> usize {
		SECRET_KEY_SIZE
	}
}
impl AsFixedBytes for crate::keychain::Identifier {
	fn len(&self) -> usize {
		IDENTIFIER_SIZE
	}
}

// serializer for io::Errorkind, originally auto-generated by serde-derive
// slightly modified to handle the #[non_exhaustive] tag on io::ErrorKind
fn serialize_error_kind<S>(
	kind: &io::ErrorKind,
	serializer: S,
) -> serde::export::Result<S::Ok, S::Error>
where
	S: serde::Serializer,
{
	match *kind {
		io::ErrorKind::NotFound => {
			serde::Serializer::serialize_unit_variant(serializer, "ErrorKind", 0u32, "NotFound")
		}
		io::ErrorKind::PermissionDenied => serde::Serializer::serialize_unit_variant(
			serializer,
			"ErrorKind",
			1u32,
			"PermissionDenied",
		),
		io::ErrorKind::ConnectionRefused => serde::Serializer::serialize_unit_variant(
			serializer,
			"ErrorKind",
			2u32,
			"ConnectionRefused",
		),
		io::ErrorKind::ConnectionReset => serde::Serializer::serialize_unit_variant(
			serializer,
			"ErrorKind",
			3u32,
			"ConnectionReset",
		),
		io::ErrorKind::ConnectionAborted => serde::Serializer::serialize_unit_variant(
			serializer,
			"ErrorKind",
			4u32,
			"ConnectionAborted",
		),
		io::ErrorKind::NotConnected => {
			serde::Serializer::serialize_unit_variant(serializer, "ErrorKind", 5u32, "NotConnected")
		}
		io::ErrorKind::AddrInUse => {
			serde::Serializer::serialize_unit_variant(serializer, "ErrorKind", 6u32, "AddrInUse")
		}
		io::ErrorKind::AddrNotAvailable => serde::Serializer::serialize_unit_variant(
			serializer,
			"ErrorKind",
			7u32,
			"AddrNotAvailable",
		),
		io::ErrorKind::BrokenPipe => {
			serde::Serializer::serialize_unit_variant(serializer, "ErrorKind", 8u32, "BrokenPipe")
		}
		io::ErrorKind::AlreadyExists => serde::Serializer::serialize_unit_variant(
			serializer,
			"ErrorKind",
			9u32,
			"AlreadyExists",
		),
		io::ErrorKind::WouldBlock => {
			serde::Serializer::serialize_unit_variant(serializer, "ErrorKind", 10u32, "WouldBlock")
		}
		io::ErrorKind::InvalidInput => serde::Serializer::serialize_unit_variant(
			serializer,
			"ErrorKind",
			11u32,
			"InvalidInput",
		),
		io::ErrorKind::InvalidData => {
			serde::Serializer::serialize_unit_variant(serializer, "ErrorKind", 12u32, "InvalidData")
		}
		io::ErrorKind::TimedOut => {
			serde::Serializer::serialize_unit_variant(serializer, "ErrorKind", 13u32, "TimedOut")
		}
		io::ErrorKind::WriteZero => {
			serde::Serializer::serialize_unit_variant(serializer, "ErrorKind", 14u32, "WriteZero")
		}
		io::ErrorKind::Interrupted => {
			serde::Serializer::serialize_unit_variant(serializer, "ErrorKind", 15u32, "Interrupted")
		}
		io::ErrorKind::Other => {
			serde::Serializer::serialize_unit_variant(serializer, "ErrorKind", 16u32, "Other")
		}
		io::ErrorKind::UnexpectedEof => serde::Serializer::serialize_unit_variant(
			serializer,
			"ErrorKind",
			17u32,
			"UnexpectedEof",
		),
		// #[non_exhaustive] is used on the definition of ErrorKind for future compatability
		// That means match statements always need to match on _.
		// The downside here is that rustc won't be able to warn us if io::ErrorKind another
		// field is added to io::ErrorKind
		_ => serde::Serializer::serialize_unit_variant(serializer, "ErrorKind", 16u32, "Other"),
	}
}

// deserializer for io::Errorkind, originally auto-generated by serde-derive
fn deserialize_error_kind<'de, D>(deserializer: D) -> serde::export::Result<io::ErrorKind, D::Error>
where
	D: serde::Deserializer<'de>,
{
	#[allow(non_camel_case_types)]
	enum Field {
		field0,
		field1,
		field2,
		field3,
		field4,
		field5,
		field6,
		field7,
		field8,
		field9,
		field10,
		field11,
		field12,
		field13,
		field14,
		field15,
		field16,
		field17,
	}
	struct FieldVisitor;
	impl<'de> serde::de::Visitor<'de> for FieldVisitor {
		type Value = Field;
		fn expecting(
			&self,
			formatter: &mut serde::export::Formatter,
		) -> serde::export::fmt::Result {
			serde::export::Formatter::write_str(formatter, "variant identifier")
		}
		fn visit_u64<E>(self, value: u64) -> serde::export::Result<Self::Value, E>
		where
			E: serde::de::Error,
		{
			match value {
				0u64 => serde::export::Ok(Field::field0),
				1u64 => serde::export::Ok(Field::field1),
				2u64 => serde::export::Ok(Field::field2),
				3u64 => serde::export::Ok(Field::field3),
				4u64 => serde::export::Ok(Field::field4),
				5u64 => serde::export::Ok(Field::field5),
				6u64 => serde::export::Ok(Field::field6),
				7u64 => serde::export::Ok(Field::field7),
				8u64 => serde::export::Ok(Field::field8),
				9u64 => serde::export::Ok(Field::field9),
				10u64 => serde::export::Ok(Field::field10),
				11u64 => serde::export::Ok(Field::field11),
				12u64 => serde::export::Ok(Field::field12),
				13u64 => serde::export::Ok(Field::field13),
				14u64 => serde::export::Ok(Field::field14),
				15u64 => serde::export::Ok(Field::field15),
				16u64 => serde::export::Ok(Field::field16),
				17u64 => serde::export::Ok(Field::field17),
				_ => serde::export::Err(serde::de::Error::invalid_value(
					serde::de::Unexpected::Unsigned(value),
					&"variant index 0 <= i < 18",
				)),
			}
		}
		fn visit_str<E>(self, value: &str) -> serde::export::Result<Self::Value, E>
		where
			E: serde::de::Error,
		{
			match value {
				"NotFound" => serde::export::Ok(Field::field0),
				"PermissionDenied" => serde::export::Ok(Field::field1),
				"ConnectionRefused" => serde::export::Ok(Field::field2),
				"ConnectionReset" => serde::export::Ok(Field::field3),
				"ConnectionAborted" => serde::export::Ok(Field::field4),
				"NotConnected" => serde::export::Ok(Field::field5),
				"AddrInUse" => serde::export::Ok(Field::field6),
				"AddrNotAvailable" => serde::export::Ok(Field::field7),
				"BrokenPipe" => serde::export::Ok(Field::field8),
				"AlreadyExists" => serde::export::Ok(Field::field9),
				"WouldBlock" => serde::export::Ok(Field::field10),
				"InvalidInput" => serde::export::Ok(Field::field11),
				"InvalidData" => serde::export::Ok(Field::field12),
				"TimedOut" => serde::export::Ok(Field::field13),
				"WriteZero" => serde::export::Ok(Field::field14),
				"Interrupted" => serde::export::Ok(Field::field15),
				"Other" => serde::export::Ok(Field::field16),
				"UnexpectedEof" => serde::export::Ok(Field::field17),
				_ => serde::export::Err(serde::de::Error::unknown_variant(value, VARIANTS)),
			}
		}
		fn visit_bytes<E>(self, value: &[u8]) -> serde::export::Result<Self::Value, E>
		where
			E: serde::de::Error,
		{
			match value {
				b"NotFound" => serde::export::Ok(Field::field0),
				b"PermissionDenied" => serde::export::Ok(Field::field1),
				b"ConnectionRefused" => serde::export::Ok(Field::field2),
				b"ConnectionReset" => serde::export::Ok(Field::field3),
				b"ConnectionAborted" => serde::export::Ok(Field::field4),
				b"NotConnected" => serde::export::Ok(Field::field5),
				b"AddrInUse" => serde::export::Ok(Field::field6),
				b"AddrNotAvailable" => serde::export::Ok(Field::field7),
				b"BrokenPipe" => serde::export::Ok(Field::field8),
				b"AlreadyExists" => serde::export::Ok(Field::field9),
				b"WouldBlock" => serde::export::Ok(Field::field10),
				b"InvalidInput" => serde::export::Ok(Field::field11),
				b"InvalidData" => serde::export::Ok(Field::field12),
				b"TimedOut" => serde::export::Ok(Field::field13),
				b"WriteZero" => serde::export::Ok(Field::field14),
				b"Interrupted" => serde::export::Ok(Field::field15),
				b"Other" => serde::export::Ok(Field::field16),
				b"UnexpectedEof" => serde::export::Ok(Field::field17),
				_ => {
					let value = &serde::export::from_utf8_lossy(value);
					serde::export::Err(serde::de::Error::unknown_variant(value, VARIANTS))
				}
			}
		}
	}
	impl<'de> serde::Deserialize<'de> for Field {
		#[inline]
		fn deserialize<D>(deserializer: D) -> serde::export::Result<Self, D::Error>
		where
			D: serde::Deserializer<'de>,
		{
			serde::Deserializer::deserialize_identifier(deserializer, FieldVisitor)
		}
	}
	struct Visitor<'de> {
		marker: serde::export::PhantomData<io::ErrorKind>,
		lifetime: serde::export::PhantomData<&'de ()>,
	}
	impl<'de> serde::de::Visitor<'de> for Visitor<'de> {
		type Value = io::ErrorKind;
		fn expecting(
			&self,
			formatter: &mut serde::export::Formatter,
		) -> serde::export::fmt::Result {
			serde::export::Formatter::write_str(formatter, "enum io::ErrorKind")
		}
		fn visit_enum<A>(self, data: A) -> serde::export::Result<Self::Value, A::Error>
		where
			A: serde::de::EnumAccess<'de>,
		{
			match match serde::de::EnumAccess::variant(data) {
				serde::export::Ok(val) => val,
				serde::export::Err(err) => {
					return serde::export::Err(err);
				}
			} {
				(Field::field0, variant) => {
					match serde::de::VariantAccess::unit_variant(variant) {
						serde::export::Ok(val) => val,
						serde::export::Err(err) => {
							return serde::export::Err(err);
						}
					};
					serde::export::Ok(io::ErrorKind::NotFound)
				}
				(Field::field1, variant) => {
					match serde::de::VariantAccess::unit_variant(variant) {
						serde::export::Ok(val) => val,
						serde::export::Err(err) => {
							return serde::export::Err(err);
						}
					};
					serde::export::Ok(io::ErrorKind::PermissionDenied)
				}
				(Field::field2, variant) => {
					match serde::de::VariantAccess::unit_variant(variant) {
						serde::export::Ok(val) => val,
						serde::export::Err(err) => {
							return serde::export::Err(err);
						}
					};
					serde::export::Ok(io::ErrorKind::ConnectionRefused)
				}
				(Field::field3, variant) => {
					match serde::de::VariantAccess::unit_variant(variant) {
						serde::export::Ok(val) => val,
						serde::export::Err(err) => {
							return serde::export::Err(err);
						}
					};
					serde::export::Ok(io::ErrorKind::ConnectionReset)
				}
				(Field::field4, variant) => {
					match serde::de::VariantAccess::unit_variant(variant) {
						serde::export::Ok(val) => val,
						serde::export::Err(err) => {
							return serde::export::Err(err);
						}
					};
					serde::export::Ok(io::ErrorKind::ConnectionAborted)
				}
				(Field::field5, variant) => {
					match serde::de::VariantAccess::unit_variant(variant) {
						serde::export::Ok(val) => val,
						serde::export::Err(err) => {
							return serde::export::Err(err);
						}
					};
					serde::export::Ok(io::ErrorKind::NotConnected)
				}
				(Field::field6, variant) => {
					match serde::de::VariantAccess::unit_variant(variant) {
						serde::export::Ok(val) => val,
						serde::export::Err(err) => {
							return serde::export::Err(err);
						}
					};
					serde::export::Ok(io::ErrorKind::AddrInUse)
				}
				(Field::field7, variant) => {
					match serde::de::VariantAccess::unit_variant(variant) {
						serde::export::Ok(val) => val,
						serde::export::Err(err) => {
							return serde::export::Err(err);
						}
					};
					serde::export::Ok(io::ErrorKind::AddrNotAvailable)
				}
				(Field::field8, variant) => {
					match serde::de::VariantAccess::unit_variant(variant) {
						serde::export::Ok(val) => val,
						serde::export::Err(err) => {
							return serde::export::Err(err);
						}
					};
					serde::export::Ok(io::ErrorKind::BrokenPipe)
				}
				(Field::field9, variant) => {
					match serde::de::VariantAccess::unit_variant(variant) {
						serde::export::Ok(val) => val,
						serde::export::Err(err) => {
							return serde::export::Err(err);
						}
					};
					serde::export::Ok(io::ErrorKind::AlreadyExists)
				}
				(Field::field10, variant) => {
					match serde::de::VariantAccess::unit_variant(variant) {
						serde::export::Ok(val) => val,
						serde::export::Err(err) => {
							return serde::export::Err(err);
						}
					};
					serde::export::Ok(io::ErrorKind::WouldBlock)
				}
				(Field::field11, variant) => {
					match serde::de::VariantAccess::unit_variant(variant) {
						serde::export::Ok(val) => val,
						serde::export::Err(err) => {
							return serde::export::Err(err);
						}
					};
					serde::export::Ok(io::ErrorKind::InvalidInput)
				}
				(Field::field12, variant) => {
					match serde::de::VariantAccess::unit_variant(variant) {
						serde::export::Ok(val) => val,
						serde::export::Err(err) => {
							return serde::export::Err(err);
						}
					};
					serde::export::Ok(io::ErrorKind::InvalidData)
				}
				(Field::field13, variant) => {
					match serde::de::VariantAccess::unit_variant(variant) {
						serde::export::Ok(val) => val,
						serde::export::Err(err) => {
							return serde::export::Err(err);
						}
					};
					serde::export::Ok(io::ErrorKind::TimedOut)
				}
				(Field::field14, variant) => {
					match serde::de::VariantAccess::unit_variant(variant) {
						serde::export::Ok(val) => val,
						serde::export::Err(err) => {
							return serde::export::Err(err);
						}
					};
					serde::export::Ok(io::ErrorKind::WriteZero)
				}
				(Field::field15, variant) => {
					match serde::de::VariantAccess::unit_variant(variant) {
						serde::export::Ok(val) => val,
						serde::export::Err(err) => {
							return serde::export::Err(err);
						}
					};
					serde::export::Ok(io::ErrorKind::Interrupted)
				}
				(Field::field16, variant) => {
					match serde::de::VariantAccess::unit_variant(variant) {
						serde::export::Ok(val) => val,
						serde::export::Err(err) => {
							return serde::export::Err(err);
						}
					};
					serde::export::Ok(io::ErrorKind::Other)
				}
				(Field::field17, variant) => {
					match serde::de::VariantAccess::unit_variant(variant) {
						serde::export::Ok(val) => val,
						serde::export::Err(err) => {
							return serde::export::Err(err);
						}
					};
					serde::export::Ok(io::ErrorKind::UnexpectedEof)
				}
			}
		}
	}
	const VARIANTS: &'static [&'static str] = &[
		"NotFound",
		"PermissionDenied",
		"ConnectionRefused",
		"ConnectionReset",
		"ConnectionAborted",
		"NotConnected",
		"AddrInUse",
		"AddrNotAvailable",
		"BrokenPipe",
		"AlreadyExists",
		"WouldBlock",
		"InvalidInput",
		"InvalidData",
		"TimedOut",
		"WriteZero",
		"Interrupted",
		"Other",
		"UnexpectedEof",
	];
	serde::Deserializer::deserialize_enum(
		deserializer,
		"ErrorKind",
		VARIANTS,
		Visitor {
			marker: serde::export::PhantomData::<io::ErrorKind>,
			lifetime: serde::export::PhantomData,
		},
	)
}<|MERGE_RESOLUTION|>--- conflicted
+++ resolved
@@ -30,12 +30,8 @@
 use crate::util::secp::key::PublicKey;
 use crate::util::secp::pedersen::{Commitment, RangeProof};
 use crate::util::secp::Signature;
-<<<<<<< HEAD
+use crate::util::secp::{ContextFlag, Secp256k1};
 use byteorder::{BigEndian, ByteOrder, LittleEndian, ReadBytesExt};
-=======
-use crate::util::secp::{ContextFlag, Secp256k1};
-use byteorder::{BigEndian, ByteOrder, ReadBytesExt};
->>>>>>> 1609b041
 use std::fmt::Debug;
 use std::io::{self, Read, Write};
 use std::marker;
@@ -469,7 +465,7 @@
 	}
 	fn read_u16_le(&mut self) -> Result<u16, Error> {
 		let buf = self.read_fixed_bytes(2)?;
-		deserialize(&mut &buf[..])
+        Ok(LittleEndian::read_u16(&buf[..]))
 	}
 
 	fn read_u32(&mut self) -> Result<u32, Error> {
@@ -478,7 +474,7 @@
 	}
 	fn read_u32_le(&mut self) -> Result<u32, Error> {
 		let buf = self.read_fixed_bytes(4)?;
-		deserialize(&mut &buf[..])
+        Ok(LittleEndian::read_u32(&buf[..]))
 	}
 
 	fn read_i32(&mut self) -> Result<i32, Error> {
@@ -487,7 +483,7 @@
 	}
 	fn read_i32_le(&mut self) -> Result<i32, Error> {
 		let buf = self.read_fixed_bytes(4)?;
-		deserialize(&mut &buf[..])
+        Ok(LittleEndian::read_i32(&buf[..]))
 	}
 
 	fn read_u64(&mut self) -> Result<u64, Error> {
@@ -496,7 +492,7 @@
 	}
 	fn read_u64_le(&mut self) -> Result<u64, Error> {
 		let buf = self.read_fixed_bytes(8)?;
-		deserialize(&mut &buf[..])
+        Ok(LittleEndian::read_u64(&buf[..]))
 	}
 
 	fn read_i64(&mut self) -> Result<i64, Error> {
@@ -505,7 +501,7 @@
 	}
 	fn read_i64_le(&mut self) -> Result<i64, Error> {
 		let buf = self.read_fixed_bytes(8)?;
-		deserialize(&mut &buf[..])
+        Ok(LittleEndian::read_i64(&buf[..]))
 	}
 
 	/// Read a variable size vector from the underlying stream. Expects a usize
