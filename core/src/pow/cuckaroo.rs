// Copyright 2018 The Grin Developers
//
// Licensed under the Apache License, Version 2.0 (the "License");
// you may not use this file except in compliance with the License.
// You may obtain a copy of the License at
//
//     http://www.apache.org/licenses/LICENSE-2.0
//
// Unless required by applicable law or agreed to in writing, software
// distributed under the License is distributed on an "AS IS" BASIS,
// WITHOUT WARRANTIES OR CONDITIONS OF ANY KIND, either express or implied.
// See the License for the specific language governing permissions and
// limitations under the License.

//! Implementation of Cuckaroo Cycle, based on Cuckoo Cycle designed by
//! John Tromp. Ported to Rust from https://github.com/tromp/cuckoo.
//!
//! Cuckaroo is an ASIC-Resistant variation of Cuckoo (CuckARoo) that's
//! aimed at making the lean mining mode of Cuckoo extremely ineffective.
//! It is one of the 2 proof of works used in Grin (the other one being the
//! more ASIC friendly Cuckatoo).
//!
//! In Cuckaroo, edges are calculated by repeatedly hashing the seeds to
//! obtain blocks of values. Nodes are then extracted from those edges.

use crate::global;
use crate::pow::common::{CuckooParams, EdgeType};
use crate::pow::error::{Error, ErrorKind};
use crate::pow::siphash::siphash_block;
use crate::pow::{PoWContext, Proof};

/// Instantiate a new CuckarooContext as a PowContext. Note that this can't
/// be moved in the PoWContext trait as this particular trait needs to be
/// convertible to an object trait.
pub fn new_cuckaroo_ctx<T>(
	edge_bits: u8,
	proof_size: usize,
) -> Result<Box<dyn PoWContext<T>>, Error>
where
	T: EdgeType + 'static,
{
	let params = CuckooParams::new(edge_bits, proof_size)?;
	Ok(Box::new(CuckarooContext { params }))
}

/// Cuckaroo cycle context. Only includes the verifier for now.
pub struct CuckarooContext<T>
where
	T: EdgeType,
{
	params: CuckooParams<T>,
}

impl<T> PoWContext<T> for CuckarooContext<T>
where
	T: EdgeType,
{
	fn set_header_nonce(
		&mut self,
		header: Vec<u8>,
		nonce: Option<u32>,
		_solve: bool,
	) -> Result<(), Error> {
		self.params.reset_header_nonce(header, nonce)
	}

	fn find_cycles(&mut self) -> Result<Vec<Proof>, Error> {
		unimplemented!()
	}

	fn verify(&self, proof: &Proof) -> Result<(), Error> {
<<<<<<< HEAD
=======
		if proof.proof_size() != global::proofsize() {
			return Err(ErrorKind::Verification("wrong cycle length".to_owned()))?;
		}
>>>>>>> 1609b041
		let nonces = &proof.nonces;
		let mut uvs = vec![0u64; 2 * proof.proof_size()];
		let mut xor0: u64 = 0;
		let mut xor1: u64 = 0;

		for n in 0..proof.proof_size() {
			if nonces[n] > to_u64!(self.params.edge_mask) {
				return Err(ErrorKind::Verification("edge too big".to_owned()))?;
			}
			if n > 0 && nonces[n] <= nonces[n - 1] {
				return Err(ErrorKind::Verification("edges not ascending".to_owned()))?;
			}
			// 21 is standard siphash rotation constant
			let edge = to_edge!(T, siphash_block(&self.params.siphash_keys, nonces[n], 21));
			uvs[2 * n] = to_u64!(edge & self.params.edge_mask);
			uvs[2 * n + 1] = to_u64!((edge >> 32) & self.params.edge_mask);
			xor0 ^= uvs[2 * n];
			xor1 ^= uvs[2 * n + 1];
		}
		if xor0 | xor1 != 0 {
			return Err(ErrorKind::Verification(
				"endpoints don't match up".to_owned(),
			))?;
		}
		let mut n = 0;
		let mut i = 0;
		let mut j;
		loop {
			// follow cycle
			j = i;
			let mut k = j;
			loop {
				k = (k + 2) % (2 * self.params.proof_size);
				if k == i {
					break;
				}
				if uvs[k] == uvs[i] {
					// find other edge endpoint matching one at i
					if j != i {
						return Err(ErrorKind::Verification("branch in cycle".to_owned()))?;
					}
					j = k;
				}
			}
			if j == i {
				return Err(ErrorKind::Verification("cycle dead ends".to_owned()))?;
			}
			i = j ^ 1;
			n += 1;
			if i == 0 {
				break;
			}
		}
		if n == self.params.proof_size {
			Ok(())
		} else {
			Err(ErrorKind::Verification("cycle too short".to_owned()))?
		}
	}
}

#[cfg(test)]
mod test {
	use super::*;

	// empty header, nonce 71
	static V1_19_HASH: [u64; 4] = [
		0x23796193872092ea,
		0xf1017d8a68c4b745,
		0xd312bd53d2cd307b,
		0x840acce5833ddc52,
	];
	static V1_19_SOL: [u64; 42] = [
		0x45e9, 0x6a59, 0xf1ad, 0x10ef7, 0x129e8, 0x13e58, 0x17936, 0x19f7f, 0x208df, 0x23704,
		0x24564, 0x27e64, 0x2b828, 0x2bb41, 0x2ffc0, 0x304c5, 0x31f2a, 0x347de, 0x39686, 0x3ab6c,
		0x429ad, 0x45254, 0x49200, 0x4f8f8, 0x5697f, 0x57ad1, 0x5dd47, 0x607f8, 0x66199, 0x686c7,
		0x6d5f3, 0x6da7a, 0x6dbdf, 0x6f6bf, 0x6ffbb, 0x7580e, 0x78594, 0x785ac, 0x78b1d, 0x7b80d,
		0x7c11c, 0x7da35,
	];

	// empty header, nonce 143
	static V2_19_HASH: [u64; 4] = [
		0x6a54f2a35ab7e976,
		0x68818717ff5cd30e,
		0x9c14260c1bdbaf7,
		0xea5b4cd5d0de3cf0,
	];
	static V2_19_SOL: [u64; 42] = [
		0x2b1e, 0x67d3, 0xb041, 0xb289, 0xc6c3, 0xd31e, 0xd75c, 0x111d7, 0x145aa, 0x1712e, 0x1a3af,
		0x1ecc5, 0x206b1, 0x2a55c, 0x2a9cd, 0x2b67e, 0x321d8, 0x35dde, 0x3721e, 0x37ac0, 0x39edb,
		0x3b80b, 0x3fc79, 0x4148b, 0x42a48, 0x44395, 0x4bbc9, 0x4f775, 0x515c5, 0x56f97, 0x5aa10,
		0x5bc1b, 0x5c56d, 0x5d552, 0x60a2e, 0x66646, 0x6c3aa, 0x70709, 0x71d13, 0x762a3, 0x79d88,
		0x7e3ae,
	];

	#[test]
	fn cuckaroo19_vectors() {
		let mut ctx = new_impl::<u64>(19, 42);
		ctx.params.siphash_keys = V1_19_HASH.clone();
		assert!(ctx.verify(&Proof::new(V1_19_SOL.to_vec().clone())).is_ok());
		ctx.params.siphash_keys = V2_19_HASH.clone();
		assert!(ctx.verify(&Proof::new(V2_19_SOL.to_vec().clone())).is_ok());
		assert!(ctx.verify(&Proof::zero(42)).is_err());
	}

	fn new_impl<T>(edge_bits: u8, proof_size: usize) -> CuckarooContext<T>
	where
		T: EdgeType,
	{
		let params = CuckooParams::new(edge_bits, proof_size).unwrap();
		CuckarooContext { params }
	}
}<|MERGE_RESOLUTION|>--- conflicted
+++ resolved
@@ -23,7 +23,6 @@
 //! In Cuckaroo, edges are calculated by repeatedly hashing the seeds to
 //! obtain blocks of values. Nodes are then extracted from those edges.
 
-use crate::global;
 use crate::pow::common::{CuckooParams, EdgeType};
 use crate::pow::error::{Error, ErrorKind};
 use crate::pow::siphash::siphash_block;
@@ -69,12 +68,6 @@
 	}
 
 	fn verify(&self, proof: &Proof) -> Result<(), Error> {
-<<<<<<< HEAD
-=======
-		if proof.proof_size() != global::proofsize() {
-			return Err(ErrorKind::Verification("wrong cycle length".to_owned()))?;
-		}
->>>>>>> 1609b041
 		let nonces = &proof.nonces;
 		let mut uvs = vec![0u64; 2 * proof.proof_size()];
 		let mut xor0: u64 = 0;
