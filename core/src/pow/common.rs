--- conflicted
+++ resolved
@@ -14,16 +14,8 @@
 
 //! Common types and traits for cuckoo family of solvers
 
-<<<<<<< HEAD
-use crate::blake2::blake2b::blake2b;
-use byteorder::{LittleEndian, ReadBytesExt, WriteBytesExt};
-
-use crate::core::hash::Hash as BitHash;
-use crate::num_bigint::BigUint;
-=======
->>>>>>> 8fde3b38
 use crate::pow::error::{Error, ErrorKind};
-use crate::pow::num::{FromPrimitive, PrimInt, ToPrimitive};
+use crate::pow::num::{PrimInt, ToPrimitive};
 use crate::pow::siphash::siphash24;
 use blake2::blake2b::blake2b;
 use byteorder::{LittleEndian, ReadBytesExt, WriteBytesExt};
@@ -31,6 +23,10 @@
 use std::hash::Hash;
 use std::io::Cursor;
 use std::ops::{BitOrAssign, Mul};
+
+use crate::core::hash::Hash as BitHash;
+use crate::num_bigint::BigUint;
+use crate::pow::num::FromPrimitive;
 
 /// Operations needed for edge type (going to be u32 or u64)
 pub trait EdgeType: PrimInt + ToPrimitive + Mul + BitOrAssign + Hash {}
