--- conflicted
+++ resolved
@@ -189,31 +189,20 @@
 /// Support issue token tx height
 pub const SUPPORT_TOKEN_HEIGHT: u64 = 45_120;
 
-<<<<<<< HEAD
-/// Floonet support issue token tx height
-pub const FLOONET_SUPPORT_TOKEN_HEIGHT: u64 = 160;
+/// Testnet support issue token tx height
+pub const TESTNET_SUPPORT_TOKEN_HEIGHT: u64 = 160;
 
 /// Support header without Cuckoo Cycle Proof
 pub const REFACTOR_HEADER_HEIGHT: u64 = 45_120 + 720;
 
-/// Floonet support header without Cuckoo Cycle Proof
-pub const FLOONET_REFACTOR_HEADER_HEIGHT: u64 = 170;
-=======
-/// Testnet first hard fork height, set to happen around 2019-06-20
-pub const TESTNET_FIRST_HARD_FORK: u64 = 185_040;
-
-/// Testnet second hard fork height, set to happen around 2019-12-19
-pub const TESTNET_SECOND_HARD_FORK: u64 = 298_080;
-
-/// Testnet second hard fork height, set to happen around 2020-06-20
-pub const TESTNET_THIRD_HARD_FORK: u64 = 552_960;
->>>>>>> cea546ce
+/// Testnet support header without Cuckoo Cycle Proof
+pub const TESTNET_REFACTOR_HEADER_HEIGHT: u64 = 170;
 
 /// Support solution for block withholding attack and Adjust BLOCK_TIME_SEC
 pub const THIRD_HARD_FORK_HEIGHT: u64 = 80_640;
 
-/// Floonet support solution for block withholding attack and Adjust BLOCK_TIME_SEC
-pub const FLOONET_THIRD_HARD_FORK_HEIGHT: u64 = 864;
+/// Testnet support solution for block withholding attack and Adjust BLOCK_TIME_SEC
+pub const TESTNET_THIRD_HARD_FORK_HEIGHT: u64 = 864;
 
 /// AutomatedTesting and UserTesting HF3 height.
 pub const TESTING_THIRD_HARD_FORK: u64 = 9;
@@ -221,7 +210,6 @@
 /// Check whether the block version is valid at a given height, implements
 /// 6 months interval scheduled hard forks for the first 2 years.
 pub fn header_version(height: u64) -> HeaderVersion {
-<<<<<<< HEAD
 	// uncomment below as we go from hard fork to hard fork
 	if height < global::support_token_height() {
 		HeaderVersion(1)
@@ -235,38 +223,6 @@
 		version > 4 */
 	} else {
 		HeaderVersion(3)
-=======
-	let chain_type = global::get_chain_type();
-	let hf_interval = (1 + height / HARD_FORK_INTERVAL) as u16;
-	match chain_type {
-		global::ChainTypes::Mainnet => HeaderVersion(hf_interval),
-		global::ChainTypes::Testnet => {
-			if height < TESTNET_FIRST_HARD_FORK {
-				HeaderVersion(1)
-			} else if height < TESTNET_SECOND_HARD_FORK {
-				HeaderVersion(2)
-			} else if height < TESTNET_THIRD_HARD_FORK {
-				HeaderVersion(3)
-			} else if height < 4 * HARD_FORK_INTERVAL {
-				HeaderVersion(4)
-			} else {
-				HeaderVersion(hf_interval)
-			}
-		}
-		global::ChainTypes::AutomatedTesting | global::ChainTypes::UserTesting => {
-			if height < TESTING_FIRST_HARD_FORK {
-				HeaderVersion(1)
-			} else if height < TESTING_SECOND_HARD_FORK {
-				HeaderVersion(2)
-			} else if height < TESTING_THIRD_HARD_FORK {
-				HeaderVersion(3)
-			} else if height < 4 * HARD_FORK_INTERVAL {
-				HeaderVersion(4)
-			} else {
-				HeaderVersion(5)
-			}
-		}
->>>>>>> cea546ce
 	}
 }
 
