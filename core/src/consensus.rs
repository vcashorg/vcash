// Copyright 2021 The Grin Developers
// Licensed under the Apache License, Version 2.0 (the "License");
// you may not use this file except in compliance with the License.
// You may obtain a copy of the License at
//
//     http://www.apache.org/licenses/LICENSE-2.0
//
// Unless required by applicable law or agreed to in writing, software
// distributed under the License is distributed on an "AS IS" BASIS,
// WITHOUT WARRANTIES OR CONDITIONS OF ANY KIND, either express or implied.
// See the License for the specific language governing permissions and
// limitations under the License.

//! All the rules required for a cryptocurrency to have reach consensus across
//! the whole network are complex and hard to completely isolate. Some can be
//! simple parameters (like block reward), others complex algorithms (like
//! Merkle sum trees or reorg rules). However, as long as they're simple
//! enough, consensus-relevant constants and short functions should be kept
//! here.

use crate::core::block::HeaderVersion;
use crate::core::hash::{Hash, ZERO_HASH};
use crate::global;
use crate::pow::Difficulty;
use std::cmp::{max, min};

use crate::global::third_hard_fork_height;
use crate::pow::{biguint_to_compact, compact_to_biguint};

/// A grin is divisible to 10^9, following the SI prefixes
pub const GRIN_BASE: u64 = 1_000_000_000;
/// Milligrin, a thousand of a grin
pub const MILLI_GRIN: u64 = GRIN_BASE / 1_000;
/// Microgrin, a thousand of a milligrin
pub const MICRO_GRIN: u64 = MILLI_GRIN / 1_000;
/// Nanogrin, smallest unit, takes a billion to make a grin
pub const NANO_GRIN: u64 = 1;

/// Block interval, in seconds, the network will tune its next_target for. Note
/// that we may reduce this value in the future as we get more data on mining
/// with Cuckoo Cycle, networks improve and block propagation is optimized
/// (adjusting the reward accordingly).
pub const BLOCK_TIME_SEC_ORIGIN: u64 = 600;
/// Adjusted Block interval, in seconds
pub const BLOCK_TIME_SEC_ADJUSTED: u64 = 120;

/// The block subsidy amount
pub const REWARD_ORIGIN: u64 = 50 * GRIN_BASE;
/// Adjusted block subsidy amount
pub const REWARD_ADJUSTED: u64 = 10 * GRIN_BASE;

/// First halving height
pub fn first_halving_height() -> u64 {
	let left_coin = global::halving_interval() * REWARD_ADJUSTED
		- global::third_hard_fork_height() * REWARD_ORIGIN;
	let left_height = left_coin / REWARD_ADJUSTED;
	global::third_hard_fork_height() + left_height
}

fn halving_count_and_remainder(height: u64) -> (u64, u64) {
	if height < first_halving_height() {
		return (0, height);
	}

	let over_first_halving_height = height - first_halving_height();
	let halving_count = over_first_halving_height / global::halving_interval();
	let remainder = over_first_halving_height % global::halving_interval();
	(halving_count + 1, remainder)
}

/// Actual block reward for a given total fee amount
pub fn reward(height: u64, fee: u64) -> u64 {
	if height < global::third_hard_fork_height() {
		return REWARD_ORIGIN.saturating_add(fee);
	}
	let halvings = halving_count_and_remainder(height).0;
	let cur_reward = if halvings >= 64 {
		0_u64
	} else {
		REWARD_ADJUSTED >> halvings
	};
	cur_reward.saturating_add(fee)
}

/// Total block reward for a given height
pub fn total_reward(height: u64, genesis_had_reward: bool) -> u64 {
	let mut total = 0 as u64;
	if height < global::third_hard_fork_height() {
		total = (height + 1) * REWARD_ORIGIN;
	} else if height < first_halving_height() {
		total += global::third_hard_fork_height() * REWARD_ORIGIN;
		total += (height - global::third_hard_fork_height() + 1) * REWARD_ADJUSTED;
	} else {
		let (halvings, remainder) = halving_count_and_remainder(height);
		let mut i = 0;
		while i < halvings {
			total += global::halving_interval() * (REWARD_ADJUSTED >> i);
			i = i + 1;
		}
		total += (REWARD_ADJUSTED >> halvings) * (remainder + 1);
	}

	if !genesis_had_reward {
		total = total - REWARD_ORIGIN;
	}

	total
}

<<<<<<< HEAD
/// Nominal height for standard time intervals, hour is 6 blocks
pub const HOUR_HEIGHT_ORIGIN: u64 = 3600 / BLOCK_TIME_SEC_ORIGIN;
/// Adjusted nominal height for standard time intervals, hour is 30 blocks
pub const HOUR_HEIGHT_ADJUSTED: u64 = 3600 / BLOCK_TIME_SEC_ADJUSTED;
/// A day is 144 blocks
pub const DAY_HEIGHT_ORIGIN: u64 = 24 * HOUR_HEIGHT_ORIGIN;
/// A day is 720 blocks
pub const DAY_HEIGHT_ADJUSTED: u64 = 24 * HOUR_HEIGHT_ADJUSTED;
/// A week is 10_08 blocks
pub const WEEK_HEIGHT_ORIGIN: u64 = 7 * DAY_HEIGHT_ORIGIN;
/// A week is 50_40 blocks
pub const WEEK_HEIGHT_ADJUSTED: u64 = 7 * DAY_HEIGHT_ADJUSTED;
/// A year is 524_16 blocks
pub const YEAR_HEIGHT_ORIGIN: u64 = 52 * WEEK_HEIGHT_ORIGIN;
/// A year is 262_080 blocks
pub const YEAR_HEIGHT_ADJUSTED: u64 = 52 * WEEK_HEIGHT_ADJUSTED;
=======
/// an hour in seconds
pub const HOUR_SEC: u64 = 60 * 60;

/// Nominal height for standard time intervals, hour is 60 blocks
pub const HOUR_HEIGHT: u64 = HOUR_SEC / BLOCK_TIME_SEC;
/// A day is 1440 blocks
pub const DAY_HEIGHT: u64 = 24 * HOUR_HEIGHT;
/// A week is 10_080 blocks
pub const WEEK_HEIGHT: u64 = 7 * DAY_HEIGHT;
/// A year is 524_160 blocks
pub const YEAR_HEIGHT: u64 = 52 * WEEK_HEIGHT;
>>>>>>> 9ed0cd65

/// Number of blocks before a coinbase matures and can be spent
pub const COINBASE_MATURITY: u64 = DAY_HEIGHT_ORIGIN;

/// Target ratio of secondary proof of work to primary proof of work,
/// as a function of block height (time). Starts at 90% losing a percent
/// approximately every week. Represented as an integer between 0 and 100.
pub fn secondary_pow_ratio(height: u64) -> u64 {
<<<<<<< HEAD
	90u64.saturating_sub(height / (2 * YEAR_HEIGHT_ORIGIN / 90))
=======
	90u64.saturating_sub(height / (2 * YEAR_HEIGHT / 90))
>>>>>>> 9ed0cd65
}

/// Cuckoo-cycle proof size (cycle length)
pub const PROOFSIZE: usize = 42;

/// Default Cuckatoo Cycle edge_bits, used for mining and validating.
pub const DEFAULT_MIN_EDGE_BITS: u8 = 31;

/// Cuckaroo* proof-of-work edge_bits, meant to be ASIC resistant.
pub const SECOND_POW_EDGE_BITS: u8 = 29;

/// Original reference edge_bits to compute difficulty factors for higher
/// Cuckoo graph sizes, changing this would hard fork
pub const BASE_EDGE_BITS: u8 = 24;

/// Default number of blocks in the past when cross-block cut-through will start
/// happening. Needs to be long enough to not overlap with a long reorg.
/// Rational
/// behind the value is the longest bitcoin fork was about 30 blocks, so 5h. We
/// add an order of magnitude to be safe and round to 7x24h of blocks to make it
/// easier to reason about.
pub const CUT_THROUGH_HORIZON: u32 = WEEK_HEIGHT_ADJUSTED as u32;

/// Default number of blocks in the past to determine the height where we request
/// a txhashset (and full blocks from). Needs to be long enough to not overlap with
/// a long reorg.
/// Rational behind the value is the longest bitcoin fork was about 30 blocks, so 5h.
/// We add an order of magnitude to be safe and round to 2x24h of blocks to make it
/// easier to reason about.
pub const STATE_SYNC_THRESHOLD: u32 = 2 * DAY_HEIGHT_ADJUSTED as u32;

/// Weight of an input when counted against the max block weight capacity
pub const INPUT_WEIGHT: u64 = 1;

/// Weight of an output when counted against the max block weight capacity
pub const OUTPUT_WEIGHT: u64 = 21;

/// Weight of a kernel when counted against the max block weight capacity
pub const KERNEL_WEIGHT: u64 = 3;

/// Total maximum block weight. At current sizes, this means a maximum
/// theoretical size of:
/// * `(674 + 33 + 1) * (40_000 / 21) = 1_348_571` for a block with only outputs
/// * `(1 + 8 + 8 + 33 + 64) * (40_000 / 3) = 1_520_000` for a block with only kernels
/// * `(1 + 33) * 40_000 = 1_360_000` for a block with only inputs
///
/// Regardless of the relative numbers of inputs/outputs/kernels in a block the maximum
/// block size is around 1.5MB
/// For a block full of "average" txs (2 inputs, 2 outputs, 1 kernel) we have -
/// `(1 * 2) + (21 * 2) + (3 * 1) = 47` (weight per tx)
/// `40_000 / 47 = 851` (txs per block)
///
pub const MAX_BLOCK_WEIGHT: u64 = 100_000;

/// Support issue token tx height
pub const SUPPORT_TOKEN_HEIGHT: u64 = 45_120;

/// Testnet support issue token tx height
pub const TESTNET_SUPPORT_TOKEN_HEIGHT: u64 = 160;

/// Support header without Cuckoo Cycle Proof
pub const REFACTOR_HEADER_HEIGHT: u64 = 45_120 + 720;

/// Testnet support header without Cuckoo Cycle Proof
pub const TESTNET_REFACTOR_HEADER_HEIGHT: u64 = 170;

<<<<<<< HEAD
/// Support solution for block withholding attack and Adjust BLOCK_TIME_SEC
pub const THIRD_HARD_FORK_HEIGHT: u64 = 80_640;

/// Testnet support solution for block withholding attack and Adjust BLOCK_TIME_SEC
pub const TESTNET_THIRD_HARD_FORK_HEIGHT: u64 = 864;

/// AutomatedTesting and UserTesting HF3 height.
pub const TESTING_THIRD_HARD_FORK: u64 = 9;
=======
/// Testnet second hard fork height, set to happen around 2020-12-8
pub const TESTNET_FOURTH_HARD_FORK: u64 = 642_240;

/// Fork every 3 blocks
pub const TESTING_HARD_FORK_INTERVAL: u64 = 3;
>>>>>>> 9ed0cd65

/// Check whether the block version is valid at a given height, implements
/// 6 months interval scheduled hard forks for the first 2 years.
pub fn header_version(height: u64) -> HeaderVersion {
<<<<<<< HEAD
	// uncomment below as we go from hard fork to hard fork
	if height < global::support_token_height() {
		HeaderVersion(1)
	} else if height < global::third_hard_fork_height() {
		HeaderVersion(2)
	/*} else if height < 3 * HARD_FORK_INTERVAL {
		version == 3
	} else if height < 4 * HARD_FORK_INTERVAL {
		version == 4
	} else if height >= 5 * HARD_FORK_INTERVAL {
		version > 4 */
	} else {
		HeaderVersion(3)
=======
	let hf_interval = (1 + height / HARD_FORK_INTERVAL) as u16;
	match global::get_chain_type() {
		global::ChainTypes::Mainnet => HeaderVersion(min(5, hf_interval)),
		global::ChainTypes::AutomatedTesting | global::ChainTypes::UserTesting => {
			let testing_hf_interval = (1 + height / TESTING_HARD_FORK_INTERVAL) as u16;
			HeaderVersion(min(5, testing_hf_interval))
		}
		global::ChainTypes::Testnet => {
			if height < TESTNET_FIRST_HARD_FORK {
				HeaderVersion(1)
			} else if height < TESTNET_SECOND_HARD_FORK {
				HeaderVersion(2)
			} else if height < TESTNET_THIRD_HARD_FORK {
				HeaderVersion(3)
			} else if height < TESTNET_FOURTH_HARD_FORK {
				HeaderVersion(4)
			} else {
				HeaderVersion(5)
			}
		}
>>>>>>> 9ed0cd65
	}
}

/// Check whether the block version is valid at a given height, implements
/// 6 months interval scheduled hard forks for the first 2 years.
pub fn valid_header_version(height: u64, version: HeaderVersion) -> bool {
<<<<<<< HEAD
	return version == header_version(height);
}

/// Number of blocks used to calculate difficulty adjustments
pub const DIFFICULTY_ADJUST_WINDOW_ORIGIN: u64 = WEEK_HEIGHT_ORIGIN * 2;
/// Adjusted number of blocks used to calculate difficulty adjustments
pub const DIFFICULTY_ADJUST_WINDOW_ADJUSTED: u64 = WEEK_HEIGHT_ADJUSTED * 2;

/// Average time span of the difficulty adjustment window
pub const BLOCK_TIME_WINDOW: u64 = 2 * 7 * 24 * 3600;
=======
	version == header_version(height)
}

/// Number of blocks used to calculate difficulty adjustment by Damped Moving Average
pub const DMA_WINDOW: u64 = HOUR_HEIGHT;

/// Difficulty adjustment half life (actually, 60s * number of 0s-blocks to raise diff by factor e) is 4 hours
pub const WTEMA_HALF_LIFE: u64 = 4 * HOUR_SEC;

/// Average time span of the DMA difficulty adjustment window
pub const BLOCK_TIME_WINDOW: u64 = DMA_WINDOW * BLOCK_TIME_SEC;
>>>>>>> 9ed0cd65

/// Clamp factor to use for DMA difficulty adjustment
/// Limit value to within this factor of goal
pub const CLAMP_FACTOR: u64 = 2;

/// Dampening factor to use for DMA difficulty adjustment
pub const DMA_DAMP_FACTOR: u64 = 3;

/// Dampening factor to use for AR scale calculation.
pub const AR_SCALE_DAMP_FACTOR: u64 = 13;

/// Compute weight of a graph as number of siphash bits defining the graph
/// The height dependence allows a 30-week linear transition from C31+ to C32+ starting after 1 year
pub fn graph_weight(_height: u64, _edge_bits: u8) -> u64 {
	1
	//	let mut xpr_edge_bits = edge_bits as u64;
	//
	//	let expiry_height = YEAR_HEIGHT;
	//	if edge_bits == 31 && height >= expiry_height {
	//		xpr_edge_bits = xpr_edge_bits.saturating_sub(1 + (height - expiry_height) / WEEK_HEIGHT);
	//	}
	//	// For C31 xpr_edge_bits reaches 0 at height YEAR_HEIGHT + 30 * WEEK_HEIGHT
	//	// 30 weeks after Jan 15, 2020 would be Aug 12, 2020
	//
	//	(2u64 << (edge_bits - global::base_edge_bits()) as u64) * xpr_edge_bits
}

/// minimum solution difficulty after HardFork4 when PoW becomes primary only Cuckatoo32+
pub const C32_GRAPH_WEIGHT: u64 = (2u64 << (32 - BASE_EDGE_BITS) as u64) * 32; // 16384

/// Minimum difficulty, enforced in Damped Moving Average diff retargetting
/// avoids getting stuck when trying to increase difficulty subject to dampening
<<<<<<< HEAD
pub const MIN_DIFFICULTY: u64 = 1;
=======
pub const MIN_DMA_DIFFICULTY: u64 = DMA_DAMP_FACTOR;
>>>>>>> 9ed0cd65

/// Minimum scaling factor for AR pow, enforced in diff retargetting
/// avoids getting stuck when trying to increase ar_scale subject to dampening
pub const MIN_AR_SCALE: u64 = AR_SCALE_DAMP_FACTOR;

/// unit difficulty, equal to graph_weight(SECOND_POW_EDGE_BITS)
pub const UNIT_DIFFICULTY: u64 =
	((2 as u64) << (SECOND_POW_EDGE_BITS - BASE_EDGE_BITS)) * (SECOND_POW_EDGE_BITS as u64);

/// The initial difficulty at launch. This should be over-estimated
/// and difficulty should come down at launch rather than up
/// Currently grossly over-estimated at 10% of current
/// ethereum GPUs (assuming 1GPU can solve a block at diff 1 in one block interval)
pub const INITIAL_DIFFICULTY: u64 = 1_000_000 * UNIT_DIFFICULTY;

/// Minimal header information required for the Difficulty calculation to
/// take place
#[derive(Clone, Debug, Eq, PartialEq)]
pub struct HeaderInfo {
	/// Block hash, ZERO_HASH when this is a sythetic entry.
	pub block_hash: Hash,
	/// Timestamp of the header, 1 when not used (returned info)
	pub timestamp: u64,
	/// Network difficulty or next difficulty to use
	pub difficulty: Difficulty,
	/// Network secondary PoW factor or factor to use
	pub secondary_scaling: u32,
	/// Whether the header is a secondary proof of work
	pub is_secondary: bool,
}

impl HeaderInfo {
	/// Default constructor
	pub fn new(
		block_hash: Hash,
		timestamp: u64,
		difficulty: Difficulty,
		secondary_scaling: u32,
		is_secondary: bool,
	) -> HeaderInfo {
		HeaderInfo {
			block_hash,
			timestamp,
			difficulty,
			secondary_scaling,
			is_secondary,
		}
	}

	/// Constructor from a timestamp and difficulty, setting a default secondary
	/// PoW factor
	pub fn from_ts_diff(timestamp: u64, difficulty: Difficulty) -> HeaderInfo {
		HeaderInfo {
			block_hash: ZERO_HASH,
			timestamp,
			difficulty,
			secondary_scaling: global::initial_graph_weight(),

			is_secondary: true,
		}
	}

	/// Constructor from a difficulty and secondary factor, setting a default
	/// timestamp
	pub fn from_diff_scaling(difficulty: Difficulty, secondary_scaling: u32) -> HeaderInfo {
		HeaderInfo {
			block_hash: ZERO_HASH,
			timestamp: 1,
			difficulty,
			secondary_scaling,
			is_secondary: true,
		}
	}
}

/// Move value linearly toward a goal
pub fn damp(actual: u64, goal: u64, damp_factor: u64) -> u64 {
	(actual + (damp_factor - 1) * goal) / damp_factor
}

/// limit value to be within some factor from a goal
pub fn clamp(actual: u64, goal: u64, clamp_factor: u64) -> u64 {
	max(goal / clamp_factor, min(actual, goal * clamp_factor))
}

/// Computes the proof-of-work difficulty that the next block should comply with.
/// Takes an iterator over past block headers information, from latest
/// (highest height) to oldest (lowest height).
<<<<<<< HEAD
///
/// The difficulty calculation is based on both Digishield and GravityWave
/// family of difficulty computation, coming to something very close to Zcash.
/// The reference difficulty is an average of the difficulty over a window of
/// DIFFICULTY_ADJUST_WINDOW blocks. The corresponding timespan is calculated
/// by using the difference between the median timestamps at the beginning
/// and the end of the window.
///
/// The secondary proof-of-work factor is calculated along the same lines, as
/// an adjustment on the deviation against the ideal value.
pub fn next_difficulty<T>(_height: u64, _cursor: T) -> HeaderInfo
=======
/// Uses either the old dma DAA or, starting from HF4, the new wtema DAA
pub fn next_difficulty<T>(height: u64, cursor: T) -> HeaderInfo
>>>>>>> 9ed0cd65
where
	T: IntoIterator<Item = HeaderInfo>,
{
	if header_version(height) < HeaderVersion(5) {
		next_dma_difficulty(height, cursor)
	} else {
		next_wtema_difficulty(height, cursor)
	}
}

/// Difficulty calculation based on a Damped Moving Average
/// of difficulty over a window of DMA_WINDOW blocks.
/// The corresponding timespan is calculated
/// by using the difference between the timestamps at the beginning
/// and the end of the window, with a damping toward the target block time.
pub fn next_dma_difficulty<T>(height: u64, cursor: T) -> HeaderInfo
where
	T: IntoIterator<Item = HeaderInfo>,
{
	// Create vector of difficulty data running from earliest
	// to latest, and pad with simulated pre-genesis data to allow earlier
	// adjustment if there isn't enough window data length will be
<<<<<<< HEAD
	// DIFFICULTY_ADJUST_WINDOW + 1 (for initial block time bound)
	//let diff_data = global::difficulty_data_to_vector(cursor);
=======
	// DMA_WINDOW + 1 (for initial block time bound)
	let diff_data = global::difficulty_data_to_vector(cursor);
>>>>>>> 9ed0cd65

	// First, get the ratio of secondary PoW vs primary, skipping initial header
	//let sec_pow_scaling = secondary_pow_scaling(height, &diff_data[1..]);

	// Get the timestamp delta across the window
<<<<<<< HEAD
	//	let ts_delta: u64 =
	//		diff_data[DIFFICULTY_ADJUST_WINDOW as usize].timestamp - diff_data[0].timestamp;
	//
	//	// Get the difficulty sum of the last DIFFICULTY_ADJUST_WINDOW elements
	//	let diff_sum: u64 = diff_data
	//		.iter()
	//		.skip(1)
	//		.map(|dd| dd.difficulty.to_num())
	//		.sum();
	//
	//	// adjust time delta toward goal subject to dampening and clamping
	//	let adj_ts = clamp(
	//		damp(ts_delta, BLOCK_TIME_WINDOW, DIFFICULTY_DAMP_FACTOR),
	//		BLOCK_TIME_WINDOW,
	//		CLAMP_FACTOR,
	//	);
	//	// minimum difficulty avoids getting stuck due to dampening
	//	let difficulty = max(MIN_DIFFICULTY, diff_sum * BLOCK_TIME_SEC / adj_ts);
	let difficulty = global::TESTING_INITIAL_DIFFICULTY;
	let sec_pow_scaling = 1;
=======
	let ts_delta: u64 = diff_data[DMA_WINDOW as usize].timestamp - diff_data[0].timestamp;

	// Get the difficulty sum of the last DMA_WINDOW elements
	let diff_sum: u64 = diff_data
		.iter()
		.skip(1)
		.map(|dd| dd.difficulty.to_num())
		.sum();

	// adjust time delta toward goal subject to dampening and clamping
	let adj_ts = clamp(
		damp(ts_delta, BLOCK_TIME_WINDOW, DMA_DAMP_FACTOR),
		BLOCK_TIME_WINDOW,
		CLAMP_FACTOR,
	);
	// minimum difficulty avoids getting stuck due to dampening
	let difficulty = max(MIN_DMA_DIFFICULTY, diff_sum * BLOCK_TIME_SEC / adj_ts);
>>>>>>> 9ed0cd65

	HeaderInfo::from_diff_scaling(Difficulty::from_num(difficulty), sec_pow_scaling)
}

<<<<<<< HEAD
/// Get difficulty adjust window by height.
pub fn difficulty_adjust_window(height: u64) -> u64 {
	if height > third_hard_fork_height() {
		DIFFICULTY_ADJUST_WINDOW_ADJUSTED
	} else {
		DIFFICULTY_ADJUST_WINDOW_ORIGIN
	}
}

/// Check if current height is on difficulty adjust window.
pub fn is_on_difficulty_adjust_window(height: u64) -> bool {
	if height <= third_hard_fork_height() {
		height % DIFFICULTY_ADJUST_WINDOW_ORIGIN == 0
	} else {
		let left_height = height - third_hard_fork_height();
		left_height % DIFFICULTY_ADJUST_WINDOW_ADJUSTED == 0
	}
}

/// Computes next bit difficulty
pub fn next_bit_difficulty(
	cur_height: u64,
	cur_bits: u32,
	cur_block_time: i64,
	first_block_time: i64,
) -> u32 {
	// Only change once per difficulty adjustment interval
	let target_height = cur_height + 1;
	if !is_on_difficulty_adjust_window(target_height) {
		return cur_bits;
=======
/// Difficulty calculation based on a Weighted Target Exponential Moving Average
/// of difficulty, using the ratio of the last block time over the target block time.
pub fn next_wtema_difficulty<T>(_height: u64, cursor: T) -> HeaderInfo
where
	T: IntoIterator<Item = HeaderInfo>,
{
	let mut last_headers = cursor.into_iter();

	// last two headers
	let last_header = last_headers.next().unwrap();
	let prev_header = last_headers.next().unwrap();

	let last_block_time: u64 = last_header.timestamp - prev_header.timestamp;

	let last_diff = last_header.difficulty.to_num();

	// wtema difficulty update
	let next_diff =
		last_diff * WTEMA_HALF_LIFE / (WTEMA_HALF_LIFE - BLOCK_TIME_SEC + last_block_time);

	// mainnet minimum difficulty at graph_weight(32) ensures difficulty increase on 59s block
	// since 16384 * WTEMA_HALF_LIFE / (WTEMA_HALF_LIFE - 1) > 16384
	let difficulty = max(Difficulty::min_wtema(), Difficulty::from_num(next_diff));

	HeaderInfo::from_diff_scaling(difficulty, 0) // no more secondary PoW
}

/// Count, in units of 1/100 (a percent), the number of "secondary" (AR) blocks in the provided window of blocks.
pub fn ar_count(_height: u64, diff_data: &[HeaderInfo]) -> u64 {
	100 * diff_data.iter().filter(|n| n.is_secondary).count() as u64
}

/// The secondary proof-of-work factor is calculated along the same lines as in next_dma_difficulty,
/// as an adjustment on the deviation against the ideal value.
/// Factor by which the secondary proof of work difficulty will be adjusted
pub fn secondary_pow_scaling(height: u64, diff_data: &[HeaderInfo]) -> u32 {
	// Get the scaling factor sum of the last DMA_WINDOW elements
	let scale_sum: u64 = diff_data.iter().map(|dd| dd.secondary_scaling as u64).sum();

	// compute ideal 2nd_pow_fraction in pct and across window
	let target_pct = secondary_pow_ratio(height);
	let target_count = DMA_WINDOW * target_pct;

	// Get the secondary count across the window, adjusting count toward goal
	// subject to dampening and clamping.
	let adj_count = clamp(
		damp(
			ar_count(height, diff_data),
			target_count,
			AR_SCALE_DAMP_FACTOR,
		),
		target_count,
		CLAMP_FACTOR,
	);
	let scale = scale_sum * target_pct / max(1, adj_count);

	// minimum AR scale avoids getting stuck due to dampening
	max(MIN_AR_SCALE, scale) as u32
}

#[cfg(test)]
mod test {
	use super::*;

	#[test]
	fn test_graph_weight() {
		global::set_local_chain_type(global::ChainTypes::Mainnet);

		// initial weights
		assert_eq!(graph_weight(1, 31), 256 * 31);
		assert_eq!(graph_weight(1, 32), 512 * 32);
		assert_eq!(graph_weight(1, 33), 1024 * 33);

		// one year in, 31 starts going down, the rest stays the same
		assert_eq!(graph_weight(YEAR_HEIGHT, 31), 256 * 30);
		assert_eq!(graph_weight(YEAR_HEIGHT, 32), 512 * 32);
		assert_eq!(graph_weight(YEAR_HEIGHT, 33), 1024 * 33);

		// 31 loses one factor per week
		assert_eq!(graph_weight(YEAR_HEIGHT + WEEK_HEIGHT, 31), 256 * 29);
		assert_eq!(graph_weight(YEAR_HEIGHT + 2 * WEEK_HEIGHT, 31), 256 * 28);
		assert_eq!(graph_weight(YEAR_HEIGHT + 32 * WEEK_HEIGHT, 31), 0);

		// 2 years in, 31 still at 0, 32 starts decreasing
		assert_eq!(graph_weight(2 * YEAR_HEIGHT, 31), 0);
		assert_eq!(graph_weight(2 * YEAR_HEIGHT, 32), 512 * 32);
		assert_eq!(graph_weight(2 * YEAR_HEIGHT, 33), 1024 * 33);

		// 32 phaseout on hold
		assert_eq!(
			graph_weight(2 * YEAR_HEIGHT + WEEK_HEIGHT, 32),
			C32_GRAPH_WEIGHT
		);
		assert_eq!(graph_weight(2 * YEAR_HEIGHT + WEEK_HEIGHT, 31), 0);
		assert_eq!(
			graph_weight(2 * YEAR_HEIGHT + 30 * WEEK_HEIGHT, 32),
			C32_GRAPH_WEIGHT
		);
		assert_eq!(
			graph_weight(2 * YEAR_HEIGHT + 31 * WEEK_HEIGHT, 32),
			C32_GRAPH_WEIGHT
		);

		// 3 years in, nothing changes
		assert_eq!(graph_weight(3 * YEAR_HEIGHT, 31), 0);
		assert_eq!(graph_weight(3 * YEAR_HEIGHT, 32), 512 * 32);
		assert_eq!(graph_weight(3 * YEAR_HEIGHT, 33), 1024 * 33);

		// 4 years in, still on hold
		assert_eq!(graph_weight(4 * YEAR_HEIGHT, 31), 0);
		assert_eq!(graph_weight(4 * YEAR_HEIGHT, 32), 512 * 32);
		assert_eq!(graph_weight(4 * YEAR_HEIGHT, 33), 1024 * 33);
		assert_eq!(graph_weight(4 * YEAR_HEIGHT, 33), 1024 * 33);
>>>>>>> 9ed0cd65
	}

	// Get the timestamp delta across the window
	let ts_delta = (cur_block_time - first_block_time) as u64;

	let adj_ts = if ts_delta > BLOCK_TIME_WINDOW * 4 {
		BLOCK_TIME_WINDOW * 4
	} else if ts_delta < BLOCK_TIME_WINDOW / 4 {
		BLOCK_TIME_WINDOW / 4
	} else {
		ts_delta
	};

	let mut next_bits = compact_to_biguint(cur_bits).unwrap();
	next_bits *= adj_ts;
	next_bits /= BLOCK_TIME_WINDOW;

	if target_height == third_hard_fork_height() {
		next_bits *= 5 as u64;
	}

	let compact = biguint_to_compact(next_bits, false);
	let ret_com = min(global::min_bit_diff(), compact);
	return ret_com;
}

/// Count, in units of 1/100 (a percent), the number of "secondary" (AR) blocks in the provided window of blocks.
pub fn ar_count(_height: u64, diff_data: &[HeaderInfo]) -> u64 {
	100 * diff_data.iter().filter(|n| n.is_secondary).count() as u64
}<|MERGE_RESOLUTION|>--- conflicted
+++ resolved
@@ -107,11 +107,13 @@
 	total
 }
 
-<<<<<<< HEAD
+/// an hour in seconds
+pub const HOUR_SEC: u64 = 60 * 60;
+
 /// Nominal height for standard time intervals, hour is 6 blocks
-pub const HOUR_HEIGHT_ORIGIN: u64 = 3600 / BLOCK_TIME_SEC_ORIGIN;
+pub const HOUR_HEIGHT_ORIGIN: u64 = HOUR_SEC / BLOCK_TIME_SEC_ORIGIN;
 /// Adjusted nominal height for standard time intervals, hour is 30 blocks
-pub const HOUR_HEIGHT_ADJUSTED: u64 = 3600 / BLOCK_TIME_SEC_ADJUSTED;
+pub const HOUR_HEIGHT_ADJUSTED: u64 = HOUR_SEC / BLOCK_TIME_SEC_ADJUSTED;
 /// A day is 144 blocks
 pub const DAY_HEIGHT_ORIGIN: u64 = 24 * HOUR_HEIGHT_ORIGIN;
 /// A day is 720 blocks
@@ -124,19 +126,6 @@
 pub const YEAR_HEIGHT_ORIGIN: u64 = 52 * WEEK_HEIGHT_ORIGIN;
 /// A year is 262_080 blocks
 pub const YEAR_HEIGHT_ADJUSTED: u64 = 52 * WEEK_HEIGHT_ADJUSTED;
-=======
-/// an hour in seconds
-pub const HOUR_SEC: u64 = 60 * 60;
-
-/// Nominal height for standard time intervals, hour is 60 blocks
-pub const HOUR_HEIGHT: u64 = HOUR_SEC / BLOCK_TIME_SEC;
-/// A day is 1440 blocks
-pub const DAY_HEIGHT: u64 = 24 * HOUR_HEIGHT;
-/// A week is 10_080 blocks
-pub const WEEK_HEIGHT: u64 = 7 * DAY_HEIGHT;
-/// A year is 524_160 blocks
-pub const YEAR_HEIGHT: u64 = 52 * WEEK_HEIGHT;
->>>>>>> 9ed0cd65
 
 /// Number of blocks before a coinbase matures and can be spent
 pub const COINBASE_MATURITY: u64 = DAY_HEIGHT_ORIGIN;
@@ -145,11 +134,7 @@
 /// as a function of block height (time). Starts at 90% losing a percent
 /// approximately every week. Represented as an integer between 0 and 100.
 pub fn secondary_pow_ratio(height: u64) -> u64 {
-<<<<<<< HEAD
 	90u64.saturating_sub(height / (2 * YEAR_HEIGHT_ORIGIN / 90))
-=======
-	90u64.saturating_sub(height / (2 * YEAR_HEIGHT / 90))
->>>>>>> 9ed0cd65
 }
 
 /// Cuckoo-cycle proof size (cycle length)
@@ -216,7 +201,6 @@
 /// Testnet support header without Cuckoo Cycle Proof
 pub const TESTNET_REFACTOR_HEADER_HEIGHT: u64 = 170;
 
-<<<<<<< HEAD
 /// Support solution for block withholding attack and Adjust BLOCK_TIME_SEC
 pub const THIRD_HARD_FORK_HEIGHT: u64 = 80_640;
 
@@ -225,18 +209,19 @@
 
 /// AutomatedTesting and UserTesting HF3 height.
 pub const TESTING_THIRD_HARD_FORK: u64 = 9;
-=======
-/// Testnet second hard fork height, set to happen around 2020-12-8
-pub const TESTNET_FOURTH_HARD_FORK: u64 = 642_240;
-
-/// Fork every 3 blocks
-pub const TESTING_HARD_FORK_INTERVAL: u64 = 3;
->>>>>>> 9ed0cd65
+
+/// Support Fee Field
+pub const FOURTH_HARD_FORK_HEIGHT: u64 = 300_000;
+
+/// Testnet support Fee Field
+pub const TESTNET_FOURTH_HARD_FORK_HEIGHT: u64 = 1_000;
+
+/// AutomatedTesting support Fee Field
+pub const TESTING_FOURTH_HARD_FORK: u64 = 12;
 
 /// Check whether the block version is valid at a given height, implements
 /// 6 months interval scheduled hard forks for the first 2 years.
 pub fn header_version(height: u64) -> HeaderVersion {
-<<<<<<< HEAD
 	// uncomment below as we go from hard fork to hard fork
 	if height < global::support_token_height() {
 		HeaderVersion(1)
@@ -250,36 +235,13 @@
 		version > 4 */
 	} else {
 		HeaderVersion(3)
-=======
-	let hf_interval = (1 + height / HARD_FORK_INTERVAL) as u16;
-	match global::get_chain_type() {
-		global::ChainTypes::Mainnet => HeaderVersion(min(5, hf_interval)),
-		global::ChainTypes::AutomatedTesting | global::ChainTypes::UserTesting => {
-			let testing_hf_interval = (1 + height / TESTING_HARD_FORK_INTERVAL) as u16;
-			HeaderVersion(min(5, testing_hf_interval))
-		}
-		global::ChainTypes::Testnet => {
-			if height < TESTNET_FIRST_HARD_FORK {
-				HeaderVersion(1)
-			} else if height < TESTNET_SECOND_HARD_FORK {
-				HeaderVersion(2)
-			} else if height < TESTNET_THIRD_HARD_FORK {
-				HeaderVersion(3)
-			} else if height < TESTNET_FOURTH_HARD_FORK {
-				HeaderVersion(4)
-			} else {
-				HeaderVersion(5)
-			}
-		}
->>>>>>> 9ed0cd65
 	}
 }
 
 /// Check whether the block version is valid at a given height, implements
 /// 6 months interval scheduled hard forks for the first 2 years.
 pub fn valid_header_version(height: u64, version: HeaderVersion) -> bool {
-<<<<<<< HEAD
-	return version == header_version(height);
+	version == header_version(height)
 }
 
 /// Number of blocks used to calculate difficulty adjustments
@@ -289,21 +251,8 @@
 
 /// Average time span of the difficulty adjustment window
 pub const BLOCK_TIME_WINDOW: u64 = 2 * 7 * 24 * 3600;
-=======
-	version == header_version(height)
-}
-
-/// Number of blocks used to calculate difficulty adjustment by Damped Moving Average
-pub const DMA_WINDOW: u64 = HOUR_HEIGHT;
-
-/// Difficulty adjustment half life (actually, 60s * number of 0s-blocks to raise diff by factor e) is 4 hours
-pub const WTEMA_HALF_LIFE: u64 = 4 * HOUR_SEC;
-
-/// Average time span of the DMA difficulty adjustment window
-pub const BLOCK_TIME_WINDOW: u64 = DMA_WINDOW * BLOCK_TIME_SEC;
->>>>>>> 9ed0cd65
-
-/// Clamp factor to use for DMA difficulty adjustment
+
+/// Clamp factor to use for difficulty adjustment
 /// Limit value to within this factor of goal
 pub const CLAMP_FACTOR: u64 = 2;
 
@@ -329,16 +278,9 @@
 	//	(2u64 << (edge_bits - global::base_edge_bits()) as u64) * xpr_edge_bits
 }
 
-/// minimum solution difficulty after HardFork4 when PoW becomes primary only Cuckatoo32+
-pub const C32_GRAPH_WEIGHT: u64 = (2u64 << (32 - BASE_EDGE_BITS) as u64) * 32; // 16384
-
-/// Minimum difficulty, enforced in Damped Moving Average diff retargetting
+/// Minimum difficulty, enforced in diff retargetting
 /// avoids getting stuck when trying to increase difficulty subject to dampening
-<<<<<<< HEAD
 pub const MIN_DIFFICULTY: u64 = 1;
-=======
-pub const MIN_DMA_DIFFICULTY: u64 = DMA_DAMP_FACTOR;
->>>>>>> 9ed0cd65
 
 /// Minimum scaling factor for AR pow, enforced in diff retargetting
 /// avoids getting stuck when trying to increase ar_scale subject to dampening
@@ -427,7 +369,6 @@
 /// Computes the proof-of-work difficulty that the next block should comply with.
 /// Takes an iterator over past block headers information, from latest
 /// (highest height) to oldest (lowest height).
-<<<<<<< HEAD
 ///
 /// The difficulty calculation is based on both Digishield and GravityWave
 /// family of difficulty computation, coming to something very close to Zcash.
@@ -439,45 +380,19 @@
 /// The secondary proof-of-work factor is calculated along the same lines, as
 /// an adjustment on the deviation against the ideal value.
 pub fn next_difficulty<T>(_height: u64, _cursor: T) -> HeaderInfo
-=======
-/// Uses either the old dma DAA or, starting from HF4, the new wtema DAA
-pub fn next_difficulty<T>(height: u64, cursor: T) -> HeaderInfo
->>>>>>> 9ed0cd65
-where
-	T: IntoIterator<Item = HeaderInfo>,
-{
-	if header_version(height) < HeaderVersion(5) {
-		next_dma_difficulty(height, cursor)
-	} else {
-		next_wtema_difficulty(height, cursor)
-	}
-}
-
-/// Difficulty calculation based on a Damped Moving Average
-/// of difficulty over a window of DMA_WINDOW blocks.
-/// The corresponding timespan is calculated
-/// by using the difference between the timestamps at the beginning
-/// and the end of the window, with a damping toward the target block time.
-pub fn next_dma_difficulty<T>(height: u64, cursor: T) -> HeaderInfo
 where
 	T: IntoIterator<Item = HeaderInfo>,
 {
 	// Create vector of difficulty data running from earliest
 	// to latest, and pad with simulated pre-genesis data to allow earlier
 	// adjustment if there isn't enough window data length will be
-<<<<<<< HEAD
 	// DIFFICULTY_ADJUST_WINDOW + 1 (for initial block time bound)
 	//let diff_data = global::difficulty_data_to_vector(cursor);
-=======
-	// DMA_WINDOW + 1 (for initial block time bound)
-	let diff_data = global::difficulty_data_to_vector(cursor);
->>>>>>> 9ed0cd65
 
 	// First, get the ratio of secondary PoW vs primary, skipping initial header
 	//let sec_pow_scaling = secondary_pow_scaling(height, &diff_data[1..]);
 
 	// Get the timestamp delta across the window
-<<<<<<< HEAD
 	//	let ts_delta: u64 =
 	//		diff_data[DIFFICULTY_ADJUST_WINDOW as usize].timestamp - diff_data[0].timestamp;
 	//
@@ -498,30 +413,10 @@
 	//	let difficulty = max(MIN_DIFFICULTY, diff_sum * BLOCK_TIME_SEC / adj_ts);
 	let difficulty = global::TESTING_INITIAL_DIFFICULTY;
 	let sec_pow_scaling = 1;
-=======
-	let ts_delta: u64 = diff_data[DMA_WINDOW as usize].timestamp - diff_data[0].timestamp;
-
-	// Get the difficulty sum of the last DMA_WINDOW elements
-	let diff_sum: u64 = diff_data
-		.iter()
-		.skip(1)
-		.map(|dd| dd.difficulty.to_num())
-		.sum();
-
-	// adjust time delta toward goal subject to dampening and clamping
-	let adj_ts = clamp(
-		damp(ts_delta, BLOCK_TIME_WINDOW, DMA_DAMP_FACTOR),
-		BLOCK_TIME_WINDOW,
-		CLAMP_FACTOR,
-	);
-	// minimum difficulty avoids getting stuck due to dampening
-	let difficulty = max(MIN_DMA_DIFFICULTY, diff_sum * BLOCK_TIME_SEC / adj_ts);
->>>>>>> 9ed0cd65
 
 	HeaderInfo::from_diff_scaling(Difficulty::from_num(difficulty), sec_pow_scaling)
 }
 
-<<<<<<< HEAD
 /// Get difficulty adjust window by height.
 pub fn difficulty_adjust_window(height: u64) -> u64 {
 	if height > third_hard_fork_height() {
@@ -552,121 +447,6 @@
 	let target_height = cur_height + 1;
 	if !is_on_difficulty_adjust_window(target_height) {
 		return cur_bits;
-=======
-/// Difficulty calculation based on a Weighted Target Exponential Moving Average
-/// of difficulty, using the ratio of the last block time over the target block time.
-pub fn next_wtema_difficulty<T>(_height: u64, cursor: T) -> HeaderInfo
-where
-	T: IntoIterator<Item = HeaderInfo>,
-{
-	let mut last_headers = cursor.into_iter();
-
-	// last two headers
-	let last_header = last_headers.next().unwrap();
-	let prev_header = last_headers.next().unwrap();
-
-	let last_block_time: u64 = last_header.timestamp - prev_header.timestamp;
-
-	let last_diff = last_header.difficulty.to_num();
-
-	// wtema difficulty update
-	let next_diff =
-		last_diff * WTEMA_HALF_LIFE / (WTEMA_HALF_LIFE - BLOCK_TIME_SEC + last_block_time);
-
-	// mainnet minimum difficulty at graph_weight(32) ensures difficulty increase on 59s block
-	// since 16384 * WTEMA_HALF_LIFE / (WTEMA_HALF_LIFE - 1) > 16384
-	let difficulty = max(Difficulty::min_wtema(), Difficulty::from_num(next_diff));
-
-	HeaderInfo::from_diff_scaling(difficulty, 0) // no more secondary PoW
-}
-
-/// Count, in units of 1/100 (a percent), the number of "secondary" (AR) blocks in the provided window of blocks.
-pub fn ar_count(_height: u64, diff_data: &[HeaderInfo]) -> u64 {
-	100 * diff_data.iter().filter(|n| n.is_secondary).count() as u64
-}
-
-/// The secondary proof-of-work factor is calculated along the same lines as in next_dma_difficulty,
-/// as an adjustment on the deviation against the ideal value.
-/// Factor by which the secondary proof of work difficulty will be adjusted
-pub fn secondary_pow_scaling(height: u64, diff_data: &[HeaderInfo]) -> u32 {
-	// Get the scaling factor sum of the last DMA_WINDOW elements
-	let scale_sum: u64 = diff_data.iter().map(|dd| dd.secondary_scaling as u64).sum();
-
-	// compute ideal 2nd_pow_fraction in pct and across window
-	let target_pct = secondary_pow_ratio(height);
-	let target_count = DMA_WINDOW * target_pct;
-
-	// Get the secondary count across the window, adjusting count toward goal
-	// subject to dampening and clamping.
-	let adj_count = clamp(
-		damp(
-			ar_count(height, diff_data),
-			target_count,
-			AR_SCALE_DAMP_FACTOR,
-		),
-		target_count,
-		CLAMP_FACTOR,
-	);
-	let scale = scale_sum * target_pct / max(1, adj_count);
-
-	// minimum AR scale avoids getting stuck due to dampening
-	max(MIN_AR_SCALE, scale) as u32
-}
-
-#[cfg(test)]
-mod test {
-	use super::*;
-
-	#[test]
-	fn test_graph_weight() {
-		global::set_local_chain_type(global::ChainTypes::Mainnet);
-
-		// initial weights
-		assert_eq!(graph_weight(1, 31), 256 * 31);
-		assert_eq!(graph_weight(1, 32), 512 * 32);
-		assert_eq!(graph_weight(1, 33), 1024 * 33);
-
-		// one year in, 31 starts going down, the rest stays the same
-		assert_eq!(graph_weight(YEAR_HEIGHT, 31), 256 * 30);
-		assert_eq!(graph_weight(YEAR_HEIGHT, 32), 512 * 32);
-		assert_eq!(graph_weight(YEAR_HEIGHT, 33), 1024 * 33);
-
-		// 31 loses one factor per week
-		assert_eq!(graph_weight(YEAR_HEIGHT + WEEK_HEIGHT, 31), 256 * 29);
-		assert_eq!(graph_weight(YEAR_HEIGHT + 2 * WEEK_HEIGHT, 31), 256 * 28);
-		assert_eq!(graph_weight(YEAR_HEIGHT + 32 * WEEK_HEIGHT, 31), 0);
-
-		// 2 years in, 31 still at 0, 32 starts decreasing
-		assert_eq!(graph_weight(2 * YEAR_HEIGHT, 31), 0);
-		assert_eq!(graph_weight(2 * YEAR_HEIGHT, 32), 512 * 32);
-		assert_eq!(graph_weight(2 * YEAR_HEIGHT, 33), 1024 * 33);
-
-		// 32 phaseout on hold
-		assert_eq!(
-			graph_weight(2 * YEAR_HEIGHT + WEEK_HEIGHT, 32),
-			C32_GRAPH_WEIGHT
-		);
-		assert_eq!(graph_weight(2 * YEAR_HEIGHT + WEEK_HEIGHT, 31), 0);
-		assert_eq!(
-			graph_weight(2 * YEAR_HEIGHT + 30 * WEEK_HEIGHT, 32),
-			C32_GRAPH_WEIGHT
-		);
-		assert_eq!(
-			graph_weight(2 * YEAR_HEIGHT + 31 * WEEK_HEIGHT, 32),
-			C32_GRAPH_WEIGHT
-		);
-
-		// 3 years in, nothing changes
-		assert_eq!(graph_weight(3 * YEAR_HEIGHT, 31), 0);
-		assert_eq!(graph_weight(3 * YEAR_HEIGHT, 32), 512 * 32);
-		assert_eq!(graph_weight(3 * YEAR_HEIGHT, 33), 1024 * 33);
-
-		// 4 years in, still on hold
-		assert_eq!(graph_weight(4 * YEAR_HEIGHT, 31), 0);
-		assert_eq!(graph_weight(4 * YEAR_HEIGHT, 32), 512 * 32);
-		assert_eq!(graph_weight(4 * YEAR_HEIGHT, 33), 1024 * 33);
-		assert_eq!(graph_weight(4 * YEAR_HEIGHT, 33), 1024 * 33);
->>>>>>> 9ed0cd65
 	}
 
 	// Get the timestamp delta across the window
