// Copyright 2020 The Grin Developers
// Licensed under the Apache License, Version 2.0 (the "License");
// you may not use this file except in compliance with the License.
// You may obtain a copy of the License at
//
//     http://www.apache.org/licenses/LICENSE-2.0
//
// Unless required by applicable law or agreed to in writing, software
// distributed under the License is distributed on an "AS IS" BASIS,
// WITHOUT WARRANTIES OR CONDITIONS OF ANY KIND, either express or implied.
// See the License for the specific language governing permissions and
// limitations under the License.

//! All the rules required for a cryptocurrency to have reach consensus across
//! the whole network are complex and hard to completely isolate. Some can be
//! simple parameters (like block reward), others complex algorithms (like
//! Merkle sum trees or reorg rules). However, as long as they're simple
//! enough, consensus-relevant constants and short functions should be kept
//! here.

use crate::core::block::HeaderVersion;
use crate::core::hash::{Hash, ZERO_HASH};
use crate::global;
use crate::pow::Difficulty;
use std::cmp::{max, min};

use crate::global::third_hard_fork_height;
use crate::pow::{biguint_to_compact, compact_to_biguint};

/// A grin is divisible to 10^9, following the SI prefixes
pub const GRIN_BASE: u64 = 1_000_000_000;
/// Milligrin, a thousand of a grin
pub const MILLI_GRIN: u64 = GRIN_BASE / 1_000;
/// Microgrin, a thousand of a milligrin
pub const MICRO_GRIN: u64 = MILLI_GRIN / 1_000;
/// Nanogrin, smallest unit, takes a billion to make a grin
pub const NANO_GRIN: u64 = 1;

/// Block interval, in seconds, the network will tune its next_target for. Note
/// that we may reduce this value in the future as we get more data on mining
/// with Cuckoo Cycle, networks improve and block propagation is optimized
/// (adjusting the reward accordingly).
pub const BLOCK_TIME_SEC_ORIGIN: u64 = 600;
/// Adjusted Block interval, in seconds
pub const BLOCK_TIME_SEC_ADJUSTED: u64 = 120;

/// The block subsidy amount
pub const REWARD_ORIGIN: u64 = 50 * GRIN_BASE;
/// Adjusted block subsidy amount
pub const REWARD_ADJUSTED: u64 = 10 * GRIN_BASE;

/// First halving height
pub fn first_halving_height() -> u64 {
	let left_coin = global::halving_interval() * REWARD_ADJUSTED
		- global::third_hard_fork_height() * REWARD_ORIGIN;
	let left_height = left_coin / REWARD_ADJUSTED;
	global::third_hard_fork_height() + left_height
}

fn halving_count_and_remainder(height: u64) -> (u64, u64) {
	if height < first_halving_height() {
		return (0, height);
	}

	let over_first_halving_height = height - first_halving_height();
	let halving_count = over_first_halving_height / global::halving_interval();
	let remainder = over_first_halving_height % global::halving_interval();
	(halving_count + 1, remainder)
}

/// Actual block reward for a given total fee amount
pub fn reward(height: u64, fee: u64) -> u64 {
	if height < global::third_hard_fork_height() {
		return REWARD_ORIGIN.saturating_add(fee);
	}
	let halvings = halving_count_and_remainder(height).0;
	let cur_reward = if halvings >= 64 {
		0_u64
	} else {
		REWARD_ADJUSTED >> halvings
	};
	cur_reward.saturating_add(fee)
}

/// Total block reward for a given height
pub fn total_reward(height: u64, genesis_had_reward: bool) -> u64 {
	let mut total = 0 as u64;
	if height < global::third_hard_fork_height() {
		total = (height + 1) * REWARD_ORIGIN;
	} else if height < first_halving_height() {
		total += global::third_hard_fork_height() * REWARD_ORIGIN;
		total += (height - global::third_hard_fork_height() + 1) * REWARD_ADJUSTED;
	} else {
		let (halvings, remainder) = halving_count_and_remainder(height);
		let mut i = 0;
		while i < halvings {
			total += global::halving_interval() * (REWARD_ADJUSTED >> i);
			i = i + 1;
		}
		total += (REWARD_ADJUSTED >> halvings) * (remainder + 1);
	}

	if !genesis_had_reward {
		total = total - REWARD_ORIGIN;
	}

	total
}

/// Nominal height for standard time intervals, hour is 6 blocks
pub const HOUR_HEIGHT_ORIGIN: u64 = 3600 / BLOCK_TIME_SEC_ORIGIN;
/// Adjusted nominal height for standard time intervals, hour is 30 blocks
pub const HOUR_HEIGHT_ADJUSTED: u64 = 3600 / BLOCK_TIME_SEC_ADJUSTED;
/// A day is 144 blocks
pub const DAY_HEIGHT_ORIGIN: u64 = 24 * HOUR_HEIGHT_ORIGIN;
/// A day is 720 blocks
pub const DAY_HEIGHT_ADJUSTED: u64 = 24 * HOUR_HEIGHT_ADJUSTED;
/// A week is 10_08 blocks
pub const WEEK_HEIGHT_ORIGIN: u64 = 7 * DAY_HEIGHT_ORIGIN;
/// A week is 50_40 blocks
pub const WEEK_HEIGHT_ADJUSTED: u64 = 7 * DAY_HEIGHT_ADJUSTED;
/// A year is 524_16 blocks
pub const YEAR_HEIGHT_ORIGIN: u64 = 52 * WEEK_HEIGHT_ORIGIN;
/// A year is 262_080 blocks
pub const YEAR_HEIGHT_ADJUSTED: u64 = 52 * WEEK_HEIGHT_ADJUSTED;

/// Number of blocks before a coinbase matures and can be spent
pub const COINBASE_MATURITY: u64 = DAY_HEIGHT_ORIGIN;

/// Target ratio of secondary proof of work to primary proof of work,
/// as a function of block height (time). Starts at 90% losing a percent
/// approximately every week. Represented as an integer between 0 and 100.
pub fn secondary_pow_ratio(height: u64) -> u64 {
	90u64.saturating_sub(height / (2 * YEAR_HEIGHT_ORIGIN / 90))
}

/// Cuckoo-cycle proof size (cycle length)
pub const PROOFSIZE: usize = 42;

/// Default Cuckatoo Cycle edge_bits, used for mining and validating.
pub const DEFAULT_MIN_EDGE_BITS: u8 = 31;

/// Cuckaroo* proof-of-work edge_bits, meant to be ASIC resistant.
pub const SECOND_POW_EDGE_BITS: u8 = 29;

/// Original reference edge_bits to compute difficulty factors for higher
/// Cuckoo graph sizes, changing this would hard fork
pub const BASE_EDGE_BITS: u8 = 24;

/// Default number of blocks in the past when cross-block cut-through will start
/// happening. Needs to be long enough to not overlap with a long reorg.
/// Rational
/// behind the value is the longest bitcoin fork was about 30 blocks, so 5h. We
/// add an order of magnitude to be safe and round to 7x24h of blocks to make it
/// easier to reason about.
pub const CUT_THROUGH_HORIZON: u32 = WEEK_HEIGHT_ADJUSTED as u32;

/// Default number of blocks in the past to determine the height where we request
/// a txhashset (and full blocks from). Needs to be long enough to not overlap with
/// a long reorg.
/// Rational behind the value is the longest bitcoin fork was about 30 blocks, so 5h.
/// We add an order of magnitude to be safe and round to 2x24h of blocks to make it
/// easier to reason about.
pub const STATE_SYNC_THRESHOLD: u32 = 2 * DAY_HEIGHT_ADJUSTED as u32;

/// Weight of an input when counted against the max block weight capacity
pub const BLOCK_INPUT_WEIGHT: u64 = 1;

/// Weight of an output when counted against the max block weight capacity
pub const BLOCK_OUTPUT_WEIGHT: u64 = 21;

/// Weight of a kernel when counted against the max block weight capacity
pub const BLOCK_KERNEL_WEIGHT: u64 = 3;

/// Total maximum block weight. At current sizes, this means a maximum
/// theoretical size of:
/// * `(674 + 33 + 1) * (40_000 / 21) = 1_348_571` for a block with only outputs
/// * `(1 + 8 + 8 + 33 + 64) * (40_000 / 3) = 1_520_000` for a block with only kernels
/// * `(1 + 33) * 40_000 = 1_360_000` for a block with only inputs
///
/// Regardless of the relative numbers of inputs/outputs/kernels in a block the maximum
/// block size is around 1.5MB
/// For a block full of "average" txs (2 inputs, 2 outputs, 1 kernel) we have -
/// `(1 * 2) + (21 * 2) + (3 * 1) = 47` (weight per tx)
/// `40_000 / 47 = 851` (txs per block)
///
<<<<<<< HEAD
pub const MAX_BLOCK_WEIGHT: usize = 100_000;
=======
pub const MAX_BLOCK_WEIGHT: u64 = 40_000;
>>>>>>> 06a09f25

/// Support issue token tx height
pub const SUPPORT_TOKEN_HEIGHT: u64 = 45_120;

/// Floonet support issue token tx height
pub const FLOONET_SUPPORT_TOKEN_HEIGHT: u64 = 160;

/// Support header without Cuckoo Cycle Proof
pub const REFACTOR_HEADER_HEIGHT: u64 = 45_120 + 720;

/// Floonet support header without Cuckoo Cycle Proof
pub const FLOONET_REFACTOR_HEADER_HEIGHT: u64 = 170;

/// Support solution for block withholding attack and Adjust BLOCK_TIME_SEC
pub const THIRD_HARD_FORK_HEIGHT: u64 = 80_640;

/// Floonet support solution for block withholding attack and Adjust BLOCK_TIME_SEC
pub const FLOONET_THIRD_HARD_FORK_HEIGHT: u64 = 864;

/// AutomatedTesting and UserTesting HF3 height.
pub const TESTING_THIRD_HARD_FORK: u64 = 9;

/// Check whether the block version is valid at a given height, implements
/// 6 months interval scheduled hard forks for the first 2 years.
pub fn header_version(height: u64) -> HeaderVersion {
	// uncomment below as we go from hard fork to hard fork
	if height < global::support_token_height() {
		HeaderVersion(1)
	} else if height < global::third_hard_fork_height() {
		HeaderVersion(2)
	/*} else if height < 3 * HARD_FORK_INTERVAL {
		version == 3
	} else if height < 4 * HARD_FORK_INTERVAL {
		version == 4
	} else if height >= 5 * HARD_FORK_INTERVAL {
		version > 4 */
	} else {
		HeaderVersion(3)
	}
}

/// Check whether the block version is valid at a given height, implements
/// 6 months interval scheduled hard forks for the first 2 years.
pub fn valid_header_version(height: u64, version: HeaderVersion) -> bool {
	return version == header_version(height);
}

/// Number of blocks used to calculate difficulty adjustments
pub const DIFFICULTY_ADJUST_WINDOW_ORIGIN: u64 = WEEK_HEIGHT_ORIGIN * 2;
/// Adjusted number of blocks used to calculate difficulty adjustments
pub const DIFFICULTY_ADJUST_WINDOW_ADJUSTED: u64 = WEEK_HEIGHT_ADJUSTED * 2;

/// Average time span of the difficulty adjustment window
pub const BLOCK_TIME_WINDOW: u64 = 2 * 7 * 24 * 3600;

/// Clamp factor to use for difficulty adjustment
/// Limit value to within this factor of goal
pub const CLAMP_FACTOR: u64 = 2;

/// Dampening factor to use for difficulty adjustment
pub const DIFFICULTY_DAMP_FACTOR: u64 = 3;

/// Dampening factor to use for AR scale calculation.
pub const AR_SCALE_DAMP_FACTOR: u64 = 13;

/// Compute weight of a graph as number of siphash bits defining the graph
/// The height dependence allows a 30-week linear transition from C31+ to C32+ starting after 1 year
pub fn graph_weight(_height: u64, _edge_bits: u8) -> u64 {
	1
	//	let mut xpr_edge_bits = edge_bits as u64;
	//
	//	let expiry_height = YEAR_HEIGHT;
	//	if edge_bits == 31 && height >= expiry_height {
	//		xpr_edge_bits = xpr_edge_bits.saturating_sub(1 + (height - expiry_height) / WEEK_HEIGHT);
	//	}
	//	// For C31 xpr_edge_bits reaches 0 at height YEAR_HEIGHT + 30 * WEEK_HEIGHT
	//	// 30 weeks after Jan 15, 2020 would be Aug 12, 2020
	//
	//	(2u64 << (edge_bits - global::base_edge_bits()) as u64) * xpr_edge_bits
}

/// Minimum difficulty, enforced in diff retargetting
/// avoids getting stuck when trying to increase difficulty subject to dampening
pub const MIN_DIFFICULTY: u64 = 1;

/// Minimum scaling factor for AR pow, enforced in diff retargetting
/// avoids getting stuck when trying to increase ar_scale subject to dampening
pub const MIN_AR_SCALE: u64 = AR_SCALE_DAMP_FACTOR;

/// unit difficulty, equal to graph_weight(SECOND_POW_EDGE_BITS)
pub const UNIT_DIFFICULTY: u64 =
	((2 as u64) << (SECOND_POW_EDGE_BITS - BASE_EDGE_BITS)) * (SECOND_POW_EDGE_BITS as u64);

/// The initial difficulty at launch. This should be over-estimated
/// and difficulty should come down at launch rather than up
/// Currently grossly over-estimated at 10% of current
/// ethereum GPUs (assuming 1GPU can solve a block at diff 1 in one block interval)
pub const INITIAL_DIFFICULTY: u64 = 1_000_000 * UNIT_DIFFICULTY;

/// Minimal header information required for the Difficulty calculation to
/// take place
#[derive(Clone, Debug, Eq, PartialEq)]
pub struct HeaderInfo {
	/// Block hash, ZERO_HASH when this is a sythetic entry.
	pub block_hash: Hash,
	/// Timestamp of the header, 1 when not used (returned info)
	pub timestamp: u64,
	/// Network difficulty or next difficulty to use
	pub difficulty: Difficulty,
	/// Network secondary PoW factor or factor to use
	pub secondary_scaling: u32,
	/// Whether the header is a secondary proof of work
	pub is_secondary: bool,
}

impl HeaderInfo {
	/// Default constructor
	pub fn new(
		block_hash: Hash,
		timestamp: u64,
		difficulty: Difficulty,
		secondary_scaling: u32,
		is_secondary: bool,
	) -> HeaderInfo {
		HeaderInfo {
			block_hash,
			timestamp,
			difficulty,
			secondary_scaling,
			is_secondary,
		}
	}

	/// Constructor from a timestamp and difficulty, setting a default secondary
	/// PoW factor
	pub fn from_ts_diff(timestamp: u64, difficulty: Difficulty) -> HeaderInfo {
		HeaderInfo {
			block_hash: ZERO_HASH,
			timestamp,
			difficulty,
			secondary_scaling: global::initial_graph_weight(),

			is_secondary: true,
		}
	}

	/// Constructor from a difficulty and secondary factor, setting a default
	/// timestamp
	pub fn from_diff_scaling(difficulty: Difficulty, secondary_scaling: u32) -> HeaderInfo {
		HeaderInfo {
			block_hash: ZERO_HASH,
			timestamp: 1,
			difficulty,
			secondary_scaling,
			is_secondary: true,
		}
	}
}

/// Move value linearly toward a goal
pub fn damp(actual: u64, goal: u64, damp_factor: u64) -> u64 {
	(actual + (damp_factor - 1) * goal) / damp_factor
}

/// limit value to be within some factor from a goal
pub fn clamp(actual: u64, goal: u64, clamp_factor: u64) -> u64 {
	max(goal / clamp_factor, min(actual, goal * clamp_factor))
}

/// Computes the proof-of-work difficulty that the next block should comply
/// with. Takes an iterator over past block headers information, from latest
/// (highest height) to oldest (lowest height).
///
/// The difficulty calculation is based on both Digishield and GravityWave
/// family of difficulty computation, coming to something very close to Zcash.
/// The reference difficulty is an average of the difficulty over a window of
/// DIFFICULTY_ADJUST_WINDOW blocks. The corresponding timespan is calculated
/// by using the difference between the median timestamps at the beginning
/// and the end of the window.
///
/// The secondary proof-of-work factor is calculated along the same lines, as
/// an adjustment on the deviation against the ideal value.
pub fn next_difficulty<T>(_height: u64, _cursor: T) -> HeaderInfo
where
	T: IntoIterator<Item = HeaderInfo>,
{
	// Create vector of difficulty data running from earliest
	// to latest, and pad with simulated pre-genesis data to allow earlier
	// adjustment if there isn't enough window data length will be
	// DIFFICULTY_ADJUST_WINDOW + 1 (for initial block time bound)
	//let diff_data = global::difficulty_data_to_vector(cursor);

	// First, get the ratio of secondary PoW vs primary, skipping initial header
	//let sec_pow_scaling = secondary_pow_scaling(height, &diff_data[1..]);

	// Get the timestamp delta across the window
	//	let ts_delta: u64 =
	//		diff_data[DIFFICULTY_ADJUST_WINDOW as usize].timestamp - diff_data[0].timestamp;
	//
	//	// Get the difficulty sum of the last DIFFICULTY_ADJUST_WINDOW elements
	//	let diff_sum: u64 = diff_data
	//		.iter()
	//		.skip(1)
	//		.map(|dd| dd.difficulty.to_num())
	//		.sum();
	//
	//	// adjust time delta toward goal subject to dampening and clamping
	//	let adj_ts = clamp(
	//		damp(ts_delta, BLOCK_TIME_WINDOW, DIFFICULTY_DAMP_FACTOR),
	//		BLOCK_TIME_WINDOW,
	//		CLAMP_FACTOR,
	//	);
	//	// minimum difficulty avoids getting stuck due to dampening
	//	let difficulty = max(MIN_DIFFICULTY, diff_sum * BLOCK_TIME_SEC / adj_ts);
	let difficulty = global::TESTING_INITIAL_DIFFICULTY;
	let sec_pow_scaling = 1;

	HeaderInfo::from_diff_scaling(Difficulty::from_num(difficulty), sec_pow_scaling)
}

/// Get difficulty adjust window by height.
pub fn difficulty_adjust_window(height: u64) -> u64 {
	if height > third_hard_fork_height() {
		DIFFICULTY_ADJUST_WINDOW_ADJUSTED
	} else {
		DIFFICULTY_ADJUST_WINDOW_ORIGIN
	}
}

/// Check if current height is on difficulty adjust window.
pub fn is_on_difficulty_adjust_window(height: u64) -> bool {
	if height <= third_hard_fork_height() {
		height % DIFFICULTY_ADJUST_WINDOW_ORIGIN == 0
	} else {
		let left_height = height - third_hard_fork_height();
		left_height % DIFFICULTY_ADJUST_WINDOW_ADJUSTED == 0
	}
}

/// Computes next bit difficulty
pub fn next_bit_difficulty(
	cur_height: u64,
	cur_bits: u32,
	cur_block_time: i64,
	first_block_time: i64,
) -> u32 {
	// Only change once per difficulty adjustment interval
	let target_height = cur_height + 1;
	if !is_on_difficulty_adjust_window(target_height) {
		return cur_bits;
	}

	// Get the timestamp delta across the window
	let ts_delta = (cur_block_time - first_block_time) as u64;

	let adj_ts = if ts_delta > BLOCK_TIME_WINDOW * 4 {
		BLOCK_TIME_WINDOW * 4
	} else if ts_delta < BLOCK_TIME_WINDOW / 4 {
		BLOCK_TIME_WINDOW / 4
	} else {
		ts_delta
	};

	let mut next_bits = compact_to_biguint(cur_bits).unwrap();
	next_bits *= adj_ts;
	next_bits /= BLOCK_TIME_WINDOW;

	if target_height == third_hard_fork_height() {
		next_bits *= 5 as u64;
	}

	let compact = biguint_to_compact(next_bits, false);
	let ret_com = min(global::min_bit_diff(), compact);
	return ret_com;
}

/// Count, in units of 1/100 (a percent), the number of "secondary" (AR) blocks in the provided window of blocks.
pub fn ar_count(_height: u64, diff_data: &[HeaderInfo]) -> u64 {
	100 * diff_data.iter().filter(|n| n.is_secondary).count() as u64
}<|MERGE_RESOLUTION|>--- conflicted
+++ resolved
@@ -184,11 +184,7 @@
 /// `(1 * 2) + (21 * 2) + (3 * 1) = 47` (weight per tx)
 /// `40_000 / 47 = 851` (txs per block)
 ///
-<<<<<<< HEAD
-pub const MAX_BLOCK_WEIGHT: usize = 100_000;
-=======
-pub const MAX_BLOCK_WEIGHT: u64 = 40_000;
->>>>>>> 06a09f25
+pub const MAX_BLOCK_WEIGHT: u64 = 100_000;
 
 /// Support issue token tx height
 pub const SUPPORT_TOKEN_HEIGHT: u64 = 45_120;
