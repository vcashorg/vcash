// Copyright 2020 The Grin Developers
// Licensed under the Apache License, Version 2.0 (the "License");
// you may not use this file except in compliance with the License.
// You may obtain a copy of the License at
//
//     http://www.apache.org/licenses/LICENSE-2.0
//
// Unless required by applicable law or agreed to in writing, software
// distributed under the License is distributed on an "AS IS" BASIS,
// WITHOUT WARRANTIES OR CONDITIONS OF ANY KIND, either express or implied.
// See the License for the specific language governing permissions and
// limitations under the License.

//! All the rules required for a cryptocurrency to have reach consensus across
//! the whole network are complex and hard to completely isolate. Some can be
//! simple parameters (like block reward), others complex algorithms (like
//! Merkle sum trees or reorg rules). However, as long as they're simple
//! enough, consensus-relevant constants and short functions should be kept
//! here.

use crate::core::block::HeaderVersion;
use crate::core::hash::{Hash, ZERO_HASH};
use crate::global;
use crate::pow::Difficulty;
use std::cmp::{max, min};

use crate::pow::{biguint_to_compact, compact_to_biguint};

/// A grin is divisible to 10^9, following the SI prefixes
pub const GRIN_BASE: u64 = 1_000_000_000;
/// Milligrin, a thousand of a grin
pub const MILLI_GRIN: u64 = GRIN_BASE / 1_000;
/// Microgrin, a thousand of a milligrin
pub const MICRO_GRIN: u64 = MILLI_GRIN / 1_000;
/// Nanogrin, smallest unit, takes a billion to make a grin
pub const NANO_GRIN: u64 = 1;

/// Block interval, in seconds, the network will tune its next_target for. Note
/// that we may reduce this value in the future as we get more data on mining
/// with Cuckoo Cycle, networks improve and block propagation is optimized
/// (adjusting the reward accordingly).
pub const BLOCK_TIME_SEC: u64 = 600;

/// The block subsidy amount, one grin per second on average
pub const REWARD: u64 = 50 * GRIN_BASE;

/// Actual block reward for a given total fee amount
pub fn reward(height: u64, fee: u64) -> u64 {
	let halvings = height / global::halving_interval();
	let cur_reward = if halvings >= 64 {
		0_u64
	} else {
		REWARD >> halvings
	};
	cur_reward.saturating_add(fee)
}

/// Total block reward for a given height
pub fn total_reward(height: u64, genesis_had_reward: bool) -> u64 {
	let halvings = height / global::halving_interval();
	let mut total = 0 as u64;
	let mut i = 0;
	while i < halvings {
		total = total + global::halving_interval() * (REWARD >> i);
		i = i + 1;
	}
	let remainder = height % global::halving_interval();
	total = total + (REWARD >> halvings) * (remainder + 1);
	if !genesis_had_reward {
		total = total - REWARD;
	}

	total
}

/// Nominal height for standard time intervals, hour is 6 blocks
pub const HOUR_HEIGHT: u64 = 3600 / BLOCK_TIME_SEC;
/// A day is 144 blocks
pub const DAY_HEIGHT: u64 = 24 * HOUR_HEIGHT;
/// A week is 10_08 blocks
pub const WEEK_HEIGHT: u64 = 7 * DAY_HEIGHT;
/// A year is 524_16 blocks
pub const YEAR_HEIGHT: u64 = 52 * WEEK_HEIGHT;

/// Number of blocks before a coinbase matures and can be spent
pub const COINBASE_MATURITY: u64 = DAY_HEIGHT;

/// Target ratio of secondary proof of work to primary proof of work,
/// as a function of block height (time). Starts at 90% losing a percent
/// approximately every week. Represented as an integer between 0 and 100.
pub fn secondary_pow_ratio(height: u64) -> u64 {
	90u64.saturating_sub(height / (2 * YEAR_HEIGHT / 90))
}

/// The AR scale damping factor to use. Dependent on block height
/// to account for pre HF behavior on testnet4.
fn ar_scale_damp_factor(_height: u64) -> u64 {
	AR_SCALE_DAMP_FACTOR
}

/// Cuckoo-cycle proof size (cycle length)
pub const PROOFSIZE: usize = 42;

/// Default Cuckatoo Cycle edge_bits, used for mining and validating.
pub const DEFAULT_MIN_EDGE_BITS: u8 = 31;

/// Cuckaroo* proof-of-work edge_bits, meant to be ASIC resistant.
pub const SECOND_POW_EDGE_BITS: u8 = 29;

/// Original reference edge_bits to compute difficulty factors for higher
/// Cuckoo graph sizes, changing this would hard fork
pub const BASE_EDGE_BITS: u8 = 24;

/// Default number of blocks in the past when cross-block cut-through will start
/// happening. Needs to be long enough to not overlap with a long reorg.
/// Rational
/// behind the value is the longest bitcoin fork was about 30 blocks, so 5h. We
/// add an order of magnitude to be safe and round to 7x24h of blocks to make it
/// easier to reason about.
pub const CUT_THROUGH_HORIZON: u32 = WEEK_HEIGHT as u32;

/// Default number of blocks in the past to determine the height where we request
/// a txhashset (and full blocks from). Needs to be long enough to not overlap with
/// a long reorg.
/// Rational behind the value is the longest bitcoin fork was about 30 blocks, so 5h.
/// We add an order of magnitude to be safe and round to 2x24h of blocks to make it
/// easier to reason about.
pub const STATE_SYNC_THRESHOLD: u32 = 2 * DAY_HEIGHT as u32;

/// Weight of an input when counted against the max block weight capacity
pub const BLOCK_INPUT_WEIGHT: usize = 1;

/// Weight of an output when counted against the max block weight capacity
pub const BLOCK_OUTPUT_WEIGHT: usize = 21;

/// Weight of a kernel when counted against the max block weight capacity
pub const BLOCK_KERNEL_WEIGHT: usize = 3;

/// Total maximum block weight. At current sizes, this means a maximum
/// theoretical size of:
/// * `(674 + 33 + 1) * (40_000 / 21) = 1_348_571` for a block with only outputs
/// * `(1 + 8 + 8 + 33 + 64) * (40_000 / 3) = 1_520_000` for a block with only kernels
/// * `(1 + 33) * 40_000 = 1_360_000` for a block with only inputs
///
/// Regardless of the relative numbers of inputs/outputs/kernels in a block the maximum
/// block size is around 1.5MB
/// For a block full of "average" txs (2 inputs, 2 outputs, 1 kernel) we have -
/// `(1 * 2) + (21 * 2) + (3 * 1) = 47` (weight per tx)
/// `40_000 / 47 = 851` (txs per block)
///
pub const MAX_BLOCK_WEIGHT: usize = 100_000;

/// Fork every 6 months.
<<<<<<< HEAD
pub const HARD_FORK_INTERVAL: u64 = YEAR_HEIGHT;

/// Check whether the block version is valid at a given height, implements
/// 6 months interval scheduled hard forks for the first 2 years.
pub fn header_version(height: u64) -> HeaderVersion {
	// uncomment below as we go from hard fork to hard fork
	if height < global::support_token_height() {
		HeaderVersion(1)
	/*} else if height < 2 * HARD_FORK_INTERVAL {
		version == 2
	} else if height < 3 * HARD_FORK_INTERVAL {
		version == 3
	} else if height < 4 * HARD_FORK_INTERVAL {
		version == 4
	} else if height >= 5 * HARD_FORK_INTERVAL {
		version > 4 */
	} else {
		HeaderVersion(2)
=======
pub const HARD_FORK_INTERVAL: u64 = YEAR_HEIGHT / 2;

/// Floonet first hard fork height, set to happen around 2019-06-20
pub const FLOONET_FIRST_HARD_FORK: u64 = 185_040;

/// Floonet second hard fork height, set to happen around 2019-12-19
pub const FLOONET_SECOND_HARD_FORK: u64 = 298_080;

/// AutomatedTesting and UserTesting HF1 height.
pub const TESTING_FIRST_HARD_FORK: u64 = 3;

/// AutomatedTesting and UserTesting HF2 height.
pub const TESTING_SECOND_HARD_FORK: u64 = 6;

/// AutomatedTesting and UserTesting HF3 height.
pub const TESTING_THIRD_HARD_FORK: u64 = 9;

/// Compute possible block version at a given height, implements
/// 6 months interval scheduled hard forks for the first 2 years.
pub fn header_version(height: u64) -> HeaderVersion {
	let chain_type = global::get_chain_type();
	let hf_interval = (1 + height / HARD_FORK_INTERVAL) as u16;
	match chain_type {
		global::ChainTypes::Mainnet => HeaderVersion(hf_interval),
		global::ChainTypes::Floonet => {
			if height < FLOONET_FIRST_HARD_FORK {
				HeaderVersion(1)
			} else if height < FLOONET_SECOND_HARD_FORK {
				HeaderVersion(2)
			} else if height < 3 * HARD_FORK_INTERVAL {
				HeaderVersion(3)
			} else {
				HeaderVersion(hf_interval)
			}
		}
		global::ChainTypes::AutomatedTesting | global::ChainTypes::UserTesting => {
			if height < TESTING_FIRST_HARD_FORK {
				HeaderVersion(1)
			} else if height < TESTING_SECOND_HARD_FORK {
				HeaderVersion(2)
			} else if height < TESTING_THIRD_HARD_FORK {
				HeaderVersion(3)
			} else if height < 4 * HARD_FORK_INTERVAL {
				HeaderVersion(4)
			} else {
				HeaderVersion(5)
			}
		}
>>>>>>> e7d2c71c
	}
}

/// Check whether the block version is valid at a given height, implements
/// 6 months interval scheduled hard forks for the first 2 years.
pub fn valid_header_version(height: u64, version: HeaderVersion) -> bool {
	return version == header_version(height);
}

/// Number of blocks used to calculate difficulty adjustments
pub const DIFFICULTY_ADJUST_WINDOW: u64 = WEEK_HEIGHT * 2;

/// Average time span of the difficulty adjustment window
pub const BLOCK_TIME_WINDOW: u64 = DIFFICULTY_ADJUST_WINDOW * BLOCK_TIME_SEC;

/// Clamp factor to use for difficulty adjustment
/// Limit value to within this factor of goal
pub const CLAMP_FACTOR: u64 = 2;

/// Dampening factor to use for difficulty adjustment
pub const DIFFICULTY_DAMP_FACTOR: u64 = 3;

/// Dampening factor to use for AR scale calculation.
pub const AR_SCALE_DAMP_FACTOR: u64 = 13;

/// Compute weight of a graph as number of siphash bits defining the graph
/// Must be made dependent on height to phase out C31 in early 2020
/// Later phase outs are on hold for now
pub fn graph_weight(_height: u64, _edge_bits: u8) -> u64 {
	1
	//	let mut xpr_edge_bits = edge_bits as u64;
	//
	//	let bits_over_min = edge_bits.saturating_sub(global::min_edge_bits());
	//	let expiry_height = (1 << bits_over_min) * YEAR_HEIGHT;
	//	if height >= expiry_height {
	//		xpr_edge_bits = xpr_edge_bits.saturating_sub(1 + (height - expiry_height) / WEEK_HEIGHT);
	//	}
	//
	//	(2 << (edge_bits - global::base_edge_bits()) as u64) * xpr_edge_bits
}

/// Minimum difficulty, enforced in diff retargetting
/// avoids getting stuck when trying to increase difficulty subject to dampening
pub const MIN_DIFFICULTY: u64 = 1;

/// Minimum scaling factor for AR pow, enforced in diff retargetting
/// avoids getting stuck when trying to increase ar_scale subject to dampening
pub const MIN_AR_SCALE: u64 = AR_SCALE_DAMP_FACTOR;

/// unit difficulty, equal to graph_weight(SECOND_POW_EDGE_BITS)
pub const UNIT_DIFFICULTY: u64 =
	((2 as u64) << (SECOND_POW_EDGE_BITS - BASE_EDGE_BITS)) * (SECOND_POW_EDGE_BITS as u64);

/// The initial difficulty at launch. This should be over-estimated
/// and difficulty should come down at launch rather than up
/// Currently grossly over-estimated at 10% of current
/// ethereum GPUs (assuming 1GPU can solve a block at diff 1 in one block interval)
pub const INITIAL_DIFFICULTY: u64 = 1_000_000 * UNIT_DIFFICULTY;

/// Minimal header information required for the Difficulty calculation to
/// take place
#[derive(Clone, Debug, Eq, PartialEq)]
pub struct HeaderInfo {
	/// Block hash, ZERO_HASH when this is a sythetic entry.
	pub block_hash: Hash,
	/// Timestamp of the header, 1 when not used (returned info)
	pub timestamp: u64,
	/// Network difficulty or next difficulty to use
	pub difficulty: Difficulty,
	/// Network secondary PoW factor or factor to use
	pub secondary_scaling: u32,
	/// Whether the header is a secondary proof of work
	pub is_secondary: bool,
}

impl HeaderInfo {
	/// Default constructor
	pub fn new(
		block_hash: Hash,
		timestamp: u64,
		difficulty: Difficulty,
		secondary_scaling: u32,
		is_secondary: bool,
	) -> HeaderInfo {
		HeaderInfo {
			block_hash,
			timestamp,
			difficulty,
			secondary_scaling,
			is_secondary,
		}
	}

	/// Constructor from a timestamp and difficulty, setting a default secondary
	/// PoW factor
	pub fn from_ts_diff(timestamp: u64, difficulty: Difficulty) -> HeaderInfo {
		HeaderInfo {
			block_hash: ZERO_HASH,
			timestamp,
			difficulty,
			secondary_scaling: global::initial_graph_weight(),

			is_secondary: true,
		}
	}

	/// Constructor from a difficulty and secondary factor, setting a default
	/// timestamp
	pub fn from_diff_scaling(difficulty: Difficulty, secondary_scaling: u32) -> HeaderInfo {
		HeaderInfo {
			block_hash: ZERO_HASH,
			timestamp: 1,
			difficulty,
			secondary_scaling,
			is_secondary: true,
		}
	}
}

/// Move value linearly toward a goal
pub fn damp(actual: u64, goal: u64, damp_factor: u64) -> u64 {
	(actual + (damp_factor - 1) * goal) / damp_factor
}

/// limit value to be within some factor from a goal
pub fn clamp(actual: u64, goal: u64, clamp_factor: u64) -> u64 {
	max(goal / clamp_factor, min(actual, goal * clamp_factor))
}

/// Computes the proof-of-work difficulty that the next block should comply
/// with. Takes an iterator over past block headers information, from latest
/// (highest height) to oldest (lowest height).
///
/// The difficulty calculation is based on both Digishield and GravityWave
/// family of difficulty computation, coming to something very close to Zcash.
/// The reference difficulty is an average of the difficulty over a window of
/// DIFFICULTY_ADJUST_WINDOW blocks. The corresponding timespan is calculated
/// by using the difference between the median timestamps at the beginning
/// and the end of the window.
///
/// The secondary proof-of-work factor is calculated along the same lines, as
/// an adjustment on the deviation against the ideal value.
pub fn next_difficulty<T>(_height: u64, _cursor: T) -> HeaderInfo
where
	T: IntoIterator<Item = HeaderInfo>,
{
	// Create vector of difficulty data running from earliest
	// to latest, and pad with simulated pre-genesis data to allow earlier
	// adjustment if there isn't enough window data length will be
	// DIFFICULTY_ADJUST_WINDOW + 1 (for initial block time bound)
	//let diff_data = global::difficulty_data_to_vector(cursor);

	// First, get the ratio of secondary PoW vs primary, skipping initial header
	//let sec_pow_scaling = secondary_pow_scaling(height, &diff_data[1..]);

	// Get the timestamp delta across the window
	//	let ts_delta: u64 =
	//		diff_data[DIFFICULTY_ADJUST_WINDOW as usize].timestamp - diff_data[0].timestamp;
	//
	//	// Get the difficulty sum of the last DIFFICULTY_ADJUST_WINDOW elements
	//	let diff_sum: u64 = diff_data
	//		.iter()
	//		.skip(1)
	//		.map(|dd| dd.difficulty.to_num())
	//		.sum();
	//
	//	// adjust time delta toward goal subject to dampening and clamping
	//	let adj_ts = clamp(
	//		damp(ts_delta, BLOCK_TIME_WINDOW, DIFFICULTY_DAMP_FACTOR),
	//		BLOCK_TIME_WINDOW,
	//		CLAMP_FACTOR,
	//	);
	//	// minimum difficulty avoids getting stuck due to dampening
	//	let difficulty = max(MIN_DIFFICULTY, diff_sum * BLOCK_TIME_SEC / adj_ts);
	let difficulty = global::TESTING_INITIAL_DIFFICULTY;
	let sec_pow_scaling = 1;

	HeaderInfo::from_diff_scaling(Difficulty::from_num(difficulty), sec_pow_scaling)
}

/// Computes next bit difficulty
pub fn next_bit_difficulty(
	cur_height: u64,
	cur_bits: u32,
	cur_block_time: i64,
	first_block_time: i64,
) -> u32 {
	// Only change once per difficulty adjustment interval
	let target_height = cur_height + 1;
	if target_height % DIFFICULTY_ADJUST_WINDOW != 0 {
		return cur_bits;
	}

	// Get the timestamp delta across the window
	let ts_delta = (cur_block_time - first_block_time) as u64;

	let adj_ts = if ts_delta > BLOCK_TIME_WINDOW * 4 {
		BLOCK_TIME_WINDOW * 4
	} else if ts_delta < BLOCK_TIME_WINDOW / 4 {
		BLOCK_TIME_WINDOW / 4
	} else {
		ts_delta
	};

	let mut next_bits = compact_to_biguint(cur_bits).unwrap();
	next_bits *= adj_ts;
	next_bits /= BLOCK_TIME_WINDOW;

	let compact = biguint_to_compact(next_bits, false);
	let ret_com = min(global::min_bit_diff(), compact);
	return ret_com;
}

/// Count, in units of 1/100 (a percent), the number of "secondary" (AR) blocks in the provided window of blocks.
pub fn ar_count(_height: u64, diff_data: &[HeaderInfo]) -> u64 {
	100 * diff_data.iter().filter(|n| n.is_secondary).count() as u64
}

/// Factor by which the secondary proof of work difficulty will be adjusted
pub fn secondary_pow_scaling(height: u64, diff_data: &[HeaderInfo]) -> u32 {
	// Get the scaling factor sum of the last DIFFICULTY_ADJUST_WINDOW elements
	let scale_sum: u64 = diff_data.iter().map(|dd| dd.secondary_scaling as u64).sum();

	// compute ideal 2nd_pow_fraction in pct and across window
	let target_pct = secondary_pow_ratio(height);
	let target_count = DIFFICULTY_ADJUST_WINDOW * target_pct;

	// Get the secondary count across the window, adjusting count toward goal
	// subject to dampening and clamping.
	let adj_count = clamp(
		damp(
			ar_count(height, diff_data),
			target_count,
			ar_scale_damp_factor(height),
		),
		target_count,
		CLAMP_FACTOR,
	);
	let scale = scale_sum * target_pct / max(1, adj_count);

	// minimum AR scale avoids getting stuck due to dampening
	max(MIN_AR_SCALE, scale) as u32
}

#[cfg(test)]
mod test {
	use super::*;
	use crate::global::ChainTypes;
	use crate::pow::compact_to_diff;
	use chrono::prelude::{TimeZone, Utc};

	#[test]
	#[ignore]
	fn test_graph_weight() {
		global::set_local_chain_type(global::ChainTypes::Mainnet);

		// initial weights
		assert_eq!(graph_weight(1, 31), 256 * 31);
		assert_eq!(graph_weight(1, 32), 512 * 32);
		assert_eq!(graph_weight(1, 33), 1024 * 33);

		// one year in, 31 starts going down, the rest stays the same
		assert_eq!(graph_weight(YEAR_HEIGHT, 31), 256 * 30);
		assert_eq!(graph_weight(YEAR_HEIGHT, 32), 512 * 32);
		assert_eq!(graph_weight(YEAR_HEIGHT, 33), 1024 * 33);

		// 31 loses one factor per week
		assert_eq!(graph_weight(YEAR_HEIGHT + WEEK_HEIGHT, 31), 256 * 29);
		assert_eq!(graph_weight(YEAR_HEIGHT + 2 * WEEK_HEIGHT, 31), 256 * 28);
		assert_eq!(graph_weight(YEAR_HEIGHT + 32 * WEEK_HEIGHT, 31), 0);

		// 2 years in, 31 still at 0, 32 starts decreasing
		assert_eq!(graph_weight(2 * YEAR_HEIGHT, 31), 0);
		assert_eq!(graph_weight(2 * YEAR_HEIGHT, 32), 512 * 32);
		assert_eq!(graph_weight(2 * YEAR_HEIGHT, 33), 1024 * 33);

		// 32 phaseout on hold
		assert_eq!(graph_weight(2 * YEAR_HEIGHT + WEEK_HEIGHT, 32), 512 * 32);
		assert_eq!(graph_weight(2 * YEAR_HEIGHT + WEEK_HEIGHT, 31), 0);
		assert_eq!(
			graph_weight(2 * YEAR_HEIGHT + 30 * WEEK_HEIGHT, 32),
			512 * 32
		);
		assert_eq!(
			graph_weight(2 * YEAR_HEIGHT + 31 * WEEK_HEIGHT, 32),
			512 * 32
		);

		// 3 years in, nothing changes
		assert_eq!(graph_weight(3 * YEAR_HEIGHT, 31), 0);
		assert_eq!(graph_weight(3 * YEAR_HEIGHT, 32), 512 * 32);
		assert_eq!(graph_weight(3 * YEAR_HEIGHT, 33), 1024 * 33);

		// 4 years in, still on hold
		assert_eq!(graph_weight(4 * YEAR_HEIGHT, 31), 0);
		assert_eq!(graph_weight(4 * YEAR_HEIGHT, 32), 512 * 32);
		assert_eq!(graph_weight(4 * YEAR_HEIGHT, 33), 1024 * 33);
	}

	#[test]
	fn test_next_bit_difficulty() {
		global::set_mining_mode(ChainTypes::AutomatedTesting);
		let compact0 = next_bit_difficulty(
			2016,
			0x1d00ffff,
			Utc.ymd(2019, 3, 1).and_hms(0, 0, 0).timestamp(),
			Utc.ymd(2019, 1, 1).and_hms(0, 0, 0).timestamp(),
		);
		assert_eq!(compact_to_diff(compact0), 1_u64);

		let compact1 = next_bit_difficulty(
			2015,
			0x1d00ffff,
			Utc.ymd(2019, 3, 2).and_hms(0, 0, 0).timestamp(),
			Utc.ymd(2019, 3, 1).and_hms(0, 0, 0).timestamp(),
		);
		assert_eq!(compact_to_diff(compact1), 4_u64);

		let compact2 = next_bit_difficulty(
			2015,
			0x1d00ffff,
			Utc.ymd(2019, 3, 1).and_hms(0, 0, 0).timestamp(),
			Utc.ymd(2018, 3, 1).and_hms(0, 0, 0).timestamp(),
		);
		assert_eq!(compact_to_diff(compact2), 0_u64);

		let compact3 = next_bit_difficulty(
			2015,
			0x1c3fffc0,
			Utc.ymd(2019, 3, 1).and_hms(0, 0, 0).timestamp(),
			Utc.ymd(2018, 3, 1).and_hms(0, 0, 0).timestamp(),
		);
		assert_eq!(compact_to_diff(compact3), 1_u64);
	}
}<|MERGE_RESOLUTION|>--- conflicted
+++ resolved
@@ -151,8 +151,10 @@
 pub const MAX_BLOCK_WEIGHT: usize = 100_000;
 
 /// Fork every 6 months.
-<<<<<<< HEAD
 pub const HARD_FORK_INTERVAL: u64 = YEAR_HEIGHT;
+
+/// AutomatedTesting and UserTesting HF3 height.
+pub const TESTING_THIRD_HARD_FORK: u64 = 9;
 
 /// Check whether the block version is valid at a given height, implements
 /// 6 months interval scheduled hard forks for the first 2 years.
@@ -170,56 +172,6 @@
 		version > 4 */
 	} else {
 		HeaderVersion(2)
-=======
-pub const HARD_FORK_INTERVAL: u64 = YEAR_HEIGHT / 2;
-
-/// Floonet first hard fork height, set to happen around 2019-06-20
-pub const FLOONET_FIRST_HARD_FORK: u64 = 185_040;
-
-/// Floonet second hard fork height, set to happen around 2019-12-19
-pub const FLOONET_SECOND_HARD_FORK: u64 = 298_080;
-
-/// AutomatedTesting and UserTesting HF1 height.
-pub const TESTING_FIRST_HARD_FORK: u64 = 3;
-
-/// AutomatedTesting and UserTesting HF2 height.
-pub const TESTING_SECOND_HARD_FORK: u64 = 6;
-
-/// AutomatedTesting and UserTesting HF3 height.
-pub const TESTING_THIRD_HARD_FORK: u64 = 9;
-
-/// Compute possible block version at a given height, implements
-/// 6 months interval scheduled hard forks for the first 2 years.
-pub fn header_version(height: u64) -> HeaderVersion {
-	let chain_type = global::get_chain_type();
-	let hf_interval = (1 + height / HARD_FORK_INTERVAL) as u16;
-	match chain_type {
-		global::ChainTypes::Mainnet => HeaderVersion(hf_interval),
-		global::ChainTypes::Floonet => {
-			if height < FLOONET_FIRST_HARD_FORK {
-				HeaderVersion(1)
-			} else if height < FLOONET_SECOND_HARD_FORK {
-				HeaderVersion(2)
-			} else if height < 3 * HARD_FORK_INTERVAL {
-				HeaderVersion(3)
-			} else {
-				HeaderVersion(hf_interval)
-			}
-		}
-		global::ChainTypes::AutomatedTesting | global::ChainTypes::UserTesting => {
-			if height < TESTING_FIRST_HARD_FORK {
-				HeaderVersion(1)
-			} else if height < TESTING_SECOND_HARD_FORK {
-				HeaderVersion(2)
-			} else if height < TESTING_THIRD_HARD_FORK {
-				HeaderVersion(3)
-			} else if height < 4 * HARD_FORK_INTERVAL {
-				HeaderVersion(4)
-			} else {
-				HeaderVersion(5)
-			}
-		}
->>>>>>> e7d2c71c
 	}
 }
 
@@ -521,7 +473,7 @@
 
 	#[test]
 	fn test_next_bit_difficulty() {
-		global::set_mining_mode(ChainTypes::AutomatedTesting);
+		global::set_local_chain_type(ChainTypes::AutomatedTesting);
 		let compact0 = next_bit_difficulty(
 			2016,
 			0x1d00ffff,
