--- conflicted
+++ resolved
@@ -14,31 +14,16 @@
 
 //! Transactions
 
-<<<<<<< HEAD
-use core::Committed;
-use core::MerkleRow;
-use core::hash::{Hash, Hashed};
-
 use byteorder::{ByteOrder, BigEndian};
-=======
->>>>>>> 4ade3ec1
 use secp::{self, Secp256k1, Message, Signature};
 use secp::key::SecretKey;
 use secp::pedersen::{RangeProof, Commitment};
 
-<<<<<<< HEAD
-use ser::{self, Reader, Writer, Readable, Writeable};
-
-/// The maximum number of inputs or outputs a transaction may have
-/// and be deserializable.
-pub const MAX_IN_OUT_LEN: u64 = 50000;
-=======
 use consensus::MAX_IN_OUT_LEN;
 use core::Committed;
 use core::MerkleRow;
 use core::hash::{Hash, Hashed};
 use ser::{self, Reader, Writer, Readable, Writeable};
->>>>>>> 4ade3ec1
 
 /// A proof that a transaction sums to zero. Includes both the transaction's
 /// Pedersen commitment and the signature, that guarantees that the commitments
