--- conflicted
+++ resolved
@@ -36,7 +36,6 @@
 use util::RwLock;
 use util::ToHex;
 
-<<<<<<< HEAD
 use rand::{thread_rng, Rng};
 use std::collections::{HashMap, HashSet};
 use util::secp::constants::MAX_PROOF_SIZE;
@@ -131,7 +130,9 @@
 		E: serde::de::Error,
 	{
 		Ok(TokenKey::from_hex(v).map_err(serde::de::Error::custom)?)
-=======
+	}
+}
+
 /// Relative height field on NRD kernel variant.
 /// u16 representing a height between 1 and MAX (consensus::WEEK_HEIGHT).
 #[derive(Debug, Clone, Copy, PartialEq, Serialize, Deserialize)]
@@ -193,7 +194,6 @@
 	/// Checks height is valid (between 1 and WEEK_HEIGHT inclusive).
 	pub fn new(height: u64) -> Result<Self, Error> {
 		NRDRelativeHeight::try_from(height)
->>>>>>> e7d2c71c
 	}
 }
 
@@ -569,14 +569,11 @@
 	/// Validation error relating to kernel features.
 	/// It is invalid for a transaction to contain a coinbase kernel, for example.
 	InvalidKernelFeatures,
-<<<<<<< HEAD
 	/// Validation error relating to token kernel features.
 	/// It is invalid for a token transaction to contain a coinbase kernel, for example.
 	InvalidTokenKernelFeatures,
-=======
 	/// NRD kernel relative height is limited to 1 week duration and must be greater than 0.
 	InvalidNRDRelativeHeight,
->>>>>>> e7d2c71c
 	/// Signature verification error.
 	IncorrectSignature,
 	/// Underlying serialization error.
