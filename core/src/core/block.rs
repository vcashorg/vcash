// Copyright 2019 The Grin Developers
//
// Licensed under the Apache License, Version 2.0 (the "License");
// you may not use this file except in compliance with the License.
// You may obtain a copy of the License at
//
//     http://www.apache.org/licenses/LICENSE-2.0
//
// Unless required by applicable law or agreed to in writing, software
// distributed under the License is distributed on an "AS IS" BASIS,
// WITHOUT WARRANTIES OR CONDITIONS OF ANY KIND, either express or implied.
// See the License for the specific language governing permissions and
// limitations under the License.

//! Blocks and blockheaders

use crate::util::RwLock;
use chrono::naive::{MAX_DATE, MIN_DATE};
use chrono::prelude::{DateTime, NaiveDateTime, Utc};
use chrono::Duration;
use std::collections::HashSet;
use std::fmt;
use std::iter::FromIterator;
use std::sync::Arc;

use crate::consensus::{self, reward, total_reward};
use crate::core::committed::{self, Committed};
use crate::core::compact_block::{CompactBlock, CompactBlockBody};
use crate::core::hash::{DefaultHashable, Hash, Hashed, ZERO_HASH};
use crate::core::verifier_cache::VerifierCache;
use crate::core::{
	transaction, Commitment, Input, KernelFeatures, Output, Transaction, TransactionBody, TxKernel,
	Weighting,
};

use crate::global;
use crate::keychain::{self, BlindingFactor};
<<<<<<< HEAD
use crate::pow::{Difficulty, Proof, ProofOfWork};
use crate::ser::{self, read_multi, FixedLength, PMMRable, Readable, Reader, Writeable, Writer};
use crate::util;
=======
use crate::pow::{verify_size, Difficulty, Proof, ProofOfWork};
use crate::ser::{self, FixedLength, PMMRable, Readable, Reader, Writeable, Writer};
>>>>>>> 928097ad
use crate::util::{secp, static_secp_instance};

/// Get Magic data in coinbase
pub fn get_grin_magic_data_str(header_hash: Hash) -> String {
	// 0x6a: OP_RETURN
	// 0x24: length, 36_bytes = 4_bytes + 32_bytes
	// magic number: 4 bytes
	// commitment: 32 bytes
	let mut head = util::to_hex(vec![0x6a, 0x24]);
	head.insert_str(head.len(), "b9e11b6d");
	let grin_header_vec = util::to_hex(header_hash.to_vec());
	head.insert_str(head.len(), grin_header_vec.as_str());
	head
}

/// Errors thrown by Block validation
#[derive(Debug, Clone, Eq, PartialEq, Fail)]
pub enum Error {
	/// The sum of output minus input commitments does not
	/// match the sum of kernel commitments
	KernelSumMismatch,
	/// The total kernel sum on the block header is wrong
	InvalidTotalKernelSum,
	/// Same as above but for the coinbase part of a block, including reward
	CoinbaseSumMismatch,
	/// Restrict block total weight.
	TooHeavy,
	/// Block weight (based on inputs|outputs|kernels) exceeded.
	WeightExceeded,
	/// Block version is invalid for a given block height
	InvalidBlockVersion(HeaderVersion),
	/// Block time is invalid
	InvalidBlockTime,
	/// Invalid POW
	InvalidPow,
	/// Kernel not valid due to lock_height exceeding block header height
	KernelLockHeight(u64),
	/// Underlying tx related error
	Transaction(transaction::Error),
	/// Underlying Secp256k1 error (signature validation or invalid public key
	/// typically)
	Secp(secp::Error),
	/// Underlying keychain related error
	Keychain(keychain::Error),
	/// Underlying Merkle proof error
	MerkleProof,
	/// Error when verifying kernel sums via committed trait.
	Committed(committed::Error),
	/// Validation error relating to cut-through.
	/// Specifically the tx is spending its own output, which is not valid.
	CutThrough,
	/// Underlying serialization error.
	Serialization(ser::Error),
	/// Other unspecified error condition
	Other(String),
}

impl From<committed::Error> for Error {
	fn from(e: committed::Error) -> Error {
		Error::Committed(e)
	}
}

impl From<transaction::Error> for Error {
	fn from(e: transaction::Error) -> Error {
		Error::Transaction(e)
	}
}

impl From<ser::Error> for Error {
	fn from(e: ser::Error) -> Error {
		Error::Serialization(e)
	}
}

impl From<secp::Error> for Error {
	fn from(e: secp::Error) -> Error {
		Error::Secp(e)
	}
}

impl From<keychain::Error> for Error {
	fn from(e: keychain::Error) -> Error {
		Error::Keychain(e)
	}
}

impl fmt::Display for Error {
	fn fmt(&self, f: &mut fmt::Formatter<'_>) -> fmt::Result {
		write!(f, "Block Error (display needs implementation")
	}
}

/// Header entry for storing in the header MMR.
/// Note: we hash the block header itself and maintain the hash in the entry.
/// This allows us to lookup the original header from the db as necessary.
#[derive(Debug)]
pub struct HeaderEntry {
	hash: Hash,
	timestamp: u64,
	total_difficulty: Difficulty,
	secondary_scaling: u32,
	is_secondary: bool,
}

impl Readable for HeaderEntry {
	fn read(reader: &mut dyn Reader) -> Result<HeaderEntry, ser::Error> {
		let hash = Hash::read(reader)?;
		let timestamp = reader.read_u64()?;
		let total_difficulty = Difficulty::read(reader)?;
		let secondary_scaling = reader.read_u32()?;

		// Using a full byte to represent the bool for now.
		let is_secondary = reader.read_u8()? != 0;

		Ok(HeaderEntry {
			hash,
			timestamp,
			total_difficulty,
			secondary_scaling,
			is_secondary,
		})
	}
}

impl Writeable for HeaderEntry {
	fn write<W: Writer>(&self, writer: &mut W) -> Result<(), ser::Error> {
		self.hash.write(writer)?;
		writer.write_u64(self.timestamp)?;
		self.total_difficulty.write(writer)?;
		writer.write_u32(self.secondary_scaling)?;

		// Using a full byte to represent the bool for now.
		if self.is_secondary {
			writer.write_u8(1)?;
		} else {
			writer.write_u8(0)?;
		}
		Ok(())
	}
}

impl FixedLength for HeaderEntry {
	const LEN: usize = Hash::LEN + 8 + Difficulty::LEN + 4 + 1;
}

impl Hashed for HeaderEntry {
	/// The hash of the underlying block.
	fn hash(&self) -> Hash {
		self.hash
	}

	fn dhash(&self) -> Hash {
		self.hash
	}
}

/// Some type safety around header versioning.
#[derive(Clone, Copy, Debug, Eq, PartialEq, Serialize)]
pub struct HeaderVersion(pub u16);

/// VCash default header version should be 1
impl Default for HeaderVersion {
	fn default() -> HeaderVersion {
		HeaderVersion(1)
	}
}

// self-conscious increment function courtesy of Jasper
impl HeaderVersion {
	fn next(&self) -> Self {
		Self(self.0 + 1)
	}
}

impl HeaderVersion {
	/// Constructor taking the provided version.
	pub fn new(version: u16) -> HeaderVersion {
		HeaderVersion(version)
	}
}

impl From<HeaderVersion> for u16 {
	fn from(v: HeaderVersion) -> u16 {
		v.0
	}
}

impl Writeable for HeaderVersion {
	fn write<W: Writer>(&self, writer: &mut W) -> Result<(), ser::Error> {
		writer.write_u16(self.0)
	}
}

impl Readable for HeaderVersion {
	fn read(reader: &mut dyn Reader) -> Result<HeaderVersion, ser::Error> {
		let version = reader.read_u16()?;
		Ok(HeaderVersion(version))
	}
}

/// Block header, fairly standard compared to other blockchains.
#[derive(Clone, Debug, PartialEq, Serialize)]
pub struct BlockHeader {
	/// Version of the block
	pub version: HeaderVersion,
	/// Height of this block since the genesis block (height 0)
	pub height: u64,
	/// Hash of the block previous to this in the chain.
	pub prev_hash: Hash,
	/// Root hash of the header MMR at the previous header.
	pub prev_root: Hash,
	/// Timestamp at which the block was built.
	pub timestamp: DateTime<Utc>,
	/// Merklish root of all the commitments in the TxHashSet
	pub output_root: Hash,
	/// Merklish root of all range proofs in the TxHashSet
	pub range_proof_root: Hash,
	/// Merklish root of all transaction kernels in the TxHashSet
	pub kernel_root: Hash,
	/// Total accumulated sum of kernel offsets since genesis block.
	/// We can derive the kernel offset sum for *this* block from
	/// the total kernel offset of the previous block header.
	pub total_kernel_offset: BlindingFactor,
	/// Total size of the output MMR after applying this block
	pub output_mmr_size: u64,
	/// Total size of the kernel MMR after applying this block
	pub kernel_mmr_size: u64,
	/// mergemining diff
	pub bits: u32,
	/// Proof of work and related
	pub pow: ProofOfWork,
}
impl DefaultHashable for BlockHeader {}

impl Default for BlockHeader {
	fn default() -> BlockHeader {
		BlockHeader {
			version: HeaderVersion::default(),
			height: 0,
			timestamp: DateTime::<Utc>::from_utc(NaiveDateTime::from_timestamp(0, 0), Utc),
			prev_hash: ZERO_HASH,
			prev_root: ZERO_HASH,
			output_root: ZERO_HASH,
			range_proof_root: ZERO_HASH,
			kernel_root: ZERO_HASH,
			total_kernel_offset: BlindingFactor::zero(),
			output_mmr_size: 0,
			kernel_mmr_size: 0,
			bits: 0,
			pow: ProofOfWork::default(),
		}
	}
}

impl PMMRable for BlockHeader {
	type E = HeaderEntry;

	fn as_elmt(&self) -> Self::E {
		HeaderEntry {
			hash: self.hash(),
			timestamp: self.timestamp.timestamp() as u64,
			total_difficulty: self.total_difficulty(),
			secondary_scaling: self.pow.secondary_scaling,
			is_secondary: self.pow.is_secondary(),
		}
	}
}

/// Serialization of a block header
impl Writeable for BlockHeader {
	fn write<W: Writer>(&self, writer: &mut W) -> Result<(), ser::Error> {
		if writer.serialization_mode() != ser::SerializationMode::Hash {
			self.write_pre_pow(writer)?;
		}
		self.pow.write(writer)?;
		Ok(())
	}
}

fn read_block_header(reader: &mut dyn Reader) -> Result<BlockHeader, ser::Error> {
	let version = HeaderVersion::read(reader)?;
	let (height, timestamp) = ser_multiread!(reader, read_u64, read_i64);
	let prev_hash = Hash::read(reader)?;
	let prev_root = Hash::read(reader)?;
	let output_root = Hash::read(reader)?;
	let range_proof_root = Hash::read(reader)?;
	let kernel_root = Hash::read(reader)?;
	let total_kernel_offset = BlindingFactor::read(reader)?;
	let (output_mmr_size, kernel_mmr_size) = ser_multiread!(reader, read_u64, read_u64);
	let pow = ProofOfWork::read(reader)?;

	if timestamp > MAX_DATE.and_hms(0, 0, 0).timestamp()
		|| timestamp < MIN_DATE.and_hms(0, 0, 0).timestamp()
	{
		return Err(ser::Error::CorruptedData);
	}

	Ok(BlockHeader {
		version,
		height,
		timestamp: DateTime::<Utc>::from_utc(NaiveDateTime::from_timestamp(timestamp, 0), Utc),
		prev_hash,
		prev_root,
		output_root,
		range_proof_root,
		kernel_root,
		total_kernel_offset,
		output_mmr_size,
		kernel_mmr_size,
		pow,
	})
}

/// Deserialization of a block header
impl Readable for BlockHeader {
	fn read(reader: &mut dyn Reader) -> Result<BlockHeader, ser::Error> {
<<<<<<< HEAD
		let version = HeaderVersion::read(reader)?;
		let (height, timestamp) = ser_multiread!(reader, read_u64, read_i64);
		let prev_hash = Hash::read(reader)?;
		let prev_root = Hash::read(reader)?;
		let output_root = Hash::read(reader)?;
		let range_proof_root = Hash::read(reader)?;
		let kernel_root = Hash::read(reader)?;
		let total_kernel_offset = BlindingFactor::read(reader)?;
		let (output_mmr_size, kernel_mmr_size) = ser_multiread!(reader, read_u64, read_u64);
		let bits = reader.read_u32()?;
		let pow = ProofOfWork::read(reader)?;

		if timestamp > MAX_DATE.and_hms(0, 0, 0).timestamp()
			|| timestamp < MIN_DATE.and_hms(0, 0, 0).timestamp()
		{
			return Err(ser::Error::CorruptedData);
		}

		// Check the block version before proceeding any further.
		// We want to do this here because blocks can be pretty large
		// and we want to halt processing as early as possible.
		// If we receive an invalid block version then the peer is not on our hard-fork.
		if !consensus::valid_header_version(height, version) {
			return Err(ser::Error::InvalidBlockVersion);
		}

		Ok(BlockHeader {
			version,
			height,
			timestamp: DateTime::<Utc>::from_utc(NaiveDateTime::from_timestamp(timestamp, 0), Utc),
			prev_hash,
			prev_root,
			output_root,
			range_proof_root,
			kernel_root,
			total_kernel_offset,
			output_mmr_size,
			kernel_mmr_size,
			bits,
			pow,
		})
=======
		read_block_header(reader)
>>>>>>> 928097ad
	}
}

impl BlockHeader {
	/// Write the pre-hash portion of the header
	pub fn write_pre_pow<W: Writer>(&self, writer: &mut W) -> Result<(), ser::Error> {
		self.version.write(writer)?;
		ser_multiwrite!(
			writer,
			[write_u64, self.height],
			[write_i64, self.timestamp.timestamp()],
			[write_fixed_bytes, &self.prev_hash],
			[write_fixed_bytes, &self.prev_root],
			[write_fixed_bytes, &self.output_root],
			[write_fixed_bytes, &self.range_proof_root],
			[write_fixed_bytes, &self.kernel_root],
			[write_fixed_bytes, &self.total_kernel_offset],
			[write_u64, self.output_mmr_size],
			[write_u64, self.kernel_mmr_size],
			[write_u32, self.bits]
		);
		Ok(())
	}

	/// Return the pre-pow, unhashed
	/// Let the cuck(at)oo miner/verifier handle the hashing
	/// for consistency with how this call is performed everywhere
	/// else
	pub fn pre_pow(&self) -> Vec<u8> {
		let mut header_buf = vec![];
		{
			let mut writer = ser::BinWriter::default(&mut header_buf);
			self.write_pre_pow(&mut writer).unwrap();
			self.pow.write_pre_pow(&mut writer).unwrap();
			writer.write_u64(self.pow.nonce).unwrap();
		}
		header_buf
	}

	/// Total difficulty accumulated by the proof of work on this header
	pub fn total_difficulty(&self) -> Difficulty {
		self.pow.total_difficulty
	}

	/// The "overage" to use when verifying the kernel sums.
	/// For a block header the overage is 0 - reward.
	pub fn overage(&self) -> i64 {
		(reward(self.height, 0) as i64).checked_neg().unwrap_or(0)
	}

	/// The "total overage" to use when verifying the kernel sums for a full
	/// chain state. For a full chain state this is 0 - (height * reward).
	pub fn total_overage(&self, genesis_had_reward: bool) -> i64 {
		(total_reward(self.height, genesis_had_reward) as i64)
			.checked_neg()
			.unwrap_or(0)
	}

	/// Total kernel offset for the chain state up to and including this block.
	pub fn total_kernel_offset(&self) -> BlindingFactor {
		self.total_kernel_offset.clone()
	}
}

<<<<<<< HEAD
/// bit header data
#[derive(Debug, Clone, Default, Serialize)]
pub struct AuxBitHeader {
	/// btc version
	pub version: i32,
	/// btc prev header hash
	pub prev_hash: Hash,
	/// btc merkle root
	pub merkle_root: Hash,
	/// btc mining time
	pub mine_time: u32,
	/// btc nbits
	pub nbits: u32,
	/// btc nbits
	pub nonce: u32,
}

impl DefaultHashable for AuxBitHeader {}

impl AuxBitHeader {
	/// Serialize the AuxBitHeader as a hex string (for api json endpoints)
	pub fn to_hex(&self) -> String {
		let mut vec = Vec::new();
		ser::serialize_default(&mut vec, &self).expect("serialization failed");
		util::to_hex(vec)
	}

	/// Convert hex string representation back to a Merkle proof instance
	pub fn from_hex(hex: &str) -> Result<AuxBitHeader, String> {
		let bytes = util::from_hex(hex.to_string()).unwrap();
		let res = ser::deserialize_default(&mut &bytes[..])
			.map_err(|_| "failed to deserialize a AuxBitHeader".to_string())?;
		Ok(res)
	}
}

/// Serialization of a block header
impl Writeable for AuxBitHeader {
	fn write<W: Writer>(&self, writer: &mut W) -> Result<(), ser::Error> {
		ser_multiwrite!(
			writer,
			[write_i32_le, self.version],
			[write_fixed_bytes, &self.prev_hash],
			[write_fixed_bytes, &self.merkle_root],
			[write_u32_le, self.mine_time],
			[write_u32_le, self.nbits],
			[write_u32_le, self.nonce]
		);
		Ok(())
	}
}

/// Deserialization of a block header
impl Readable for AuxBitHeader {
	fn read(reader: &mut dyn Reader) -> Result<AuxBitHeader, ser::Error> {
		let version = reader.read_i32_le()?;
		let prev_hash = Hash::read(reader)?;
		let merkle_root = Hash::read(reader)?;
		let (mine_time, nbits, nonce) =
			ser_multiread!(reader, read_u32_le, read_u32_le, read_u32_le);

		Ok(AuxBitHeader {
			version,
			prev_hash,
			merkle_root,
			mine_time,
			nbits,
			nonce,
		})
	}
}

/// bit proof data
#[derive(Debug, Clone, Default, Serialize)]
pub struct BlockAuxData {
	/// btc header
	pub aux_header: AuxBitHeader,
	/// btc merkle branch
	pub merkle_branch: Vec<Hash>,
	/// btc coinbase
	pub coinbase_tx: Vec<u8>,
}

impl Writeable for BlockAuxData {
	fn write<W: Writer>(&self, writer: &mut W) -> Result<(), ser::Error> {
		self.aux_header.write(writer)?;
		writer.write_u32(self.merkle_branch.len() as u32)?;
		for i in &self.merkle_branch {
			writer.write_fixed_bytes(i)?;
		}
		writer.write_u32(self.coinbase_tx.len() as u32)?;
		for i in &self.coinbase_tx {
			writer.write_u8(*i)?;
		}
		Ok(())
	}
}

impl Readable for BlockAuxData {
	fn read(reader: &mut dyn Reader) -> Result<BlockAuxData, ser::Error> {
		let header = AuxBitHeader::read(reader)?;

		let merkle_branch_length = reader.read_u32()?;
		let merkle_brance = read_multi(reader, merkle_branch_length as u64)?;
		let coin_base_length = reader.read_u32()?;
		let coin_base = read_multi(reader, coin_base_length as u64)?;

		Ok(BlockAuxData {
			aux_header: header,
			merkle_branch: merkle_brance,
			coinbase_tx: coin_base,
		})
=======
impl From<UntrustedBlockHeader> for BlockHeader {
	fn from(header: UntrustedBlockHeader) -> Self {
		header.0
	}
}

/// Block header which does lightweight validation as part of deserialization,
/// it supposed to be used when we can't trust the channel (eg network)
pub struct UntrustedBlockHeader(BlockHeader);

/// Deserialization of an untrusted block header
impl Readable for UntrustedBlockHeader {
	fn read(reader: &mut dyn Reader) -> Result<UntrustedBlockHeader, ser::Error> {
		let header = read_block_header(reader)?;
		if header.timestamp
			> Utc::now() + Duration::seconds(12 * (consensus::BLOCK_TIME_SEC as i64))
		{
			// refuse blocks more than 12 blocks intervals in future (as in bitcoin)
			// TODO add warning in p2p code if local time is too different from peers
			error!(
				"block header {} validation error: block time is more than 12 blocks in future",
				header.hash()
			);
			return Err(ser::Error::CorruptedData);
		}

		// Check the block version before proceeding any further.
		// We want to do this here because blocks can be pretty large
		// and we want to halt processing as early as possible.
		// If we receive an invalid block version then the peer is not on our hard-fork.
		if !consensus::valid_header_version(header.height, header.version) {
			return Err(ser::Error::InvalidBlockVersion);
		}

		if !header.pow.is_primary() && !header.pow.is_secondary() {
			error!(
				"block header {} validation error: invalid edge bits",
				header.hash()
			);
			return Err(ser::Error::CorruptedData);
		}
		if let Err(e) = verify_size(&header) {
			error!(
				"block header {} validation error: invalid POW: {}",
				header.hash(),
				e
			);
			return Err(ser::Error::CorruptedData);
		}
		Ok(UntrustedBlockHeader(header))
>>>>>>> 928097ad
	}
}

/// A block as expressed in the MimbleWimble protocol. The reward is
/// non-explicit, assumed to be deducible from block height (similar to
/// bitcoin's schedule) and expressed as a global transaction fee (added v.H),
/// additive to the total of fees ever collected.
#[derive(Debug, Clone, Serialize)]
pub struct Block {
	/// The header with metadata and commitments to the rest of the data
	pub header: BlockHeader,
	/// Aux data for verify diffcuilty
	pub aux_data: BlockAuxData,
	/// The body - inputs/outputs/kernels
	body: TransactionBody,
}

impl Hashed for Block {
	/// The hash of the underlying block.
	fn hash(&self) -> Hash {
		self.header.hash()
	}

	/// The hash of the underlying block.
	fn dhash(&self) -> Hash {
		self.header.dhash()
	}
}

/// Implementation of Writeable for a block, defines how to write the block to a
/// binary writer. Differentiates between writing the block for the purpose of
/// full serialization and the one of just extracting a hash.
impl Writeable for Block {
	fn write<W: Writer>(&self, writer: &mut W) -> Result<(), ser::Error> {
		self.header.write(writer)?;

		if writer.serialization_mode() != ser::SerializationMode::Hash {
			self.aux_data.write(writer)?;
			self.body.write(writer)?;
		}
		Ok(())
	}
}

/// Implementation of Readable for a block, defines how to read a full block
/// from a binary stream.
impl Readable for Block {
	fn read(reader: &mut dyn Reader) -> Result<Block, ser::Error> {
		let header = BlockHeader::read(reader)?;
<<<<<<< HEAD

		let aux_data = BlockAuxData::read(reader)?;

		let body = TransactionBody::read(reader)?;

		// Now "lightweight" validation of the block.
		// Treat any validation issues as data corruption.
		// An example of this would be reading a block
		// that exceeded the allowed number of inputs.
		body.validate_read(Weighting::AsBlock)
			.map_err(|_| ser::Error::CorruptedData)?;

		Ok(Block {
			header,
			aux_data,
			body,
		})
=======
		let body = TransactionBody::read(reader)?;
		Ok(Block { header, body })
>>>>>>> 928097ad
	}
}

/// Provides all information from a block that allows the calculation of total
/// Pedersen commitment.
impl Committed for Block {
	fn inputs_committed(&self) -> Vec<Commitment> {
		self.body.inputs_committed()
	}

	fn outputs_committed(&self) -> Vec<Commitment> {
		self.body.outputs_committed()
	}

	fn kernels_committed(&self) -> Vec<Commitment> {
		self.body.kernels_committed()
	}
}

/// Default properties for a block, everything zeroed out and empty vectors.
impl Default for Block {
	fn default() -> Block {
		Block {
			header: Default::default(),
			aux_data: Default::default(),
			body: Default::default(),
		}
	}
}

impl Block {
	/// Builds a new block from the header of the previous block, a vector of
	/// transactions and the private key that will receive the reward. Checks
	/// that all transactions are valid and calculates the Merkle tree.
	///
	/// TODO - Move this somewhere where only tests will use it.
	/// *** Only used in tests. ***
	///
	#[warn(clippy::new_ret_no_self)]
	pub fn new(
		prev: &BlockHeader,
		txs: Vec<Transaction>,
		difficulty: Difficulty,
		reward_output: (Output, TxKernel),
	) -> Result<Block, Error> {
		let mut block =
			Block::from_reward(prev, txs, reward_output.0, reward_output.1, difficulty)?;

		// Now set the pow on the header so block hashing works as expected.
		{
			let proof_size = global::proofsize();
			block.header.pow.proof = Proof::random(proof_size);
		}

		Ok(block)
	}

	/// Hydrate a block from a compact block.
	/// Note: caller must validate the block themselves, we do not validate it
	/// here.
	pub fn hydrate_from(cb: CompactBlock, txs: Vec<Transaction>) -> Result<Block, Error> {
		trace!("block: hydrate_from: {}, {} txs", cb.hash(), txs.len(),);

		let header = cb.header.clone();
		let aux_data = cb.aux_data.clone();

		let mut all_inputs = HashSet::new();
		let mut all_outputs = HashSet::new();
		let mut all_kernels = HashSet::new();

		// collect all the inputs, outputs and kernels from the txs
		for tx in txs {
			let tb: TransactionBody = tx.into();
			all_inputs.extend(tb.inputs);
			all_outputs.extend(tb.outputs);
			all_kernels.extend(tb.kernels);
		}

		// include the coinbase output(s) and kernel(s) from the compact_block
		{
			let body: CompactBlockBody = cb.into();
			all_outputs.extend(body.out_full);
			all_kernels.extend(body.kern_full);
		}

		// convert the sets to vecs
		let all_inputs = Vec::from_iter(all_inputs);
		let all_outputs = Vec::from_iter(all_outputs);
		let all_kernels = Vec::from_iter(all_kernels);

		// Initialize a tx body and sort everything.
		let body = TransactionBody::init(all_inputs, all_outputs, all_kernels, false)?;

		// Finally return the full block.
		// Note: we have not actually validated the block here,
		// caller must validate the block.
		Block {
			header,
			aux_data,
			body,
		}
		.cut_through()
	}

	/// Build a new empty block from a specified header
	pub fn with_header(header: BlockHeader) -> Block {
		Block {
			header,
			..Default::default()
		}
	}

	/// Builds a new block ready to mine from the header of the previous block,
	/// a vector of transactions and the reward information. Checks
	/// that all transactions are valid and calculates the Merkle tree.
	pub fn from_reward(
		prev: &BlockHeader,
		txs: Vec<Transaction>,
		reward_out: Output,
		reward_kern: TxKernel,
		difficulty: Difficulty,
	) -> Result<Block, Error> {
		// A block is just a big transaction, aggregate and add the reward output
		// and reward kernel. At this point the tx is technically invalid but the
		// tx body is valid if we account for the reward (i.e. as a block).
		let agg_tx = transaction::aggregate(txs)?
			.with_output(reward_out)
			.with_kernel(reward_kern);

		// Now add the kernel offset of the previous block for a total
		let total_kernel_offset = committed::sum_kernel_offsets(
			vec![agg_tx.offset.clone(), prev.total_kernel_offset.clone()],
			vec![],
		)?;

		let height = prev.height + 1;

		let mut version = prev.version;
		if !consensus::valid_header_version(height, version) {
			version = version.next();
		}

		let now = Utc::now().timestamp();
		let timestamp = DateTime::<Utc>::from_utc(NaiveDateTime::from_timestamp(now, 0), Utc);

		// Now build the block with all the above information.
		// Note: We have not validated the block here.
		// Caller must validate the block as necessary.
		Block {
			header: BlockHeader {
				version,
				height,
				timestamp,
				prev_hash: prev.hash(),
				total_kernel_offset,
				pow: ProofOfWork {
					total_difficulty: difficulty + prev.pow.total_difficulty,
					..Default::default()
				},
				..Default::default()
			},
			aux_data: Default::default(),
			body: agg_tx.into(),
		}
		.cut_through()
	}

	/// Consumes this block and returns a new block with the coinbase output
	/// and kernels added
	pub fn with_reward(mut self, reward_out: Output, reward_kern: TxKernel) -> Block {
		self.body.outputs = vec![reward_out];
		self.body.kernels = vec![reward_kern];
		self
	}

	/// Get inputs
	pub fn inputs(&self) -> &Vec<Input> {
		&self.body.inputs
	}

	/// Get inputs mutable
	pub fn inputs_mut(&mut self) -> &mut Vec<Input> {
		&mut self.body.inputs
	}

	/// Get outputs
	pub fn outputs(&self) -> &Vec<Output> {
		&self.body.outputs
	}

	/// Get outputs mutable
	pub fn outputs_mut(&mut self) -> &mut Vec<Output> {
		&mut self.body.outputs
	}

	/// Get kernels
	pub fn kernels(&self) -> &Vec<TxKernel> {
		&self.body.kernels
	}

	/// Get kernels mut
	pub fn kernels_mut(&mut self) -> &mut Vec<TxKernel> {
		&mut self.body.kernels
	}

	/// Sum of all fees (inputs less outputs) in the block
	pub fn total_fees(&self) -> u64 {
		self.body.fee()
	}

	/// Matches any output with a potential spending input, eliminating them
	/// from the block. Provides a simple way to cut-through the block. The
	/// elimination is stable with respect to the order of inputs and outputs.
	/// Method consumes the block.
	pub fn cut_through(self) -> Result<Block, Error> {
		let mut inputs = self.inputs().clone();
		let mut outputs = self.outputs().clone();
		transaction::cut_through(&mut inputs, &mut outputs)?;

		let kernels = self.kernels().clone();

		// Initialize tx body and sort everything.
		let body = TransactionBody::init(inputs, outputs, kernels, false)?;

		Ok(Block {
			header: self.header,
			aux_data: self.aux_data,
			body,
		})
	}

	/// "Lightweight" validation that we can perform quickly during read/deserialization.
	/// Subset of full validation that skips expensive verification steps, specifically -
	/// * rangeproof verification (on the body)
	/// * kernel signature verification (on the body)
	/// * coinbase sum verification
	/// * kernel sum verification
	pub fn validate_read(&self) -> Result<(), Error> {
		self.body.validate_read(Weighting::AsBlock)?;
		self.verify_kernel_lock_heights()?;
		Ok(())
	}

	fn block_kernel_offset(
		&self,
		prev_kernel_offset: BlindingFactor,
	) -> Result<BlindingFactor, Error> {
		let offset = if self.header.total_kernel_offset() == prev_kernel_offset {
			// special case when the sum hasn't changed (typically an empty block),
			// zero isn't a valid private key but it's a valid blinding factor
			BlindingFactor::zero()
		} else {
			committed::sum_kernel_offsets(
				vec![self.header.total_kernel_offset()],
				vec![prev_kernel_offset],
			)?
		};
		Ok(offset)
	}

	/// Validates all the elements in a block that can be checked without
	/// additional data. Includes commitment sums and kernels, Merkle
	/// trees, reward, etc.
	pub fn validate(
		&self,
		prev_kernel_offset: &BlindingFactor,
		verifier: Arc<RwLock<dyn VerifierCache>>,
	) -> Result<Commitment, Error> {
		self.body.validate(Weighting::AsBlock, verifier)?;

		self.verify_kernel_lock_heights()?;
		self.verify_coinbase()?;

		// take the kernel offset for this block (block offset minus previous) and
		// verify.body.outputs and kernel sums
		let (_utxo_sum, kernel_sum) = self.verify_kernel_sums(
			self.header.overage(),
			self.block_kernel_offset(prev_kernel_offset.clone())?,
		)?;

		Ok(kernel_sum)
	}

	/// Validate the coinbase.body.outputs generated by miners.
	/// Check the sum of coinbase-marked outputs match
	/// the sum of coinbase-marked kernels accounting for fees.
	pub fn verify_coinbase(&self) -> Result<(), Error> {
		let cb_outs = self
			.body
			.outputs
			.iter()
			.filter(|out| out.is_coinbase())
			.collect::<Vec<&Output>>();

		let cb_kerns = self
			.body
			.kernels
			.iter()
			.filter(|kernel| kernel.is_coinbase())
			.collect::<Vec<&TxKernel>>();

		{
			let secp = static_secp_instance();
			let secp = secp.lock();
			let over_commit = secp.commit_value(reward(self.header.height, self.total_fees()))?;

			let out_adjust_sum =
				secp.commit_sum(map_vec!(cb_outs, |x| x.commitment()), vec![over_commit])?;

			let kerns_sum = secp.commit_sum(cb_kerns.iter().map(|x| x.excess).collect(), vec![])?;

			// Verify the kernel sum equals the output sum accounting for block fees.
			if kerns_sum != out_adjust_sum {
				return Err(Error::CoinbaseSumMismatch);
			}
		}

		Ok(())
	}

	fn verify_kernel_lock_heights(&self) -> Result<(), Error> {
		for k in &self.body.kernels {
			// check we have no kernels with lock_heights greater than current height
			// no tx can be included in a block earlier than its lock_height
			if let KernelFeatures::HeightLocked { lock_height, .. } = k.features {
				if lock_height > self.header.height {
					return Err(Error::KernelLockHeight(lock_height));
				}
			}
		}
		Ok(())
	}
}

impl From<UntrustedBlock> for Block {
	fn from(block: UntrustedBlock) -> Self {
		block.0
	}
}

/// Block which does lightweight validation as part of deserialization,
/// it supposed to be used when we can't trust the channel (eg network)
pub struct UntrustedBlock(Block);

/// Deserialization of an untrusted block header
impl Readable for UntrustedBlock {
	fn read(reader: &mut dyn Reader) -> Result<UntrustedBlock, ser::Error> {
		// we validate header here before parsing the body
		let header = UntrustedBlockHeader::read(reader)?;
		let body = TransactionBody::read(reader)?;

		// Now "lightweight" validation of the block.
		// Treat any validation issues as data corruption.
		// An example of this would be reading a block
		// that exceeded the allowed number of inputs.
		body.validate_read(Weighting::AsBlock).map_err(|e| {
			error!("read validation error: {}", e);
			ser::Error::CorruptedData
		})?;
		let block = Block {
			header: header.into(),
			body,
		};
		Ok(UntrustedBlock(block))
	}
}<|MERGE_RESOLUTION|>--- conflicted
+++ resolved
@@ -35,14 +35,9 @@
 
 use crate::global;
 use crate::keychain::{self, BlindingFactor};
-<<<<<<< HEAD
-use crate::pow::{Difficulty, Proof, ProofOfWork};
+use crate::pow::{verify_size, Difficulty, Proof, ProofOfWork};
 use crate::ser::{self, read_multi, FixedLength, PMMRable, Readable, Reader, Writeable, Writer};
 use crate::util;
-=======
-use crate::pow::{verify_size, Difficulty, Proof, ProofOfWork};
-use crate::ser::{self, FixedLength, PMMRable, Readable, Reader, Writeable, Writer};
->>>>>>> 928097ad
 use crate::util::{secp, static_secp_instance};
 
 /// Get Magic data in coinbase
@@ -333,6 +328,7 @@
 	let kernel_root = Hash::read(reader)?;
 	let total_kernel_offset = BlindingFactor::read(reader)?;
 	let (output_mmr_size, kernel_mmr_size) = ser_multiread!(reader, read_u64, read_u64);
+	let bits = reader.read_u32()?;
 	let pow = ProofOfWork::read(reader)?;
 
 	if timestamp > MAX_DATE.and_hms(0, 0, 0).timestamp()
@@ -353,6 +349,7 @@
 		total_kernel_offset,
 		output_mmr_size,
 		kernel_mmr_size,
+		bits,
 		pow,
 	})
 }
@@ -360,51 +357,7 @@
 /// Deserialization of a block header
 impl Readable for BlockHeader {
 	fn read(reader: &mut dyn Reader) -> Result<BlockHeader, ser::Error> {
-<<<<<<< HEAD
-		let version = HeaderVersion::read(reader)?;
-		let (height, timestamp) = ser_multiread!(reader, read_u64, read_i64);
-		let prev_hash = Hash::read(reader)?;
-		let prev_root = Hash::read(reader)?;
-		let output_root = Hash::read(reader)?;
-		let range_proof_root = Hash::read(reader)?;
-		let kernel_root = Hash::read(reader)?;
-		let total_kernel_offset = BlindingFactor::read(reader)?;
-		let (output_mmr_size, kernel_mmr_size) = ser_multiread!(reader, read_u64, read_u64);
-		let bits = reader.read_u32()?;
-		let pow = ProofOfWork::read(reader)?;
-
-		if timestamp > MAX_DATE.and_hms(0, 0, 0).timestamp()
-			|| timestamp < MIN_DATE.and_hms(0, 0, 0).timestamp()
-		{
-			return Err(ser::Error::CorruptedData);
-		}
-
-		// Check the block version before proceeding any further.
-		// We want to do this here because blocks can be pretty large
-		// and we want to halt processing as early as possible.
-		// If we receive an invalid block version then the peer is not on our hard-fork.
-		if !consensus::valid_header_version(height, version) {
-			return Err(ser::Error::InvalidBlockVersion);
-		}
-
-		Ok(BlockHeader {
-			version,
-			height,
-			timestamp: DateTime::<Utc>::from_utc(NaiveDateTime::from_timestamp(timestamp, 0), Utc),
-			prev_hash,
-			prev_root,
-			output_root,
-			range_proof_root,
-			kernel_root,
-			total_kernel_offset,
-			output_mmr_size,
-			kernel_mmr_size,
-			bits,
-			pow,
-		})
-=======
 		read_block_header(reader)
->>>>>>> 928097ad
 	}
 }
 
@@ -469,7 +422,6 @@
 	}
 }
 
-<<<<<<< HEAD
 /// bit header data
 #[derive(Debug, Clone, Default, Serialize)]
 pub struct AuxBitHeader {
@@ -582,7 +534,9 @@
 			merkle_branch: merkle_brance,
 			coinbase_tx: coin_base,
 		})
-=======
+	}
+}
+
 impl From<UntrustedBlockHeader> for BlockHeader {
 	fn from(header: UntrustedBlockHeader) -> Self {
 		header.0
@@ -633,7 +587,6 @@
 			return Err(ser::Error::CorruptedData);
 		}
 		Ok(UntrustedBlockHeader(header))
->>>>>>> 928097ad
 	}
 }
 
@@ -683,28 +636,15 @@
 impl Readable for Block {
 	fn read(reader: &mut dyn Reader) -> Result<Block, ser::Error> {
 		let header = BlockHeader::read(reader)?;
-<<<<<<< HEAD
 
 		let aux_data = BlockAuxData::read(reader)?;
 
 		let body = TransactionBody::read(reader)?;
-
-		// Now "lightweight" validation of the block.
-		// Treat any validation issues as data corruption.
-		// An example of this would be reading a block
-		// that exceeded the allowed number of inputs.
-		body.validate_read(Weighting::AsBlock)
-			.map_err(|_| ser::Error::CorruptedData)?;
-
 		Ok(Block {
 			header,
 			aux_data,
 			body,
 		})
-=======
-		let body = TransactionBody::read(reader)?;
-		Ok(Block { header, body })
->>>>>>> 928097ad
 	}
 }
 
@@ -1054,6 +994,7 @@
 	fn read(reader: &mut dyn Reader) -> Result<UntrustedBlock, ser::Error> {
 		// we validate header here before parsing the body
 		let header = UntrustedBlockHeader::read(reader)?;
+		let aux_data = BlockAuxData::read(reader)?;
 		let body = TransactionBody::read(reader)?;
 
 		// Now "lightweight" validation of the block.
@@ -1066,6 +1007,7 @@
 		})?;
 		let block = Block {
 			header: header.into(),
+			aux_data,
 			body,
 		};
 		Ok(UntrustedBlock(block))
