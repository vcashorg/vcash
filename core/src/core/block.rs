--- conflicted
+++ resolved
@@ -739,17 +739,10 @@
 impl Readable for UntrustedBlockHeader {
 	fn read<R: Reader>(reader: &mut R) -> Result<UntrustedBlockHeader, ser::Error> {
 		let header = read_block_header(reader)?;
-<<<<<<< HEAD
-		if header.timestamp
-			> Utc::now() + Duration::seconds(12 * (consensus::BLOCK_TIME_SEC_ADJUSTED as i64))
-		{
-			// refuse blocks more than 12 blocks intervals in future (as in bitcoin)
-=======
 		let ftl = global::get_future_time_limit();
 		if header.timestamp > Utc::now() + Duration::seconds(ftl as i64) {
 			// refuse blocks whose timestamp is too far in the future
 			// this future_time_limit (FTL) is specified in grin-server.toml
->>>>>>> 9ed0cd65
 			// TODO add warning in p2p code if local time is too different from peers
 			error!(
 				"block header {} validation error: block time is more than {} seconds in the future",
@@ -785,8 +778,7 @@
 		}
 
 		// Validate global output and kernel MMR sizes against upper bounds based on block height.
-<<<<<<< HEAD
-		let global_weight = TransactionBody::weight_as_block(
+		let global_weight = TransactionBody::weight_by_iok(
 			0,
 			header.output_mmr_count(),
 			header.kernel_mmr_count(),
@@ -794,10 +786,6 @@
 			header.token_output_mmr_count(),
 			header.token_kernel_mmr_count(),
 		);
-=======
-		let global_weight =
-			TransactionBody::weight_by_iok(0, header.output_mmr_count(), header.kernel_mmr_count());
->>>>>>> 9ed0cd65
 		if global_weight > global::max_block_weight() * (header.height + 1) {
 			return Err(ser::Error::CorruptedData);
 		}
@@ -838,7 +826,6 @@
 impl Writeable for Block {
 	fn write<W: Writer>(&self, writer: &mut W) -> Result<(), ser::Error> {
 		self.header.write(writer)?;
-
 		if !writer.serialization_mode().is_hash_mode() {
 			if self.header.height < global::refactor_header_height() {
 				self.aux_data.write(writer)?;
@@ -1137,18 +1124,9 @@
 	/// Validates all the elements in a block that can be checked without
 	/// additional data. Includes commitment sums and kernels, Merkle
 	/// trees, reward, etc.
-<<<<<<< HEAD
-	pub fn validate(
-		&self,
-		prev_kernel_offset: &BlindingFactor,
-		verifier: Arc<RwLock<dyn VerifierCache>>,
-	) -> Result<(), Error> {
+	pub fn validate(&self, prev_kernel_offset: &BlindingFactor) -> Result<(), Error> {
 		self.body.validate_token_height(self.header.height)?;
-		self.body.validate(Weighting::AsBlock, verifier)?;
-=======
-	pub fn validate(&self, prev_kernel_offset: &BlindingFactor) -> Result<(), Error> {
 		self.body.validate(Weighting::AsBlock)?;
->>>>>>> 9ed0cd65
 
 		self.verify_kernel_lock_heights()?;
 		self.verify_nrd_kernels_for_header_version()?;
