// Copyright 2021 The Grin Developers
//
// Licensed under the Apache License, Version 2.0 (the "License");
// you may not use this file except in compliance with the License.
// You may obtain a copy of the License at
//
//     http://www.apache.org/licenses/LICENSE-2.0
//
// Unless required by applicable law or agreed to in writing, software
// distributed under the License is distributed on an "AS IS" BASIS,
// WITHOUT WARRANTIES OR CONDITIONS OF ANY KIND, either express or implied.
// See the License for the specific language governing permissions and
// limitations under the License.

//! Library containing lower-level transaction building functions needed by
//! all wallets.

#![deny(non_upper_case_globals)]
#![deny(non_camel_case_types)]
#![deny(non_snake_case)]
#![deny(unused_mut)]
#![warn(missing_docs)]

pub mod aggsig;
pub mod build;
mod error;
pub mod proof;
pub mod reward;
pub mod secp_ser;

use crate::core::Transaction;
use crate::global::get_accept_fee_base;

pub use self::proof::ProofBuilder;
pub use crate::libtx::error::{Error, ErrorKind};

<<<<<<< HEAD
/// default base fee for tx
pub const DEFAULT_BASE_FEE: u64 = consensus::MILLI_GRIN;

/// Transaction fee calculation
pub fn tx_fee(
	input_len: usize,
	output_len: usize,
	kernel_len: usize,
	token_input_len: usize,
	token_output_len: usize,
	token_kernel_len: usize,
	base_fee: Option<u64>,
) -> u64 {
	let use_base_fee = match base_fee {
		Some(bf) => bf,
		None => DEFAULT_BASE_FEE,
	};

	Transaction::weight(
		input_len as u64,
		output_len as u64,
		kernel_len as u64,
		token_input_len as u64,
		token_output_len as u64,
		token_kernel_len as u64,
	) * use_base_fee
=======
/// Transaction fee calculation given numbers of inputs, outputs, and kernels
pub fn tx_fee(input_len: usize, output_len: usize, kernel_len: usize) -> u64 {
	Transaction::weight_by_iok(input_len as u64, output_len as u64, kernel_len as u64)
		* get_accept_fee_base()
}

/// Transaction fee calculation given transaction
pub fn accept_fee(tx: Transaction, height: u64) -> u64 {
	tx.accept_fee(height)
>>>>>>> 9ed0cd65
}<|MERGE_RESOLUTION|>--- conflicted
+++ resolved
@@ -34,11 +34,7 @@
 pub use self::proof::ProofBuilder;
 pub use crate::libtx::error::{Error, ErrorKind};
 
-<<<<<<< HEAD
-/// default base fee for tx
-pub const DEFAULT_BASE_FEE: u64 = consensus::MILLI_GRIN;
-
-/// Transaction fee calculation
+/// Transaction fee calculation given numbers of inputs, outputs, and kernels
 pub fn tx_fee(
 	input_len: usize,
 	output_len: usize,
@@ -46,30 +42,18 @@
 	token_input_len: usize,
 	token_output_len: usize,
 	token_kernel_len: usize,
-	base_fee: Option<u64>,
 ) -> u64 {
-	let use_base_fee = match base_fee {
-		Some(bf) => bf,
-		None => DEFAULT_BASE_FEE,
-	};
-
-	Transaction::weight(
+	Transaction::weight_by_iok(
 		input_len as u64,
 		output_len as u64,
 		kernel_len as u64,
 		token_input_len as u64,
 		token_output_len as u64,
 		token_kernel_len as u64,
-	) * use_base_fee
-=======
-/// Transaction fee calculation given numbers of inputs, outputs, and kernels
-pub fn tx_fee(input_len: usize, output_len: usize, kernel_len: usize) -> u64 {
-	Transaction::weight_by_iok(input_len as u64, output_len as u64, kernel_len as u64)
-		* get_accept_fee_base()
+	) * get_accept_fee_base()
 }
 
 /// Transaction fee calculation given transaction
 pub fn accept_fee(tx: Transaction, height: u64) -> u64 {
 	tx.accept_fee(height)
->>>>>>> 9ed0cd65
 }