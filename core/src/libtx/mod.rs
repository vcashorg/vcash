// Copyright 2020 The Grin Developers
//
// Licensed under the Apache License, Version 2.0 (the "License");
// you may not use this file except in compliance with the License.
// You may obtain a copy of the License at
//
//     http://www.apache.org/licenses/LICENSE-2.0
//
// Unless required by applicable law or agreed to in writing, software
// distributed under the License is distributed on an "AS IS" BASIS,
// WITHOUT WARRANTIES OR CONDITIONS OF ANY KIND, either express or implied.
// See the License for the specific language governing permissions and
// limitations under the License.

//! Library containing lower-level transaction building functions needed by
//! all wallets.

#![deny(non_upper_case_globals)]
#![deny(non_camel_case_types)]
#![deny(non_snake_case)]
#![deny(unused_mut)]
#![warn(missing_docs)]

pub mod aggsig;
pub mod build;
mod error;
pub mod proof;
pub mod reward;
pub mod secp_ser;

use crate::consensus;
use crate::core::Transaction;

pub use self::proof::ProofBuilder;
pub use crate::libtx::error::{Error, ErrorKind};

/// default base fee for tx
pub const DEFAULT_BASE_FEE: u64 = consensus::MILLI_GRIN;

/// Transaction fee calculation
pub fn tx_fee(
	input_len: usize,
	output_len: usize,
	kernel_len: usize,
	token_input_len: usize,
	token_output_len: usize,
	token_kernel_len: usize,
	base_fee: Option<u64>,
) -> u64 {
	let use_base_fee = match base_fee {
		Some(bf) => bf,
		None => DEFAULT_BASE_FEE,
	};

<<<<<<< HEAD
	(Transaction::weight(
		input_len,
		output_len,
		kernel_len,
		token_input_len,
		token_output_len,
		token_kernel_len,
	) as u64)
		* use_base_fee
=======
	Transaction::weight(input_len as u64, output_len as u64, kernel_len as u64) * use_base_fee
>>>>>>> 06a09f25
}<|MERGE_RESOLUTION|>--- conflicted
+++ resolved
@@ -52,17 +52,12 @@
 		None => DEFAULT_BASE_FEE,
 	};
 
-<<<<<<< HEAD
-	(Transaction::weight(
-		input_len,
-		output_len,
-		kernel_len,
-		token_input_len,
-		token_output_len,
-		token_kernel_len,
-	) as u64)
-		* use_base_fee
-=======
-	Transaction::weight(input_len as u64, output_len as u64, kernel_len as u64) * use_base_fee
->>>>>>> 06a09f25
+	Transaction::weight(
+		input_len as u64,
+		output_len as u64,
+		kernel_len as u64,
+		token_input_len as u64,
+		token_output_len as u64,
+		token_kernel_len as u64,
+	) * use_base_fee
 }