--- conflicted
+++ resolved
@@ -26,13 +26,9 @@
 pub fn output<K>(
 	keychain: &K,
 	key_id: &Identifier,
-<<<<<<< HEAD
-	height: u64,
-	fees: u64,
-=======
+    height: u64,
 	fees: u64,
 	test_mode: bool,
->>>>>>> fabff51d
 ) -> Result<(Output, TxKernel), Error>
 where
 	K: Keychain,
