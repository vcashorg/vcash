--- conflicted
+++ resolved
@@ -16,10 +16,9 @@
 //! having to pass them all over the place, but aren't consensus values.
 //! should be used sparingly.
 
-use crate::consensus::HeaderInfo;
 use crate::consensus::{
-	BLOCK_TIME_SEC, COINBASE_MATURITY, CUT_THROUGH_HORIZON, DAY_HEIGHT, DIFFICULTY_ADJUST_WINDOW,
-	MAX_BLOCK_WEIGHT, STATE_SYNC_THRESHOLD,
+	HeaderInfo, BLOCK_TIME_SEC, COINBASE_MATURITY, CUT_THROUGH_HORIZON, DAY_HEIGHT,
+	DIFFICULTY_ADJUST_WINDOW, MAX_BLOCK_WEIGHT, STATE_SYNC_THRESHOLD,
 };
 use crate::pow::{self, new_cuckatoo_ctx, EdgeType, PoWContext};
 /// An enum collecting sets of parameters used throughout the
@@ -38,10 +37,10 @@
 pub const PROTOCOL_VERSION: u32 = 2;
 
 /// Automated testing edge_bits
-pub const AUTOMATED_TESTING_MIN_EDGE_BITS: u8 = 10;
+pub const AUTOMATED_TESTING_MIN_EDGE_BITS: u8 = 9;
 
 /// Automated testing proof size
-pub const AUTOMATED_TESTING_PROOF_SIZE: usize = 8;
+pub const AUTOMATED_TESTING_PROOF_SIZE: usize = 4;
 
 /// User testing edge_bits
 pub const USER_TESTING_MIN_EDGE_BITS: u8 = 15;
@@ -90,19 +89,17 @@
 /// For a node configured as "archival_mode = true" only the txhashset will be compacted.
 pub const COMPACTION_CHECK: u64 = DAY_HEIGHT;
 
-<<<<<<< HEAD
 /// Subsidy amount half height
 pub const HALVINGINTERVAL: u64 = 210000;
 
 /// Testing Subsidy amount half height
 pub const AUTOTEST_HALVINGINTERVAL: u64 = 50;
-=======
+
 /// Number of blocks to reuse a txhashset zip for (automated testing and user testing).
 pub const TESTING_TXHASHSET_ARCHIVE_INTERVAL: u64 = 10;
 
 /// Number of blocks to reuse a txhashset zip for.
 pub const TXHASHSET_ARCHIVE_INTERVAL: u64 = 12 * 60;
->>>>>>> b4e42bef
 
 /// Types of chain a server can run with, dictates the genesis block and
 /// and mining parameters used.
@@ -333,40 +330,6 @@
 	ChainTypes::Floonet == *param_ref
 }
 
-<<<<<<< HEAD
-/// Are we for real?
-pub fn is_mainnet() -> bool {
-	let param_ref = CHAIN_TYPE.read();
-	ChainTypes::Mainnet == *param_ref
-}
-
-/// Helper function to get a nonce known to create a valid POW on
-/// the genesis block, to prevent it taking ages. Should be fine for now
-/// as the genesis block POW solution turns out to be the same for every new
-/// block chain at the moment
-pub fn get_genesis_nonce() -> u64 {
-	//	let param_ref = CHAIN_TYPE.read();
-	//	match *param_ref {
-	//		// won't make a difference
-	//		ChainTypes::AutomatedTesting => 0,
-	//		// Magic nonce for current genesis block at cuckatoo15
-	//		ChainTypes::UserTesting => 27944,
-	//		// Placeholder, obviously not the right value
-	//		ChainTypes::Floonet => 0,
-	//		// Placeholder, obviously not the right value
-	//		ChainTypes::Mainnet => 0,
-	//	}
-	0
-}
-
-/// Short name representing the current chain type ("floo", "main", etc.)
-pub fn chain_shortname() -> String {
-	let param_ref = CHAIN_TYPE.read();
-	param_ref.shortname()
-}
-
-=======
->>>>>>> b4e42bef
 /// Converts an iterator of block difficulty data to more a more manageable
 /// vector and pads if needed (which will) only be needed for the first few
 /// blocks after genesis
