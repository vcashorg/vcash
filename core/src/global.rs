// Copyright 2019 The Grin Developers
//
// Licensed under the Apache License, Version 2.0 (the "License");
// you may not use this file except in compliance with the License.
// You may obtain a copy of the License at
//
//     http://www.apache.org/licenses/LICENSE-2.0
//
// Unless required by applicable law or agreed to in writing, software
// distributed under the License is distributed on an "AS IS" BASIS,
// WITHOUT WARRANTIES OR CONDITIONS OF ANY KIND, either express or implied.
// See the License for the specific language governing permissions and
// limitations under the License.

//! Values that should be shared across all modules, without necessarily
//! having to pass them all over the place, but aren't consensus values.
//! should be used sparingly.

use crate::consensus::{
	HeaderInfo, BLOCK_TIME_SEC, COINBASE_MATURITY, CUT_THROUGH_HORIZON, DAY_HEIGHT,
	DIFFICULTY_ADJUST_WINDOW, MAX_BLOCK_WEIGHT, STATE_SYNC_THRESHOLD, YEAR_HEIGHT,
};
<<<<<<< HEAD
use crate::pow::{self, new_cuckatoo_ctx, EdgeType, PoWContext};
=======
use util::RwLock;

>>>>>>> 8fde3b38
/// An enum collecting sets of parameters used throughout the
/// code wherever mining is needed. This should allow for
/// different sets of parameters for different purposes,
/// e.g. CI, User testing, production values
/// Define these here, as they should be developer-set, not really tweakable
/// by users

/// The default "local" protocol version for this node.
/// We negotiate compatible versions with each peer via Hand/Shake.
/// Note: We also use a specific (possible different) protocol version
/// for both the backend database and MMR data files.
/// This defines the p2p layer protocol version for this node.
pub const PROTOCOL_VERSION: u32 = 2;

/// Automated testing edge_bits
pub const AUTOMATED_TESTING_MIN_EDGE_BITS: u8 = 9;

/// Automated testing proof size
pub const AUTOMATED_TESTING_PROOF_SIZE: usize = 4;

/// User testing edge_bits
pub const USER_TESTING_MIN_EDGE_BITS: u8 = 15;

/// User testing proof size
pub const USER_TESTING_PROOF_SIZE: usize = 42;

/// Automated testing coinbase maturity
pub const AUTOMATED_TESTING_COINBASE_MATURITY: u64 = 3;

/// User testing coinbase maturity
pub const USER_TESTING_COINBASE_MATURITY: u64 = 3;

/// Testing cut through horizon in blocks
pub const AUTOMATED_TESTING_CUT_THROUGH_HORIZON: u32 = 20;

/// Testing cut through horizon in blocks
pub const USER_TESTING_CUT_THROUGH_HORIZON: u32 = 70;

/// Testing state sync threshold in blocks
pub const TESTING_STATE_SYNC_THRESHOLD: u32 = 20;

/// Testing initial graph weight
pub const TESTING_INITIAL_GRAPH_WEIGHT: u32 = 1;

/// Testing initial block difficulty
pub const TESTING_INITIAL_DIFFICULTY: u64 = 1;

/// Testing max_block_weight (artifically low, just enough to support a few txs).
pub const TESTING_MAX_BLOCK_WEIGHT: usize = 150;

/// If a peer's last updated difficulty is 2 hours ago and its difficulty's lower than ours,
/// we're sure this peer is a stuck node, and we will kick out such kind of stuck peers.
pub const STUCK_PEER_KICK_TIME: i64 = 2 * 3600 * 1000;

/// If a peer's last seen time is 2 weeks ago we will forget such kind of defunct peers.
const PEER_EXPIRATION_DAYS: i64 = 7 * 2;

/// Constant that expresses defunct peer timeout in seconds to be used in checks.
pub const PEER_EXPIRATION_REMOVE_TIME: i64 = PEER_EXPIRATION_DAYS * 24 * 3600;

/// Trigger compaction check on average every day for all nodes.
/// Randomized per node - roll the dice on every block to decide.
/// Will compact the txhashset to remove pruned data.
/// Will also remove old blocks and associated data from the database.
/// For a node configured as "archival_mode = true" only the txhashset will be compacted.
pub const COMPACTION_CHECK: u64 = DAY_HEIGHT;

/// Subsidy amount half height
const HALVINGINTERVAL: u64 = 210000;

/// Testing Subsidy amount half height
const AUTOTEST_HALVINGINTERVAL: u64 = DAY_HEIGHT;

/// Support issue token tx height
const SUPPORT_TOKEN_HEIGHT: u64 = YEAR_HEIGHT;

/// Testing support issue token tx height
const FLOONET_SUPPORT_TOKEN_HEIGHT: u64 = 160;

/// Number of blocks to reuse a txhashset zip for (automated testing and user testing).
pub const TESTING_TXHASHSET_ARCHIVE_INTERVAL: u64 = 10;

/// Number of blocks to reuse a txhashset zip for.
pub const TXHASHSET_ARCHIVE_INTERVAL: u64 = 12 * 60;

/// Types of chain a server can run with, dictates the genesis block and
/// and mining parameters used.
#[derive(Debug, Clone, Serialize, Deserialize, PartialEq)]
pub enum ChainTypes {
	/// For CI testing
	AutomatedTesting,
	/// For User testing
	UserTesting,
	/// Protocol testing network
	Floonet,
	/// Main production network
	Mainnet,
}

impl ChainTypes {
	/// Short name representing the chain type ("floo", "main", etc.)
	pub fn shortname(&self) -> String {
		match *self {
			ChainTypes::AutomatedTesting => "auto".to_owned(),
			ChainTypes::UserTesting => "user".to_owned(),
			ChainTypes::Floonet => "floo".to_owned(),
			ChainTypes::Mainnet => "main".to_owned(),
		}
	}
}

impl Default for ChainTypes {
	fn default() -> ChainTypes {
		ChainTypes::Mainnet
	}
}

/// PoW test mining and verifier context
#[derive(Debug, Clone, Serialize, Deserialize, PartialEq)]
pub enum PoWContextTypes {
	/// Classic Cuckoo
	Cuckoo,
	/// ASIC-friendly Cuckatoo
	Cuckatoo,
	/// ASIC-resistant Cuckaroo
	Cuckaroo,
}

lazy_static! {
	/// The mining parameter mode
	pub static ref CHAIN_TYPE: RwLock<ChainTypes> =
			RwLock::new(ChainTypes::Mainnet);

	/// PoW context type to instantiate
	pub static ref POW_CONTEXT_TYPE: RwLock<PoWContextTypes> =
			RwLock::new(PoWContextTypes::Cuckoo);
}

/// Set the mining mode
pub fn set_mining_mode(mode: ChainTypes) {
	let mut param_ref = CHAIN_TYPE.write();
	*param_ref = mode;
}

/// Return either a cuckoo context or a cuckatoo context
/// Single change point
pub fn create_pow_context<T>(
	_height: u64,
	edge_bits: u8,
	proof_size: usize,
	max_sols: u32,
) -> Result<Box<dyn PoWContext<T>>, pow::Error>
where
	T: EdgeType + 'static,
{
	//	let chain_type = CHAIN_TYPE.read().clone();
	//	match chain_type {
	//		// Mainnet has Cuckaroo29 for AR and Cuckatoo30+ for AF
	//		ChainTypes::Mainnet if edge_bits == 29 => new_cuckaroo_ctx(edge_bits, proof_size),
	//		ChainTypes::Mainnet => new_cuckatoo_ctx(edge_bits, proof_size, max_sols),
	//
	//		// Same for Floonet
	//		ChainTypes::Floonet if edge_bits == 29 => new_cuckaroo_ctx(edge_bits, proof_size),
	//		ChainTypes::Floonet => new_cuckatoo_ctx(edge_bits, proof_size, max_sols),
	//
	//		// Everything else is Cuckatoo only
	//		_ => new_cuckatoo_ctx(edge_bits, proof_size, max_sols),
	new_cuckatoo_ctx(edge_bits, proof_size, max_sols)
}

/// The havling interval
pub fn halving_interval() -> u64 {
	let param_ref = CHAIN_TYPE.read();
	match *param_ref {
		ChainTypes::Mainnet => HALVINGINTERVAL,
		_ => AUTOTEST_HALVINGINTERVAL,
	}
}

/// The havling interval
pub fn support_token_height() -> u64 {
	let param_ref = CHAIN_TYPE.read();
	match *param_ref {
		ChainTypes::Floonet => FLOONET_SUPPORT_TOKEN_HEIGHT,
		ChainTypes::Mainnet => SUPPORT_TOKEN_HEIGHT,
		_ => 0,
	}
}

/// The minimum acceptable edge_bits
pub fn min_edge_bits() -> u8 {
	//	let param_ref = CHAIN_TYPE.read();
	//	match *param_ref {
	//		ChainTypes::AutomatedTesting => AUTOMATED_TESTING_MIN_EDGE_BITS,
	//		ChainTypes::UserTesting => USER_TESTING_MIN_EDGE_BITS,
	//		_ => DEFAULT_MIN_EDGE_BITS,
	//	}
	AUTOMATED_TESTING_MIN_EDGE_BITS
}

/// Reference edge_bits used to compute factor on higher Cuck(at)oo graph sizes,
/// while the min_edge_bits can be changed on a soft fork, changing
/// base_edge_bits is a hard fork.
pub fn base_edge_bits() -> u8 {
	//	let param_ref = CHAIN_TYPE.read();
	//	match *param_ref {
	//		ChainTypes::AutomatedTesting => AUTOMATED_TESTING_MIN_EDGE_BITS,
	//		ChainTypes::UserTesting => USER_TESTING_MIN_EDGE_BITS,
	//		_ => BASE_EDGE_BITS,
	//	}
	AUTOMATED_TESTING_MIN_EDGE_BITS
}

/// The proofsize
pub fn proofsize() -> usize {
	//	let param_ref = CHAIN_TYPE.read();
	//	match *param_ref {
	//		ChainTypes::AutomatedTesting => AUTOMATED_TESTING_PROOF_SIZE,
	//		ChainTypes::UserTesting => USER_TESTING_PROOF_SIZE,
	//		_ => PROOFSIZE,
	//	}
	AUTOMATED_TESTING_PROOF_SIZE
}

/// Minimum bit difficulty
pub fn min_bit_diff() -> u32 {
	let param_ref = CHAIN_TYPE.read();
	match *param_ref {
		ChainTypes::Floonet => 0x1b01cc26,
		ChainTypes::Mainnet => 0x18120f14,
		_ => 0x2100ffff,
	}
}

/// Coinbase maturity for coinbases to be spent
pub fn coinbase_maturity() -> u64 {
	let param_ref = CHAIN_TYPE.read();
	match *param_ref {
		ChainTypes::AutomatedTesting => AUTOMATED_TESTING_COINBASE_MATURITY,
		ChainTypes::UserTesting => USER_TESTING_COINBASE_MATURITY,
		_ => COINBASE_MATURITY,
	}
}

/// Initial mining difficulty
pub fn initial_block_difficulty() -> u64 {
	//	let param_ref = CHAIN_TYPE.read();
	//	match *param_ref {
	//		ChainTypes::AutomatedTesting => TESTING_INITIAL_DIFFICULTY,
	//		ChainTypes::UserTesting => TESTING_INITIAL_DIFFICULTY,
	//		ChainTypes::Floonet => INITIAL_DIFFICULTY,
	//		ChainTypes::Mainnet => INITIAL_DIFFICULTY,
	//	}
	TESTING_INITIAL_DIFFICULTY
}
/// Initial mining secondary scale
pub fn initial_graph_weight() -> u32 {
	//	let param_ref = CHAIN_TYPE.read();
	//	match *param_ref {
	//		ChainTypes::AutomatedTesting => TESTING_INITIAL_GRAPH_WEIGHT,
	//		ChainTypes::UserTesting => TESTING_INITIAL_GRAPH_WEIGHT,
	//		ChainTypes::Floonet => graph_weight(0, SECOND_POW_EDGE_BITS) as u32,
	//		ChainTypes::Mainnet => graph_weight(0, SECOND_POW_EDGE_BITS) as u32,
	//	}
	TESTING_INITIAL_GRAPH_WEIGHT
}

/// Maximum allowed block weight.
pub fn max_block_weight() -> usize {
	let param_ref = CHAIN_TYPE.read();
	match *param_ref {
		ChainTypes::AutomatedTesting => TESTING_MAX_BLOCK_WEIGHT,
		ChainTypes::UserTesting => TESTING_MAX_BLOCK_WEIGHT,
		ChainTypes::Floonet => MAX_BLOCK_WEIGHT,
		ChainTypes::Mainnet => MAX_BLOCK_WEIGHT,
	}
}

/// Horizon at which we can cut-through and do full local pruning
pub fn cut_through_horizon() -> u32 {
	let param_ref = CHAIN_TYPE.read();
	match *param_ref {
		ChainTypes::AutomatedTesting => AUTOMATED_TESTING_CUT_THROUGH_HORIZON,
		ChainTypes::UserTesting => USER_TESTING_CUT_THROUGH_HORIZON,
		_ => CUT_THROUGH_HORIZON,
	}
}

/// Threshold at which we can request a txhashset (and full blocks from)
pub fn state_sync_threshold() -> u32 {
	let param_ref = CHAIN_TYPE.read();
	match *param_ref {
		ChainTypes::AutomatedTesting => TESTING_STATE_SYNC_THRESHOLD,
		ChainTypes::UserTesting => TESTING_STATE_SYNC_THRESHOLD,
		_ => STATE_SYNC_THRESHOLD,
	}
}

/// Number of blocks to reuse a txhashset zip for.
pub fn txhashset_archive_interval() -> u64 {
	let param_ref = CHAIN_TYPE.read();
	match *param_ref {
		ChainTypes::AutomatedTesting => TESTING_TXHASHSET_ARCHIVE_INTERVAL,
		ChainTypes::UserTesting => TESTING_TXHASHSET_ARCHIVE_INTERVAL,
		_ => TXHASHSET_ARCHIVE_INTERVAL,
	}
}

/// Are we in production mode?
/// Production defined as a live public network, testnet[n] or mainnet.
pub fn is_production_mode() -> bool {
	let param_ref = CHAIN_TYPE.read();
	ChainTypes::Floonet == *param_ref || ChainTypes::Mainnet == *param_ref
}

/// Are we in floonet?
/// Note: We do not have a corresponding is_mainnet() as we want any tests to be as close
/// as possible to "mainnet" configuration as possible.
/// We want to avoid missing any mainnet only code paths.
pub fn is_floonet() -> bool {
	let param_ref = CHAIN_TYPE.read();
	ChainTypes::Floonet == *param_ref
}

/// Converts an iterator of block difficulty data to more a more manageable
/// vector and pads if needed (which will) only be needed for the first few
/// blocks after genesis

pub fn difficulty_data_to_vector<T>(cursor: T) -> Vec<HeaderInfo>
where
	T: IntoIterator<Item = HeaderInfo>,
{
	// Convert iterator to vector, so we can append to it if necessary
	let needed_block_count = DIFFICULTY_ADJUST_WINDOW as usize + 1;
	let mut last_n: Vec<HeaderInfo> = cursor.into_iter().take(needed_block_count).collect();

	// Only needed just after blockchain launch... basically ensures there's
	// always enough data by simulating perfectly timed pre-genesis
	// blocks at the genesis difficulty as needed.
	let n = last_n.len();
	if needed_block_count > n {
		let last_ts_delta = if n > 1 {
			last_n[0].timestamp - last_n[1].timestamp
		} else {
			BLOCK_TIME_SEC
		};
		let last_diff = last_n[0].difficulty;

		// fill in simulated blocks with values from the previous real block
		let mut last_ts = last_n.last().unwrap().timestamp;
		for _ in n..needed_block_count {
			last_ts = last_ts.saturating_sub(last_ts_delta);
			last_n.push(HeaderInfo::from_ts_diff(last_ts, last_diff.clone()));
		}
	}
	last_n.reverse();
	last_n
}<|MERGE_RESOLUTION|>--- conflicted
+++ resolved
@@ -18,14 +18,13 @@
 
 use crate::consensus::{
 	HeaderInfo, BLOCK_TIME_SEC, COINBASE_MATURITY, CUT_THROUGH_HORIZON, DAY_HEIGHT,
-	DIFFICULTY_ADJUST_WINDOW, MAX_BLOCK_WEIGHT, STATE_SYNC_THRESHOLD, YEAR_HEIGHT,
+	DIFFICULTY_ADJUST_WINDOW, MAX_BLOCK_WEIGHT, STATE_SYNC_THRESHOLD,
 };
-<<<<<<< HEAD
 use crate::pow::{self, new_cuckatoo_ctx, EdgeType, PoWContext};
-=======
 use util::RwLock;
 
->>>>>>> 8fde3b38
+use crate::consensus::YEAR_HEIGHT;
+
 /// An enum collecting sets of parameters used throughout the
 /// code wherever mining is needed. This should allow for
 /// different sets of parameters for different purposes,
