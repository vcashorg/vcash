// Copyright 2020 The Grin Developers
//
// Licensed under the Apache License, Version 2.0 (the "License");
// you may not use this file except in compliance with the License.
// You may obtain a copy of the License at
//
//     http://www.apache.org/licenses/LICENSE-2.0
//
// Unless required by applicable law or agreed to in writing, software
// distributed under the License is distributed on an "AS IS" BASIS,
// WITHOUT WARRANTIES OR CONDITIONS OF ANY KIND, either express or implied.
// See the License for the specific language governing permissions and
// limitations under the License.

//! Definition of the genesis block. Placeholder for now.

// required for genesis replacement
//! #![allow(unused_imports)]

#![cfg_attr(feature = "cargo-clippy", allow(clippy::unreadable_literal))]

use crate::core;
use crate::core::hash::Hash;
use crate::pow::ProofOfWork;
use chrono::prelude::{TimeZone, Utc};
use keychain::BlindingFactor;
use util;
use util::secp::constants::SINGLE_BULLET_PROOF_SIZE;
use util::secp::pedersen::{Commitment, RangeProof};
use util::secp::Signature;

/// Genesis block definition for development networks. The proof of work size
/// is small enough to mine it on the fly, so it does not contain its own
/// proof of work solution. Can also be easily mutated for different tests.
pub fn genesis_dev() -> core::Block {
	let genesis_dev_header_version = core::HeaderVersion(2);
	core::Block::with_header(core::BlockHeader {
		version: genesis_dev_header_version,
		height: 0,
		// previous: core::hash::Hash([0xff; 32]),
		timestamp: Utc.ymd(1997, 8, 4).and_hms(0, 0, 0),
		bits: 0x2100ffff,
		pow: ProofOfWork {
			nonce: 0,
			..Default::default()
		},
		..Default::default()
	})
}

/// Floonet genesis block
pub fn genesis_floo() -> core::Block {
	let gen = core::Block::with_header(core::BlockHeader {
		height: 0,
		timestamp: Utc.ymd(2019, 3, 27).and_hms(0, 0, 0),
		prev_root: Hash::from_hex(
			"00000000000000000017ff4903ef366c8f62e3151ba74e41b8332a126542f538",
		)
		.unwrap(),
		output_root: Hash::from_hex(
			"73b5e0a05ea9e1e4e33b8f1c723bc5c10d17f07042c2af7644f4dbb61f4bc556",
		)
		.unwrap(),
		range_proof_root: Hash::from_hex(
			"667a3ba22f237a875f67c9933037c8564097fa57a3e75be507916de28fc0da26",
		)
		.unwrap(),
		kernel_root: Hash::from_hex(
			"cfdddfe2d938d0026f8b1304442655bbdddde175ff45ddf44cb03bcb0071a72d",
		)
		.unwrap(),
		total_kernel_offset: BlindingFactor::from_hex(
			"0000000000000000000000000000000000000000000000000000000000000000",
		)
		.unwrap(),
		output_mmr_size: 1,
		kernel_mmr_size: 1,
		bits: 0x1b01cc26,
		pow: ProofOfWork {
			nonce: 0,
			..Default::default()
		},
		..Default::default()
	});
	let kernel = core::TxKernel {
		features: core::KernelFeatures::Coinbase,
		excess: Commitment::from_vec(
			util::from_hex("09b1242944552f51ba4ae26699f5583fe6d57fa0dd9987ceabd9600f625341c39f")
				.unwrap(),
		),
		excess_sig: Signature::from_raw_data(&[
			70, 132, 229, 74, 16, 200, 129, 132, 19, 82, 50, 68, 9, 191, 37, 18, 252, 75, 217, 99,
			34, 104, 114, 114, 193, 158, 59, 254, 154, 3, 40, 15, 134, 86, 6, 232, 35, 63, 110,
			213, 248, 99, 203, 37, 129, 117, 250, 201, 213, 193, 231, 115, 242, 56, 10, 197, 251,
			206, 20, 94, 98, 39, 233, 115,
		])
		.unwrap(),
	};
<<<<<<< HEAD
	let output = core::Output {
		features: core::OutputFeatures::Coinbase,
		commit: Commitment::from_vec(
			util::from_hex("095142abcf5062e5f53ffd3101ed404ba22eadf3f12dd950281e6c74212f90f196")
=======
	let output = core::Output::new(
		core::OutputFeatures::Coinbase,
		Commitment::from_vec(
			util::from_hex("08c12007af16d1ee55fffe92cef808c77e318dae70c3bc70cb6361f49d517f1b68")
>>>>>>> 06a09f25
				.unwrap(),
		),
		RangeProof {
			plen: SINGLE_BULLET_PROOF_SIZE,
			proof: [
				252, 128, 125, 252, 137, 194, 212, 142, 251, 117, 46, 226, 157, 49, 93, 109, 35,
				60, 67, 255, 250, 148, 26, 155, 13, 121, 208, 174, 176, 56, 132, 211, 226, 94, 131,
				173, 144, 90, 100, 219, 93, 103, 103, 48, 59, 163, 53, 150, 187, 187, 35, 6, 101,
				160, 153, 235, 145, 56, 122, 31, 141, 161, 177, 193, 15, 8, 16, 115, 35, 170, 75,
				202, 205, 234, 86, 244, 47, 244, 61, 214, 106, 105, 42, 242, 194, 153, 78, 31, 113,
				114, 149, 12, 70, 158, 128, 89, 159, 137, 6, 146, 245, 77, 9, 76, 26, 229, 71, 50,
				241, 26, 76, 135, 241, 172, 72, 212, 204, 21, 184, 129, 191, 2, 49, 142, 106, 81,
				215, 0, 59, 248, 226, 147, 173, 188, 0, 17, 82, 181, 142, 36, 50, 185, 3, 88, 212,
				203, 167, 167, 25, 60, 2, 209, 103, 99, 104, 218, 83, 46, 112, 31, 191, 133, 103,
				231, 196, 102, 156, 37, 98, 177, 160, 99, 176, 203, 233, 163, 221, 32, 5, 65, 77,
				2, 251, 11, 121, 62, 49, 88, 24, 84, 33, 125, 96, 30, 9, 44, 44, 218, 53, 58, 204,
				138, 236, 189, 79, 78, 174, 109, 31, 103, 220, 149, 111, 97, 96, 233, 53, 252, 183,
				146, 198, 130, 10, 52, 126, 253, 104, 217, 151, 246, 215, 208, 124, 132, 49, 83,
				69, 245, 47, 187, 109, 38, 198, 204, 165, 206, 19, 46, 28, 128, 211, 131, 177, 104,
				237, 97, 80, 200, 189, 222, 62, 238, 102, 216, 77, 53, 162, 40, 78, 203, 116, 121,
				4, 103, 199, 105, 163, 29, 16, 198, 113, 14, 19, 79, 124, 245, 23, 233, 41, 118,
				143, 168, 133, 39, 58, 5, 12, 158, 210, 232, 137, 57, 34, 228, 222, 67, 69, 18,
				232, 248, 191, 94, 126, 191, 235, 57, 106, 192, 203, 245, 13, 242, 227, 238, 7, 33,
				90, 79, 184, 196, 109, 10, 100, 151, 0, 36, 225, 158, 187, 12, 191, 105, 220, 94,
				25, 89, 166, 223, 202, 185, 184, 79, 198, 12, 0, 240, 188, 245, 90, 53, 219, 223,
				248, 56, 110, 37, 163, 135, 16, 120, 110, 110, 166, 185, 210, 51, 246, 221, 151,
				173, 180, 221, 181, 0, 145, 6, 177, 15, 253, 172, 31, 157, 212, 26, 185, 120, 184,
				41, 101, 23, 45, 58, 248, 255, 200, 156, 81, 241, 107, 198, 101, 191, 210, 172,
				234, 179, 81, 82, 198, 167, 70, 171, 240, 209, 51, 158, 217, 29, 146, 247, 58, 44,
				88, 164, 139, 233, 95, 179, 94, 163, 172, 149, 127, 254, 1, 175, 194, 255, 85, 120,
				141, 112, 146, 248, 142, 25, 200, 157, 4, 75, 145, 31, 175, 253, 95, 45, 178, 92,
				219, 20, 12, 119, 50, 217, 84, 156, 83, 87, 226, 94, 122, 246, 58, 109, 54, 237,
				40, 92, 29, 16, 77, 196, 173, 150, 80, 132, 71, 137, 190, 208, 186, 253, 56, 115,
				112, 70, 29, 159, 106, 40, 81, 252, 144, 248, 224, 131, 88, 70, 215, 73, 190, 200,
				149, 143, 172, 117, 240, 196, 212, 140, 151, 230, 228, 193, 139, 153, 223, 97, 4,
				235, 66, 4, 84, 113, 246, 225, 185, 159, 61, 80, 240, 54, 106, 18, 233, 57, 54,
				180, 224, 160, 147, 176, 71, 130, 235, 69, 108, 98, 160, 83, 53, 90, 212, 108, 152,
				74, 195, 58, 84, 49, 215, 151, 207, 135, 255, 159, 198, 193, 156, 146, 231, 5, 111,
				127, 163, 47, 250, 62, 7, 204, 229, 117, 231, 85, 104, 70, 228, 25, 198, 163, 100,
				65, 12, 166, 139, 0, 123, 139, 195, 105, 51, 83, 93, 54, 126, 196, 80, 189, 92,
				189, 210, 4, 92, 66, 10, 117, 141, 237, 58, 255, 1, 185, 117, 108, 178, 101, 208,
				9, 246, 173, 176, 31, 138, 240, 22, 7, 219, 147, 143, 195, 156, 84, 234, 121, 64,
				59, 246, 141, 25, 228, 210, 170, 163, 138, 84,
			],
		},
	);
	gen.with_reward(output, kernel)
}

/// Mainnet genesis block
pub fn genesis_main() -> core::Block {
	let gen = core::Block::with_header(core::BlockHeader {
		height: 0,
		timestamp: Utc.ymd(2019, 3, 28).and_hms(0, 0, 0),
		prev_root: Hash::from_hex(
			"0000000000000000002a8bc32f43277fe9c063b9c99ea252b483941dcd06e217",
		)
		.unwrap(),
		output_root: Hash::from_hex(
			"fa7566d275006c6c467876758f2bc87e4cebd2020ae9cf9f294c6217828d6872",
		)
		.unwrap(),
		range_proof_root: Hash::from_hex(
			"1b7fff259aee3edfb5867c4775e4e1717826b843cda6685e5140442ece7bfc2e",
		)
		.unwrap(),
		kernel_root: Hash::from_hex(
			"e8bb096a73cbe6e099968965f5342fc1702ee2802802902286dcf0f279e326bf",
		)
		.unwrap(),
		total_kernel_offset: BlindingFactor::from_hex(
			"0000000000000000000000000000000000000000000000000000000000000000",
		)
		.unwrap(),
		output_mmr_size: 1,
		kernel_mmr_size: 1,
		bits: 0x18120f14,
		pow: ProofOfWork {
			nonce: 0,
			..Default::default()
		},
		..Default::default()
	});
	let kernel = core::TxKernel {
		features: core::KernelFeatures::Coinbase,
		excess: Commitment::from_vec(
			util::from_hex("0860eaaa24a954b7c269109d0d84deca638b93d0481b6ba3e74365a71145c6d6a2")
				.unwrap(),
		),
		excess_sig: Signature::from_raw_data(&[
			93, 198, 127, 118, 148, 6, 204, 6, 172, 90, 74, 74, 226, 122, 185, 138, 82, 249, 250,
			73, 15, 192, 106, 224, 165, 107, 31, 225, 180, 217, 137, 28, 185, 140, 251, 21, 231,
			64, 111, 208, 214, 121, 183, 132, 67, 55, 184, 84, 63, 95, 198, 0, 58, 196, 200, 97,
			15, 115, 211, 185, 225, 52, 92, 135,
		])
		.unwrap(),
	};
<<<<<<< HEAD
	let output = core::Output {
		features: core::OutputFeatures::Coinbase,
		commit: Commitment::from_vec(
			util::from_hex("09e1875e6209265959df8e4053f641cb73db743f338e7ee08adb616042e9304aa5")
=======
	let output = core::Output::new(
		core::OutputFeatures::Coinbase,
		Commitment::from_vec(
			util::from_hex("08b7e57c448db5ef25aa119dde2312c64d7ff1b890c416c6dda5ec73cbfed2edea")
>>>>>>> 06a09f25
				.unwrap(),
		),
		RangeProof {
			plen: SINGLE_BULLET_PROOF_SIZE,
			proof: [
				141, 236, 79, 167, 69, 191, 67, 74, 182, 230, 73, 160, 7, 196, 45, 173, 62, 4, 67,
				35, 204, 174, 226, 169, 189, 119, 129, 235, 47, 185, 113, 103, 240, 37, 130, 45,
				96, 145, 41, 202, 57, 184, 14, 253, 251, 43, 58, 44, 250, 5, 25, 129, 146, 50, 0,
				13, 93, 120, 42, 35, 203, 63, 174, 237, 15, 15, 70, 120, 22, 194, 159, 135, 12, 3,
				137, 161, 209, 163, 25, 243, 73, 242, 97, 208, 251, 28, 10, 142, 107, 189, 31, 142,
				178, 220, 180, 62, 184, 85, 192, 224, 45, 133, 216, 10, 90, 237, 80, 26, 232, 118,
				188, 98, 129, 215, 14, 37, 40, 213, 123, 164, 190, 78, 212, 210, 171, 179, 14, 16,
				240, 125, 2, 11, 4, 11, 13, 141, 135, 5, 19, 173, 107, 39, 182, 35, 25, 132, 30,
				16, 162, 227, 74, 168, 225, 226, 12, 200, 80, 242, 211, 219, 42, 180, 226, 99, 173,
				203, 13, 3, 235, 211, 234, 129, 146, 156, 54, 208, 3, 235, 101, 117, 119, 187, 33,
				85, 161, 179, 73, 65, 187, 32, 156, 162, 224, 246, 114, 22, 220, 125, 69, 57, 171,
				82, 252, 70, 196, 192, 75, 183, 189, 132, 4, 212, 235, 117, 66, 196, 127, 182, 118,
				144, 229, 80, 35, 57, 224, 11, 167, 35, 220, 119, 226, 35, 13, 119, 175, 125, 188,
				44, 76, 36, 237, 76, 39, 238, 194, 252, 210, 48, 144, 115, 138, 127, 98, 27, 159,
				200, 196, 35, 77, 71, 168, 112, 77, 68, 116, 145, 96, 150, 44, 203, 139, 119, 73,
				41, 22, 85, 201, 245, 27, 123, 215, 41, 131, 80, 145, 114, 132, 11, 78, 20, 44,
				136, 49, 230, 229, 134, 48, 212, 43, 217, 244, 31, 28, 217, 224, 205, 60, 163, 0,
				77, 187, 53, 216, 36, 11, 152, 2, 135, 51, 168, 51, 52, 89, 6, 149, 22, 126, 163,
				207, 215, 82, 202, 3, 228, 185, 4, 194, 7, 14, 222, 80, 36, 22, 215, 149, 32, 237,
				237, 64, 64, 213, 6, 21, 54, 0, 127, 16, 236, 254, 28, 7, 45, 197, 154, 49, 86,
				155, 104, 180, 93, 111, 204, 184, 6, 63, 46, 69, 201, 54, 7, 120, 0, 209, 134, 238,
				253, 247, 160, 220, 40, 4, 137, 156, 121, 202, 251, 168, 18, 130, 55, 255, 232,
				157, 224, 205, 146, 37, 15, 151, 255, 18, 253, 195, 152, 20, 219, 8, 2, 162, 180,
				65, 149, 185, 149, 0, 141, 242, 45, 231, 146, 212, 65, 181, 255, 0, 101, 107, 106,
				248, 141, 87, 18, 216, 147, 140, 75, 81, 152, 10, 81, 240, 54, 40, 182, 78, 155,
				48, 36, 235, 23, 226, 86, 71, 29, 164, 96, 206, 229, 190, 137, 40, 219, 182, 127,
				146, 32, 113, 133, 40, 220, 210, 189, 107, 14, 49, 170, 27, 220, 190, 62, 244, 21,
				119, 153, 246, 228, 154, 58, 125, 11, 153, 69, 43, 12, 70, 106, 187, 235, 216, 20,
				44, 196, 114, 249, 59, 248, 199, 214, 2, 74, 62, 176, 227, 198, 91, 78, 128, 194,
				33, 245, 141, 248, 208, 66, 107, 233, 143, 243, 140, 24, 140, 164, 234, 190, 115,
				183, 233, 118, 226, 41, 35, 136, 96, 214, 171, 250, 88, 17, 202, 121, 150, 49, 68,
				103, 75, 47, 225, 177, 126, 116, 65, 69, 65, 232, 55, 98, 40, 117, 251, 61, 21,
				207, 162, 24, 10, 53, 170, 159, 254, 111, 253, 39, 153, 76, 64, 255, 150, 99, 36,
				146, 83, 198, 132, 236, 206, 1, 234, 135, 232, 15, 207, 196, 146, 194, 216, 208,
				199, 20, 163, 201, 112, 115, 114, 251, 13, 190, 244, 149, 147, 98, 9, 130, 128,
				238, 67, 55, 230, 174, 98, 52, 42, 13, 198, 143, 8, 59, 55, 139, 216, 27, 137, 242,
				201, 240, 4, 82, 178, 110, 167, 23, 201, 112, 74, 26, 109, 9, 65, 213, 243, 64,
				176, 52, 76, 96, 183,
			],
		},
	);
	gen.with_reward(output, kernel)
}

#[cfg(test)]
mod test {
	use super::*;
	use crate::core::hash::Hashed;
	use crate::global;
	use crate::ser::{self, ProtocolVersion};
	use util::ToHex;

	#[test]
	fn floonet_genesis_hash() {
		global::set_local_chain_type(global::ChainTypes::Floonet);
		let gen_hash = genesis_floo().hash();
		println!("floonet genesis hash: {}", gen_hash.to_hex());
		let gen_bin = ser::ser_vec(&genesis_floo(), ProtocolVersion(1)).unwrap();
		println!("floonet genesis full hash: {}\n", gen_bin.hash().to_hex());
		assert_eq!(
			gen_hash.to_hex(),
			"569ed9e4a5463896190447e6ffe37c394c4d77ce470aa29ad762e0286b896832"
		);
		assert_eq!(
			gen_bin.hash().to_hex(),
			"d76bd125d72d9c37b4a549f1840ccef79f461f59ff170f8e9fab93b36422658f"
		);
	}

	#[test]
	fn mainnet_genesis_hash() {
		global::set_local_chain_type(global::ChainTypes::Mainnet);
		let gen_hash = genesis_main().hash();
		println!("mainnet genesis hash: {}", gen_hash.to_hex());
		let gen_bin = ser::ser_vec(&genesis_main(), ProtocolVersion(1)).unwrap();
		println!("mainnet genesis full hash: {}\n", gen_bin.hash().to_hex());
		assert_eq!(
			gen_hash.to_hex(),
			"569ed9e4a5463896190447e6ffe37c394c4d77ce470aa29ad762e0286b896832"
		);
		assert_eq!(
			gen_bin.hash().to_hex(),
			"7c4e3988a5df6a4d76cd6a65306bbc4989a76b4b9ab1767796e03d305fe90030"
		);
	}
}<|MERGE_RESOLUTION|>--- conflicted
+++ resolved
@@ -96,17 +96,10 @@
 		])
 		.unwrap(),
 	};
-<<<<<<< HEAD
-	let output = core::Output {
-		features: core::OutputFeatures::Coinbase,
-		commit: Commitment::from_vec(
-			util::from_hex("095142abcf5062e5f53ffd3101ed404ba22eadf3f12dd950281e6c74212f90f196")
-=======
 	let output = core::Output::new(
 		core::OutputFeatures::Coinbase,
 		Commitment::from_vec(
-			util::from_hex("08c12007af16d1ee55fffe92cef808c77e318dae70c3bc70cb6361f49d517f1b68")
->>>>>>> 06a09f25
+			util::from_hex("095142abcf5062e5f53ffd3101ed404ba22eadf3f12dd950281e6c74212f90f196")
 				.unwrap(),
 		),
 		RangeProof {
@@ -204,17 +197,10 @@
 		])
 		.unwrap(),
 	};
-<<<<<<< HEAD
-	let output = core::Output {
-		features: core::OutputFeatures::Coinbase,
-		commit: Commitment::from_vec(
-			util::from_hex("09e1875e6209265959df8e4053f641cb73db743f338e7ee08adb616042e9304aa5")
-=======
 	let output = core::Output::new(
 		core::OutputFeatures::Coinbase,
 		Commitment::from_vec(
-			util::from_hex("08b7e57c448db5ef25aa119dde2312c64d7ff1b890c416c6dda5ec73cbfed2edea")
->>>>>>> 06a09f25
+			util::from_hex("09e1875e6209265959df8e4053f641cb73db743f338e7ee08adb616042e9304aa5")
 				.unwrap(),
 		),
 		RangeProof {
