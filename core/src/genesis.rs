// Copyright 2019 The Grin Developers
//
// Licensed under the Apache License, Version 2.0 (the "License");
// you may not use this file except in compliance with the License.
// You may obtain a copy of the License at
//
//     http://www.apache.org/licenses/LICENSE-2.0
//
// Unless required by applicable law or agreed to in writing, software
// distributed under the License is distributed on an "AS IS" BASIS,
// WITHOUT WARRANTIES OR CONDITIONS OF ANY KIND, either express or implied.
// See the License for the specific language governing permissions and
// limitations under the License.

//! Definition of the genesis block. Placeholder for now.

// required for genesis replacement
//! #![allow(unused_imports)]

#![cfg_attr(feature = "cargo-clippy", allow(clippy::unreadable_literal))]

use chrono::prelude::{TimeZone, Utc};

use crate::core;
<<<<<<< HEAD
use crate::global;
use crate::pow::ProofOfWork;
=======
use crate::pow::{Difficulty, Proof, ProofOfWork};
>>>>>>> b4e42bef
use crate::util;
use crate::util::secp::constants::SINGLE_BULLET_PROOF_SIZE;
use crate::util::secp::pedersen::{Commitment, RangeProof};
use crate::util::secp::Signature;

use crate::core::hash::Hash;
use crate::keychain::BlindingFactor;

/// Genesis block definition for development networks. The proof of work size
/// is small enough to mine it on the fly, so it does not contain its own
/// proof of work solution. Can also be easily mutated for different tests.
pub fn genesis_dev() -> core::Block {
	core::Block::with_header(core::BlockHeader {
		height: 0,
		timestamp: Utc.ymd(1997, 8, 4).and_hms(0, 0, 0),
		bits: 0x2100ffff,
		pow: ProofOfWork {
			nonce: 0,
			..Default::default()
		},
		..Default::default()
	})
}

/// Floonet genesis block
pub fn genesis_floo() -> core::Block {
	let gen = core::Block::with_header(core::BlockHeader {
		height: 0,
		timestamp: Utc.ymd(2019, 3, 27).and_hms(0, 0, 0),
		prev_root: Hash::from_hex(
			"00000000000000000017ff4903ef366c8f62e3151ba74e41b8332a126542f538",
		)
		.unwrap(),
		output_root: Hash::from_hex(
			"73b5e0a05ea9e1e4e33b8f1c723bc5c10d17f07042c2af7644f4dbb61f4bc556",
		)
		.unwrap(),
		range_proof_root: Hash::from_hex(
			"667a3ba22f237a875f67c9933037c8564097fa57a3e75be507916de28fc0da26",
		)
		.unwrap(),
		kernel_root: Hash::from_hex(
			"cfdddfe2d938d0026f8b1304442655bbdddde175ff45ddf44cb03bcb0071a72d",
		)
		.unwrap(),
		total_kernel_offset: BlindingFactor::from_hex(
			"0000000000000000000000000000000000000000000000000000000000000000",
		)
		.unwrap(),
		output_mmr_size: 1,
		kernel_mmr_size: 1,
		bits: 0x1b01cc26,
		pow: ProofOfWork {
			nonce: global::get_genesis_nonce(),
			..Default::default()
		},
		..Default::default()
	});
	let kernel = core::TxKernel {
		features: core::KernelFeatures::Coinbase,
		excess: Commitment::from_vec(
			util::from_hex(
				"09b1242944552f51ba4ae26699f5583fe6d57fa0dd9987ceabd9600f625341c39f".to_string(),
			)
			.unwrap(),
		),
		excess_sig: Signature::from_raw_data(&[
			70, 132, 229, 74, 16, 200, 129, 132, 19, 82, 50, 68, 9, 191, 37, 18, 252, 75, 217, 99,
			34, 104, 114, 114, 193, 158, 59, 254, 154, 3, 40, 15, 134, 86, 6, 232, 35, 63, 110,
			213, 248, 99, 203, 37, 129, 117, 250, 201, 213, 193, 231, 115, 242, 56, 10, 197, 251,
			206, 20, 94, 98, 39, 233, 115,
		])
		.unwrap(),
	};
	let output = core::Output {
		features: core::OutputFeatures::Coinbase,
		commit: Commitment::from_vec(
			util::from_hex(
				"095142abcf5062e5f53ffd3101ed404ba22eadf3f12dd950281e6c74212f90f196".to_string(),
			)
			.unwrap(),
		),
		proof: RangeProof {
			plen: SINGLE_BULLET_PROOF_SIZE,
			proof: [
				252, 128, 125, 252, 137, 194, 212, 142, 251, 117, 46, 226, 157, 49, 93, 109, 35,
				60, 67, 255, 250, 148, 26, 155, 13, 121, 208, 174, 176, 56, 132, 211, 226, 94, 131,
				173, 144, 90, 100, 219, 93, 103, 103, 48, 59, 163, 53, 150, 187, 187, 35, 6, 101,
				160, 153, 235, 145, 56, 122, 31, 141, 161, 177, 193, 15, 8, 16, 115, 35, 170, 75,
				202, 205, 234, 86, 244, 47, 244, 61, 214, 106, 105, 42, 242, 194, 153, 78, 31, 113,
				114, 149, 12, 70, 158, 128, 89, 159, 137, 6, 146, 245, 77, 9, 76, 26, 229, 71, 50,
				241, 26, 76, 135, 241, 172, 72, 212, 204, 21, 184, 129, 191, 2, 49, 142, 106, 81,
				215, 0, 59, 248, 226, 147, 173, 188, 0, 17, 82, 181, 142, 36, 50, 185, 3, 88, 212,
				203, 167, 167, 25, 60, 2, 209, 103, 99, 104, 218, 83, 46, 112, 31, 191, 133, 103,
				231, 196, 102, 156, 37, 98, 177, 160, 99, 176, 203, 233, 163, 221, 32, 5, 65, 77,
				2, 251, 11, 121, 62, 49, 88, 24, 84, 33, 125, 96, 30, 9, 44, 44, 218, 53, 58, 204,
				138, 236, 189, 79, 78, 174, 109, 31, 103, 220, 149, 111, 97, 96, 233, 53, 252, 183,
				146, 198, 130, 10, 52, 126, 253, 104, 217, 151, 246, 215, 208, 124, 132, 49, 83,
				69, 245, 47, 187, 109, 38, 198, 204, 165, 206, 19, 46, 28, 128, 211, 131, 177, 104,
				237, 97, 80, 200, 189, 222, 62, 238, 102, 216, 77, 53, 162, 40, 78, 203, 116, 121,
				4, 103, 199, 105, 163, 29, 16, 198, 113, 14, 19, 79, 124, 245, 23, 233, 41, 118,
				143, 168, 133, 39, 58, 5, 12, 158, 210, 232, 137, 57, 34, 228, 222, 67, 69, 18,
				232, 248, 191, 94, 126, 191, 235, 57, 106, 192, 203, 245, 13, 242, 227, 238, 7, 33,
				90, 79, 184, 196, 109, 10, 100, 151, 0, 36, 225, 158, 187, 12, 191, 105, 220, 94,
				25, 89, 166, 223, 202, 185, 184, 79, 198, 12, 0, 240, 188, 245, 90, 53, 219, 223,
				248, 56, 110, 37, 163, 135, 16, 120, 110, 110, 166, 185, 210, 51, 246, 221, 151,
				173, 180, 221, 181, 0, 145, 6, 177, 15, 253, 172, 31, 157, 212, 26, 185, 120, 184,
				41, 101, 23, 45, 58, 248, 255, 200, 156, 81, 241, 107, 198, 101, 191, 210, 172,
				234, 179, 81, 82, 198, 167, 70, 171, 240, 209, 51, 158, 217, 29, 146, 247, 58, 44,
				88, 164, 139, 233, 95, 179, 94, 163, 172, 149, 127, 254, 1, 175, 194, 255, 85, 120,
				141, 112, 146, 248, 142, 25, 200, 157, 4, 75, 145, 31, 175, 253, 95, 45, 178, 92,
				219, 20, 12, 119, 50, 217, 84, 156, 83, 87, 226, 94, 122, 246, 58, 109, 54, 237,
				40, 92, 29, 16, 77, 196, 173, 150, 80, 132, 71, 137, 190, 208, 186, 253, 56, 115,
				112, 70, 29, 159, 106, 40, 81, 252, 144, 248, 224, 131, 88, 70, 215, 73, 190, 200,
				149, 143, 172, 117, 240, 196, 212, 140, 151, 230, 228, 193, 139, 153, 223, 97, 4,
				235, 66, 4, 84, 113, 246, 225, 185, 159, 61, 80, 240, 54, 106, 18, 233, 57, 54,
				180, 224, 160, 147, 176, 71, 130, 235, 69, 108, 98, 160, 83, 53, 90, 212, 108, 152,
				74, 195, 58, 84, 49, 215, 151, 207, 135, 255, 159, 198, 193, 156, 146, 231, 5, 111,
				127, 163, 47, 250, 62, 7, 204, 229, 117, 231, 85, 104, 70, 228, 25, 198, 163, 100,
				65, 12, 166, 139, 0, 123, 139, 195, 105, 51, 83, 93, 54, 126, 196, 80, 189, 92,
				189, 210, 4, 92, 66, 10, 117, 141, 237, 58, 255, 1, 185, 117, 108, 178, 101, 208,
				9, 246, 173, 176, 31, 138, 240, 22, 7, 219, 147, 143, 195, 156, 84, 234, 121, 64,
				59, 246, 141, 25, 228, 210, 170, 163, 138, 84,
			],
		},
	};
	gen.with_reward(output, kernel)
}

/// Mainnet genesis block
pub fn genesis_main() -> core::Block {
	let gen = core::Block::with_header(core::BlockHeader {
		height: 0,
		timestamp: Utc.ymd(2019, 3, 28).and_hms(0, 0, 0),
		prev_root: Hash::from_hex(
			"0000000000000000002a8bc32f43277fe9c063b9c99ea252b483941dcd06e217",
		)
		.unwrap(),
		output_root: Hash::from_hex(
			"fa7566d275006c6c467876758f2bc87e4cebd2020ae9cf9f294c6217828d6872",
		)
		.unwrap(),
		range_proof_root: Hash::from_hex(
			"1b7fff259aee3edfb5867c4775e4e1717826b843cda6685e5140442ece7bfc2e",
		)
		.unwrap(),
		kernel_root: Hash::from_hex(
			"e8bb096a73cbe6e099968965f5342fc1702ee2802802902286dcf0f279e326bf",
		)
		.unwrap(),
		total_kernel_offset: BlindingFactor::from_hex(
			"0000000000000000000000000000000000000000000000000000000000000000",
		)
		.unwrap(),
		output_mmr_size: 1,
		kernel_mmr_size: 1,
		bits: 0x18120f14,
		pow: ProofOfWork {
			nonce: global::get_genesis_nonce(),
			..Default::default()
		},
		..Default::default()
	});
	let kernel = core::TxKernel {
		features: core::KernelFeatures::Coinbase,
		excess: Commitment::from_vec(
			util::from_hex(
				"0860eaaa24a954b7c269109d0d84deca638b93d0481b6ba3e74365a71145c6d6a2".to_string(),
			)
			.unwrap(),
		),
		excess_sig: Signature::from_raw_data(&[
			93, 198, 127, 118, 148, 6, 204, 6, 172, 90, 74, 74, 226, 122, 185, 138, 82, 249, 250,
			73, 15, 192, 106, 224, 165, 107, 31, 225, 180, 217, 137, 28, 185, 140, 251, 21, 231,
			64, 111, 208, 214, 121, 183, 132, 67, 55, 184, 84, 63, 95, 198, 0, 58, 196, 200, 97,
			15, 115, 211, 185, 225, 52, 92, 135,
		])
		.unwrap(),
	};
	let output = core::Output {
		features: core::OutputFeatures::Coinbase,
		commit: Commitment::from_vec(
			util::from_hex(
				"09e1875e6209265959df8e4053f641cb73db743f338e7ee08adb616042e9304aa5".to_string(),
			)
			.unwrap(),
		),
		proof: RangeProof {
			plen: SINGLE_BULLET_PROOF_SIZE,
			proof: [
				141, 236, 79, 167, 69, 191, 67, 74, 182, 230, 73, 160, 7, 196, 45, 173, 62, 4, 67,
				35, 204, 174, 226, 169, 189, 119, 129, 235, 47, 185, 113, 103, 240, 37, 130, 45,
				96, 145, 41, 202, 57, 184, 14, 253, 251, 43, 58, 44, 250, 5, 25, 129, 146, 50, 0,
				13, 93, 120, 42, 35, 203, 63, 174, 237, 15, 15, 70, 120, 22, 194, 159, 135, 12, 3,
				137, 161, 209, 163, 25, 243, 73, 242, 97, 208, 251, 28, 10, 142, 107, 189, 31, 142,
				178, 220, 180, 62, 184, 85, 192, 224, 45, 133, 216, 10, 90, 237, 80, 26, 232, 118,
				188, 98, 129, 215, 14, 37, 40, 213, 123, 164, 190, 78, 212, 210, 171, 179, 14, 16,
				240, 125, 2, 11, 4, 11, 13, 141, 135, 5, 19, 173, 107, 39, 182, 35, 25, 132, 30,
				16, 162, 227, 74, 168, 225, 226, 12, 200, 80, 242, 211, 219, 42, 180, 226, 99, 173,
				203, 13, 3, 235, 211, 234, 129, 146, 156, 54, 208, 3, 235, 101, 117, 119, 187, 33,
				85, 161, 179, 73, 65, 187, 32, 156, 162, 224, 246, 114, 22, 220, 125, 69, 57, 171,
				82, 252, 70, 196, 192, 75, 183, 189, 132, 4, 212, 235, 117, 66, 196, 127, 182, 118,
				144, 229, 80, 35, 57, 224, 11, 167, 35, 220, 119, 226, 35, 13, 119, 175, 125, 188,
				44, 76, 36, 237, 76, 39, 238, 194, 252, 210, 48, 144, 115, 138, 127, 98, 27, 159,
				200, 196, 35, 77, 71, 168, 112, 77, 68, 116, 145, 96, 150, 44, 203, 139, 119, 73,
				41, 22, 85, 201, 245, 27, 123, 215, 41, 131, 80, 145, 114, 132, 11, 78, 20, 44,
				136, 49, 230, 229, 134, 48, 212, 43, 217, 244, 31, 28, 217, 224, 205, 60, 163, 0,
				77, 187, 53, 216, 36, 11, 152, 2, 135, 51, 168, 51, 52, 89, 6, 149, 22, 126, 163,
				207, 215, 82, 202, 3, 228, 185, 4, 194, 7, 14, 222, 80, 36, 22, 215, 149, 32, 237,
				237, 64, 64, 213, 6, 21, 54, 0, 127, 16, 236, 254, 28, 7, 45, 197, 154, 49, 86,
				155, 104, 180, 93, 111, 204, 184, 6, 63, 46, 69, 201, 54, 7, 120, 0, 209, 134, 238,
				253, 247, 160, 220, 40, 4, 137, 156, 121, 202, 251, 168, 18, 130, 55, 255, 232,
				157, 224, 205, 146, 37, 15, 151, 255, 18, 253, 195, 152, 20, 219, 8, 2, 162, 180,
				65, 149, 185, 149, 0, 141, 242, 45, 231, 146, 212, 65, 181, 255, 0, 101, 107, 106,
				248, 141, 87, 18, 216, 147, 140, 75, 81, 152, 10, 81, 240, 54, 40, 182, 78, 155,
				48, 36, 235, 23, 226, 86, 71, 29, 164, 96, 206, 229, 190, 137, 40, 219, 182, 127,
				146, 32, 113, 133, 40, 220, 210, 189, 107, 14, 49, 170, 27, 220, 190, 62, 244, 21,
				119, 153, 246, 228, 154, 58, 125, 11, 153, 69, 43, 12, 70, 106, 187, 235, 216, 20,
				44, 196, 114, 249, 59, 248, 199, 214, 2, 74, 62, 176, 227, 198, 91, 78, 128, 194,
				33, 245, 141, 248, 208, 66, 107, 233, 143, 243, 140, 24, 140, 164, 234, 190, 115,
				183, 233, 118, 226, 41, 35, 136, 96, 214, 171, 250, 88, 17, 202, 121, 150, 49, 68,
				103, 75, 47, 225, 177, 126, 116, 65, 69, 65, 232, 55, 98, 40, 117, 251, 61, 21,
				207, 162, 24, 10, 53, 170, 159, 254, 111, 253, 39, 153, 76, 64, 255, 150, 99, 36,
				146, 83, 198, 132, 236, 206, 1, 234, 135, 232, 15, 207, 196, 146, 194, 216, 208,
				199, 20, 163, 201, 112, 115, 114, 251, 13, 190, 244, 149, 147, 98, 9, 130, 128,
				238, 67, 55, 230, 174, 98, 52, 42, 13, 198, 143, 8, 59, 55, 139, 216, 27, 137, 242,
				201, 240, 4, 82, 178, 110, 167, 23, 201, 112, 74, 26, 109, 9, 65, 213, 243, 64,
				176, 52, 76, 96, 183,
			],
		},
	};
	gen.with_reward(output, kernel)
}

#[cfg(test)]
mod test {
	use super::*;
	use crate::core::hash::Hashed;
	use crate::ser::{self, ProtocolVersion};

	#[test]
	fn floonet_genesis_hash() {
		let gen_hash = genesis_floo().hash();
		println!("floonet genesis hash: {}", gen_hash.to_hex());
		let gen_bin = ser::ser_vec(&genesis_floo(), ProtocolVersion(1)).unwrap();
		println!("floonet genesis full hash: {}\n", gen_bin.hash().to_hex());
		assert_eq!(
			gen_hash.to_hex(),
			"569ed9e4a5463896190447e6ffe37c394c4d77ce470aa29ad762e0286b896832"
		);
		assert_eq!(
			gen_bin.hash().to_hex(),
			"d76bd125d72d9c37b4a549f1840ccef79f461f59ff170f8e9fab93b36422658f"
		);
	}

	#[test]
	fn mainnet_genesis_hash() {
		let gen_hash = genesis_main().hash();
		println!("mainnet genesis hash: {}", gen_hash.to_hex());
		let gen_bin = ser::ser_vec(&genesis_main(), ProtocolVersion(1)).unwrap();
		println!("mainnet genesis full hash: {}\n", gen_bin.hash().to_hex());
		assert_eq!(
			gen_hash.to_hex(),
			"569ed9e4a5463896190447e6ffe37c394c4d77ce470aa29ad762e0286b896832"
		);
		assert_eq!(
			gen_bin.hash().to_hex(),
			"7c4e3988a5df6a4d76cd6a65306bbc4989a76b4b9ab1767796e03d305fe90030"
		);
	}
}<|MERGE_RESOLUTION|>--- conflicted
+++ resolved
@@ -22,12 +22,7 @@
 use chrono::prelude::{TimeZone, Utc};
 
 use crate::core;
-<<<<<<< HEAD
-use crate::global;
 use crate::pow::ProofOfWork;
-=======
-use crate::pow::{Difficulty, Proof, ProofOfWork};
->>>>>>> b4e42bef
 use crate::util;
 use crate::util::secp::constants::SINGLE_BULLET_PROOF_SIZE;
 use crate::util::secp::pedersen::{Commitment, RangeProof};
@@ -42,6 +37,7 @@
 pub fn genesis_dev() -> core::Block {
 	core::Block::with_header(core::BlockHeader {
 		height: 0,
+		// previous: core::hash::Hash([0xff; 32]),
 		timestamp: Utc.ymd(1997, 8, 4).and_hms(0, 0, 0),
 		bits: 0x2100ffff,
 		pow: ProofOfWork {
@@ -81,7 +77,7 @@
 		kernel_mmr_size: 1,
 		bits: 0x1b01cc26,
 		pow: ProofOfWork {
-			nonce: global::get_genesis_nonce(),
+			nonce: 0,
 			..Default::default()
 		},
 		..Default::default()
@@ -186,7 +182,7 @@
 		kernel_mmr_size: 1,
 		bits: 0x18120f14,
 		pow: ProofOfWork {
-			nonce: global::get_genesis_nonce(),
+			nonce: 0,
 			..Default::default()
 		},
 		..Default::default()
