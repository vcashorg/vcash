--- conflicted
+++ resolved
@@ -168,18 +168,12 @@
 
 		match *chain_type {
 			global::ChainTypes::Mainnet => {}
-<<<<<<< HEAD
-			global::ChainTypes::Floonet => {
+			global::ChainTypes::Testnet => {
 				defaults.api_http_addr = "127.0.0.1:13513".to_owned();
 				defaults.pool_server_config.pool_server_addr = "127.0.0.1:13517".to_owned();
 				defaults.pool_server_config.wallet_listener_url =
 					Some("http://127.0.0.1:13515".to_owned());
 				defaults.p2p_config.port = 13514;
-=======
-			global::ChainTypes::Testnet => {
-				defaults.api_http_addr = "127.0.0.1:13413".to_owned();
-				defaults.p2p_config.port = 13414;
->>>>>>> cea546ce
 				defaults
 					.stratum_mining_config
 					.as_mut()
