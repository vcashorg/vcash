// Copyright 2020 The Grin Developers
//
// Licensed under the Apache License, Version 2.0 (the "License");
// you may not use this file except in compliance with the License.
// You may obtain a copy of the License at
//
//     http://www.apache.org/licenses/LICENSE-2.0
//
// Unless required by applicable law or agreed to in writing, software
// distributed under the License is distributed on an "AS IS" BASIS,
// WITHOUT WARRANTIES OR CONDITIONS OF ANY KIND, either express or implied.
// See the License for the specific language governing permissions and
// limitations under the License.

//! Comments for configuration + injection into output .toml
use std::collections::HashMap;

/// maps entries to Comments that should precede them
fn comments() -> HashMap<String, String> {
	let mut retval = HashMap::new();
	retval.insert(
		"[server]".to_string(),
		"
# Generated Server Configuration File for Vcash
#
# When running the grin executable without specifying any command line
# arguments, it will look for this file in two places, in the following
# order:
#
# -The working directory
# -[user home]/.vcash
#

#########################################
### SERVER CONFIGURATION              ###
#########################################

#Server connection details
"
		.to_string(),
	);

	retval.insert(
		"api_http_addr".to_string(),
		"
#path of TLS certificate file, self-signed certificates are not supported
#tls_certificate_file = \"\"
#private key for the TLS certificate
#tls_certificate_key = \"\"

#the address on which services will listen, e.g. Transaction Pool
"
		.to_string(),
	);

	retval.insert(
		"api_secret_path".to_string(),
		"
#path of the secret token used by the Rest API and v2 Owner API to authenticate the calls
#comment the it to disable basic auth
"
		.to_string(),
	);

	retval.insert(
		"foreign_api_secret_path".to_string(),
		"
#path of the secret token used by the Foreign API to authenticate the calls
#comment the it to disable basic auth
"
		.to_string(),
	);

	retval.insert(
		"db_root".to_string(),
		"
#the directory, relative to current, in which the grin blockchain
#is stored
"
		.to_string(),
	);

	retval.insert(
		"chain_type".to_string(),
		"
#The chain type, which defines the genesis block and the set of cuckoo
#parameters used for mining as well as wallet output coinbase maturity. Can be:
#AutomatedTesting - For CI builds and instant blockchain creation
#UserTesting - For regular user testing (cuckoo 16)
<<<<<<< HEAD
#Floonet - For the long term Floonet test network
#Mainnet
=======
#Testnet - For the long term test network
#Mainnet - For mainnet
>>>>>>> cea546ce
"
		.to_string(),
	);

	retval.insert(
		"chain_validation_mode".to_string(),
		"
#the chain validation mode, defines how often (if at all) we
#want to run a full chain validation. Can be:
#\"EveryBlock\" - run full chain validation when processing each block (except during sync)
#\"Disabled\" - disable full chain validation (just run regular block validation)
"
		.to_string(),
	);

	retval.insert(
		"archive_mode".to_string(),
		"
#run the node in \"full archive\" mode (default is fast-sync, pruned node)
"
		.to_string(),
	);

	retval.insert(
		"skip_sync_wait".to_string(),
		"
#skip waiting for sync on startup, (optional param, mostly for testing)
"
		.to_string(),
	);

	retval.insert(
		"run_tui".to_string(),
		"
#whether to run the ncurses TUI (Ncurses must be installed)
"
		.to_string(),
	);

	retval.insert(
		"run_test_miner".to_string(),
		"
#Whether to run a test miner. This is only for developer testing (chaintype
#usertesting) at cuckoo 16, and will only mine into the default wallet port.
#real mining should use the standalone grin-miner
"
		.to_string(),
	);

	retval.insert(
		"[server.webhook_config]".to_string(),
		"
#########################################
### WEBHOOK CONFIGURATION             ###
#########################################
"
		.to_string(),
	);

	retval.insert(
		"nthreads".to_string(),
		"
#The url where a POST request will be sent when a new block is accepted by our node.
#block_accepted_url = \"http://127.0.0.1:8080/acceptedblock\"

#The url where a POST request will be sent when a new transaction is received by a peer.
#tx_received_url = \"http://127.0.0.1:8080/tx\"

#The url where a POST request will be sent when a new header is received by a peer.
#header_received_url = \"http://127.0.0.1:8080/header\"

#The url where a POST request will be sent when a new block is received by a peer.
#block_received_url = \"http://127.0.0.1:8080/block\"

#The number of worker threads that will be assigned to making the http requests.
"
		.to_string(),
	);

	retval.insert(
		"timeout".to_string(),
		"
#The timeout of the http request in seconds.
"
		.to_string(),
	);

	retval.insert(
		"[server.dandelion_config]".to_string(),
		"
#########################################
### DANDELION CONFIGURATION           ###
#########################################
"
		.to_string(),
	);

	retval.insert(
		"epoch_secs".to_string(),
		"
#dandelion epoch duration
"
		.to_string(),
	);

	retval.insert(
		"aggregation_secs".to_string(),
		"
#dandelion aggregation period in secs
"
		.to_string(),
	);

	retval.insert(
		"embargo_secs".to_string(),
		"
#fluff and broadcast after embargo expires if tx not seen on network
"
		.to_string(),
	);

	retval.insert(
		"stem_probability".to_string(),
		"
#dandelion stem probability (stem 90% of the time, fluff 10% of the time)
"
		.to_string(),
	);

	retval.insert(
		"always_stem_our_txs".to_string(),
		"
#always stem our (pushed via api) txs regardless of stem/fluff epoch (as per Dandelion++ paper)
"
		.to_string(),
	);

	retval.insert(
		"[server.pool_server_config]".to_string(),
		"#test miner wallet URL (burns if this doesn't exist)
#test_miner_wallet_url = \"http://127.0.0.1:3515\"

################################################
### POOL SERVER CONFIGURATION      ###
################################################
"
		.to_string(),
	);

	retval.insert(
		"enable_pool_server".to_string(),
		"
#whether pool server is enabled
"
		.to_string(),
	);

	retval.insert(
		"pool_server_addr".to_string(),
		"
#the address on which pool server will listen
"
		.to_string(),
	);

	retval.insert(
		"chain_notify_url".to_string(),
		"
#the addresses which pool server will post new mine block param when chain height grows
"
		.to_string(),
	);

	retval.insert(
		"chain_notify_url_v2".to_string(),
		"
#the addresses which pool server will post v2 mine block param when chain height grows
"
		.to_string(),
	);

	retval.insert(
		"[server.p2p_config]".to_string(),
		"
#########################################
### SERVER P2P CONFIGURATION          ###
#########################################
#The P2P server details (i.e. the server that communicates with other
"
		.to_string(),
	);

	retval.insert(
		"host".to_string(),
		"
#The interface on which to listen.
#0.0.0.0 will listen on all interfaces, allowing others to interact
#127.0.0.1 will listen on the local machine only
"
		.to_string(),
	);

	retval.insert(
		"port".to_string(),
		"
#The port on which to listen.
"
		.to_string(),
	);

	retval.insert(
		"seeding_type".to_string(),
		"
#All seeds/peers can be either IP address or DNS names. Port number must always be specified
#how to seed this server, can be None, List or DNSSeed
"
		.to_string(),
	);

	retval.insert(
		"[server.p2p_config.capabilities]".to_string(),
		"#If the seeding type is List, the list of peers to connect to can
#be specified as follows:
#seeds = [\"192.168.0.1:3514\",\"192.168.0.2:3514\"]

#hardcoded peer lists for allow/deny
#will *only* connect to peers in allow list
#peers_allow = [\"192.168.0.1:3514\", \"192.168.0.2:3514\"]
#will *never* connect to peers in deny list
#peers_deny = [\"192.168.0.3:3514\", \"192.168.0.4:3514\"]
#a list of preferred peers to connect to
#peers_preferred = [\"192.168.0.1:3514\",\"192.168.0.2:3514\"]

#how long a banned peer should stay banned
#ban_window = 10800

#maximum number of inbound peer connections
#peer_max_inbound_count = 128

#maximum number of outbound peer connections
#peer_max_outbound_count = 8

#preferred minimum number of outbound peers (we'll actively keep trying to add peers
#until we get to at least this number)
#peer_min_preferred_outbound_count = 8

#amount of incoming connections temporarily allowed to exceed peer_max_inbound_count
#peer_listener_buffer_count = 8

# 15 = Bit flags for FULL_NODE
#This structure needs to be changed internally, to make it more configurable

# A preferred dandelion_peer, mainly used for testing dandelion
# dandelion_peer = \"10.0.0.1:13144\"

"
		.to_string(),
	);

	retval.insert(
		"[server.pool_config]".to_string(),
		"
#########################################
### MEMPOOL CONFIGURATION             ###
#########################################
"
		.to_string(),
	);

	retval.insert(
		"accept_fee_base".to_string(),
		"
#base fee that's accepted into the pool
"
		.to_string(),
	);

	retval.insert(
		"max_pool_size".to_string(),
		"
#maximum number of transactions allowed in the pool
"
		.to_string(),
	);

	retval.insert(
		"max_stempool_size".to_string(),
		"
#maximum number of transactions allowed in the stempool
"
		.to_string(),
	);

	retval.insert(
		"mineable_max_weight".to_string(),
		"
#maximum total weight of transactions that can get selected to build a block
"
		.to_string(),
	);

	retval.insert(
		"[server.stratum_mining_config]".to_string(),
		"
################################################
### STRATUM MINING SERVER CONFIGURATION      ###
################################################
"
		.to_string(),
	);

	retval.insert(
		"enable_stratum_server".to_string(),
		"
#whether stratum server is enabled
"
		.to_string(),
	);

	retval.insert(
		"stratum_server_addr".to_string(),
		"
#what port and address for the stratum server to listen on
"
		.to_string(),
	);

	retval.insert(
		"attempt_time_per_block".to_string(),
		"
#the amount of time, in seconds, to attempt to mine on a particular
#header before stopping and re-collecting transactions from the pool
"
		.to_string(),
	);

	retval.insert(
		"minimum_share_difficulty".to_string(),
		"
#the minimum acceptable share difficulty to request from miners
"
		.to_string(),
	);

	retval.insert(
		"wallet_listener_url".to_string(),
		"
#the wallet receiver to which coinbase rewards will be sent
"
		.to_string(),
	);

	retval.insert(
		"burn_reward".to_string(),
		"
#whether to ignore the reward (mostly for testing)
"
		.to_string(),
	);

	retval.insert(
		"[logging]".to_string(),
		"
#########################################
### LOGGING CONFIGURATION             ###
#########################################
"
		.to_string(),
	);

	retval.insert(
		"log_to_stdout".to_string(),
		"
#whether to log to stdout
"
		.to_string(),
	);

	retval.insert(
		"stdout_log_level".to_string(),
		"
#log level for stdout: Error, Warning, Info, Debug, Trace
"
		.to_string(),
	);

	retval.insert(
		"log_to_file".to_string(),
		"
#whether to log to a file
"
		.to_string(),
	);

	retval.insert(
		"file_log_level".to_string(),
		"
#log level for file: Error, Warning, Info, Debug, Trace
"
		.to_string(),
	);

	retval.insert(
		"log_file_path".to_string(),
		"
#log file path
"
		.to_string(),
	);

	retval.insert(
		"log_file_append".to_string(),
		"
#whether to append to the log file (true), or replace it on every run (false)
"
		.to_string(),
	);

	retval.insert(
		"log_max_size".to_string(),
		"
#maximum log file size in bytes before performing log rotation
#comment it to disable log rotation
"
		.to_string(),
	);

	retval.insert(
		"log_max_files".to_string(),
		"
#maximum count of the log files to rotate over
"
		.to_string(),
	);

	retval
}

fn get_key(line: &str) -> String {
	if line.contains('[') && line.contains(']') && !line.contains('=') {
		return line.to_owned();
	} else if line.contains('=') {
		return line.split('=').collect::<Vec<&str>>()[0].trim().to_owned();
	} else {
		return "NOT_FOUND".to_owned();
	}
}

pub fn insert_comments(orig: String) -> String {
	let comments = comments();
	let lines: Vec<&str> = orig.split('\n').collect();
	let mut out_lines = vec![];
	for l in lines {
		let key = get_key(l);
		if let Some(v) = comments.get(&key) {
			out_lines.push(v.to_owned());
		}
		out_lines.push(l.to_owned());
		out_lines.push("\n".to_owned());
	}
	let mut ret_val = String::from("");
	for l in out_lines {
		ret_val.push_str(&l);
	}
	ret_val
}<|MERGE_RESOLUTION|>--- conflicted
+++ resolved
@@ -87,13 +87,8 @@
 #parameters used for mining as well as wallet output coinbase maturity. Can be:
 #AutomatedTesting - For CI builds and instant blockchain creation
 #UserTesting - For regular user testing (cuckoo 16)
-<<<<<<< HEAD
-#Floonet - For the long term Floonet test network
-#Mainnet
-=======
 #Testnet - For the long term test network
 #Mainnet - For mainnet
->>>>>>> cea546ce
 "
 		.to_string(),
 	);
