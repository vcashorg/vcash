--- conflicted
+++ resolved
@@ -1,11 +1,6 @@
 [package]
-<<<<<<< HEAD
 name = "vcash"
-version = "4.1.0"
-=======
-name = "grin"
 version = "4.2.0-alpha.1"
->>>>>>> cea546ce
 authors = ["Grin Developers <mimblewimble@lists.launchpad.net>"]
 description = "Simple, private and scalable cryptocurrency implementation based on the Mimblewimble chain format."
 license = "Apache-2.0"
@@ -37,16 +32,6 @@
 failure = "0.1"
 failure_derive = "0.1"
 
-<<<<<<< HEAD
-grin_api = { path = "./api", version = "4.1.0" }
-grin_config = { path = "./config", version = "4.1.0" }
-grin_chain = { path = "./chain", version = "4.1.0" }
-grin_core = { path = "./core", version = "4.1.0" }
-grin_keychain = { path = "./keychain", version = "4.1.0" }
-grin_p2p = { path = "./p2p", version = "4.1.0" }
-grin_servers = { path = "./servers", version = "4.1.0" }
-grin_util = { path = "./util", version = "4.1.0" }
-=======
 grin_api = { path = "./api", version = "4.2.0-alpha.1" }
 grin_config = { path = "./config", version = "4.2.0-alpha.1" }
 grin_chain = { path = "./chain", version = "4.2.0-alpha.1" }
@@ -55,7 +40,6 @@
 grin_p2p = { path = "./p2p", version = "4.2.0-alpha.1" }
 grin_servers = { path = "./servers", version = "4.2.0-alpha.1" }
 grin_util = { path = "./util", version = "4.2.0-alpha.1" }
->>>>>>> cea546ce
 
 [dependencies.cursive]
 version = "0.15"
@@ -66,10 +50,5 @@
 built = { version = "0.4", features = ["git2"]}
 
 [dev-dependencies]
-<<<<<<< HEAD
-grin_chain = { path = "./chain", version = "4.1.0" }
-grin_store = { path = "./store", version = "4.1.0" }
-=======
 grin_chain = { path = "./chain", version = "4.2.0-alpha.1" }
-grin_store = { path = "./store", version = "4.2.0-alpha.1" }
->>>>>>> cea546ce
+grin_store = { path = "./store", version = "4.2.0-alpha.1" }