--- conflicted
+++ resolved
@@ -1,13 +1,7 @@
 [package]
-<<<<<<< HEAD
 name = "vcash"
-version = "1.0.2"
+version = "1.0.3"
 authors = ["Vcash Developers <mimblewimble@lists.launchpad.net>"]
-=======
-name = "grin"
-version = "1.0.3"
-authors = ["Grin Developers <mimblewimble@lists.launchpad.net>"]
->>>>>>> 4f52209c
 description = "Simple, private and scalable cryptocurrency implementation based on the MimbleWimble chain format."
 license = "Apache-2.0"
 repository = "https://github.com/mimblewimble/grin"
