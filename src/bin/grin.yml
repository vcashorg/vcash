name: vcash
about: Lightweight implementation of the Mimblewimble protocol.
author: The Vcash Team

args:
<<<<<<< HEAD
  - floonet:
      help: Run vcash against the Floonet (as opposed to mainnet)
      long: floonet
=======
  - testnet:
      help: Run grin against the Testnet (as opposed to mainnet)
      long: testnet
>>>>>>> cea546ce
      takes_value: false
  - usernet:
      help: Run vcash as a local-only network. Doesn't block peer connections but will not connect to any peer or seed
      long: usernet
      takes_value: false
subcommands:
  - clean:
      about: Clean Grin chain data
  - server:
      about: Control the Vcash server
      args:
        - config_file:
            help: Path to a vcash-server.toml configuration file
            short: c
            long: config_file
            takes_value: true
        - port:
            help: Port to start the P2P server on
            short: p
            long: port
            takes_value: true
        - api_port:
            help: Port on which to start the api server (e.g. transaction pool api)
            short: api
            long: api_port
            takes_value: true
        - seed:
            help: Override seed node(s) to connect to
            short: s
            long: seed
            takes_value: true
        - wallet_url:
            help: The wallet listener to which mining rewards will be sent
            short: w
            long: wallet_url
            takes_value: true
      subcommands:
        - config:
            about: Generate a configuration vcash-server.toml file in the current directory
        - run:
            about: Run the Vcash server in this console
  - client:
      about: Communicates with the Vcash server
      subcommands:
        - status:
            about: Current status of the Vcash chain
        - listconnectedpeers:
            about: Print a list of currently connected peers
        - ban:
            about: Ban peer
            args:
              - peer:
                  help: Peer ip and port (e.g. 10.12.12.13:13514)
                  short: p
                  long: peer
                  required: true
                  takes_value: true
        - unban:
            about: Unban peer
            args:
              - peer:
                  help: Peer ip and port (e.g. 10.12.12.13:13514)
                  short: p
                  long: peer
                  required: true
                  takes_value: true<|MERGE_RESOLUTION|>--- conflicted
+++ resolved
@@ -3,15 +3,9 @@
 author: The Vcash Team
 
 args:
-<<<<<<< HEAD
   - floonet:
-      help: Run vcash against the Floonet (as opposed to mainnet)
-      long: floonet
-=======
-  - testnet:
-      help: Run grin against the Testnet (as opposed to mainnet)
+      help: Run vcash against the Testnet (as opposed to mainnet)
       long: testnet
->>>>>>> cea546ce
       takes_value: false
   - usernet:
       help: Run vcash as a local-only network. Doesn't block peer connections but will not connect to any peer or seed
