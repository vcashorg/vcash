// Copyright 2020 The Grin Developers
//
// Licensed under the Apache License, Version 2.0 (the "License");
// you may not use this file except in compliance with the License.
// You may obtain a copy of the License at
//
//     http://www.apache.org/licenses/LICENSE-2.0
//
// Unless required by applicable law or agreed to in writing, software
// distributed under the License is distributed on an "AS IS" BASIS,
// WITHOUT WARRANTIES OR CONDITIONS OF ANY KIND, either express or implied.
// See the License for the specific language governing permissions and
// limitations under the License.

//! Basic status view definition

use chrono::prelude::Utc;
use cursive::direction::Orientation;
use cursive::traits::Identifiable;
use cursive::view::View;
use cursive::views::{LinearLayout, ResizedView, TextView};
use cursive::Cursive;

use crate::tui::constants::VIEW_BASIC_STATUS;
use crate::tui::types::TUIStatusListener;

use crate::chain::SyncStatus;
use crate::servers::ServerStats;

const NANO_TO_MILLIS: f64 = 1.0 / 1_000_000.0;

pub struct TUIStatusView;

impl TUIStatusView {
	fn update_sync_status(sync_status: SyncStatus) -> String {
		match sync_status {
			SyncStatus::Initial => "Initializing".to_string(),
			SyncStatus::NoSync => "Running".to_string(),
			SyncStatus::AwaitingPeers(_) => "Waiting for peers".to_string(),
			SyncStatus::HeaderSync {
				current_height,
				highest_height,
			} => {
				let percent = if highest_height == 0 {
					0
				} else {
					current_height * 100 / highest_height
				};
				format!("Sync step 1/9: Downloading headers: {}%", percent)
			}
			SyncStatus::TxHashsetDownload(stat) => {
				if stat.total_size > 0 {
					let percent = stat.downloaded_size * 100 / stat.total_size;
					let start = stat.prev_update_time.timestamp_nanos();
					let fin = Utc::now().timestamp_nanos();
					let dur_ms = (fin - start) as f64 * NANO_TO_MILLIS;

<<<<<<< HEAD
					format!("Sync step 2/9: Downloading {}(MB) chain state for state sync: {}% at {:.1?}(kB/s)",
							total_size / 1_000_000,
=======
					format!("Sync step 2/7: Downloading {}(MB) chain state for state sync: {}% at {:.1?}(kB/s)",
							stat.total_size / 1_000_000,
>>>>>>> 2397407d
							percent,
							if dur_ms > 1.0f64 { stat.downloaded_size.saturating_sub(stat.prev_downloaded_size) as f64 / dur_ms as f64 } else { 0f64 },
					)
				} else {
					let start = stat.start_time.timestamp_millis();
					let fin = Utc::now().timestamp_millis();
					let dur_secs = (fin - start) / 1000;

					format!("Sync step 2/9: Downloading chain state for state sync. Waiting remote peer to start: {}s",
							dur_secs,
					)
				}
			}
			SyncStatus::TxHashsetSetup => {
				"Sync step 3/9: Preparing chain state for validation".to_string()
			}
			SyncStatus::TxHashsetRangeProofsValidation {
				rproofs,
				rproofs_total,
			} => {
				let r_percent = if rproofs_total > 0 {
					(rproofs * 100) / rproofs_total
				} else {
					0
				};
				format!(
					"Sync step 4/9: Validating chain state - range proofs: {}%",
					r_percent
				)
			}
			SyncStatus::TxHashsetKernelsValidation {
				kernels,
				kernels_total,
			} => {
				let k_percent = if kernels_total > 0 {
					(kernels * 100) / kernels_total
				} else {
					0
				};
				format!(
					"Sync step 5/9: Validating chain state - kernels: {}%",
					k_percent
				)
			}
			SyncStatus::TxHashsetTokenRangeProofsValidation {
				rproofs,
				rproofs_total,
			} => {
				let r_percent = if rproofs_total > 0 {
					(rproofs * 100) / rproofs_total
				} else {
					0
				};
				format!(
					"Sync step 6/9: Validating chain state - token range proofs: {}%",
					r_percent
				)
			}
			SyncStatus::TxHashsetTokenKernelsValidation {
				kernels,
				kernels_total,
			} => {
				let k_percent = if kernels_total > 0 {
					(kernels * 100) / kernels_total
				} else {
					0
				};
				format!(
					"Sync step 7/9: Validating chain state - token kernels: {}%",
					k_percent
				)
			}
			SyncStatus::TxHashsetSave => {
				"Sync step 8/9: Finalizing chain state for state sync".to_string()
			}
			SyncStatus::TxHashsetDone => {
				"Sync step 8/9: Finalized chain state for state sync".to_string()
			}
			SyncStatus::BodySync {
				current_height,
				highest_height,
			} => {
				let percent = if highest_height == 0 {
					0
				} else {
					current_height * 100 / highest_height
				};
				format!("Sync step 9/9: Downloading blocks: {}%", percent)
			}
			SyncStatus::Shutdown => "Shutting down, closing connections".to_string(),
		}
	}
}

impl TUIStatusListener for TUIStatusView {
	/// Create basic status view
	fn create() -> Box<dyn View> {
		let basic_status_view = ResizedView::with_full_screen(
			LinearLayout::new(Orientation::Vertical)
				.child(
					LinearLayout::new(Orientation::Horizontal)
						.child(TextView::new("Current Status:               "))
						.child(TextView::new("Starting").with_name("basic_current_status")),
				)
				.child(
					LinearLayout::new(Orientation::Horizontal)
						.child(TextView::new("Connected Peers:              "))
						.child(TextView::new("0").with_name("connected_peers")),
				)
				.child(
					LinearLayout::new(Orientation::Horizontal)
						.child(TextView::new("Disk Usage (GB):              "))
						.child(TextView::new("0").with_name("disk_usage")),
				)
				.child(
					LinearLayout::new(Orientation::Horizontal).child(TextView::new(
						"--------------------------------------------------------",
					)),
				)
				.child(
					LinearLayout::new(Orientation::Horizontal)
						.child(TextView::new("Header Tip Hash:              "))
						.child(TextView::new("  ").with_name("basic_header_tip_hash")),
				)
				.child(
					LinearLayout::new(Orientation::Horizontal)
						.child(TextView::new("Header Chain Height:          "))
						.child(TextView::new("  ").with_name("basic_header_chain_height")),
				)
				.child(
					LinearLayout::new(Orientation::Horizontal)
						.child(TextView::new("Header Cumulative Difficulty: "))
						.child(TextView::new("  ").with_name("basic_header_total_difficulty")),
				)
				.child(
					LinearLayout::new(Orientation::Horizontal)
						.child(TextView::new("Header Tip Timestamp:         "))
						.child(TextView::new("  ").with_name("basic_header_timestamp")),
				)
				.child(
					LinearLayout::new(Orientation::Horizontal).child(TextView::new(
						"--------------------------------------------------------",
					)),
				)
				.child(
					LinearLayout::new(Orientation::Horizontal)
						.child(TextView::new("Chain Tip Hash:               "))
						.child(TextView::new("  ").with_name("tip_hash")),
				)
				.child(
					LinearLayout::new(Orientation::Horizontal)
						.child(TextView::new("Chain Height:                 "))
						.child(TextView::new("  ").with_name("chain_height")),
				)
				.child(
					LinearLayout::new(Orientation::Horizontal)
						.child(TextView::new("Chain Cumulative Difficulty:  "))
						.child(TextView::new("  ").with_name("basic_total_difficulty")),
				)
				.child(
					LinearLayout::new(Orientation::Horizontal)
						.child(TextView::new("Chain Tip Timestamp:          "))
						.child(TextView::new("  ").with_name("chain_timestamp")),
				)
				.child(
					LinearLayout::new(Orientation::Horizontal).child(TextView::new(
						"--------------------------------------------------------",
					)),
				)
				.child(
					LinearLayout::new(Orientation::Horizontal)
						.child(TextView::new("Transaction Pool Size:        "))
						.child(TextView::new("0").with_name("tx_pool_size"))
						.child(TextView::new(" ("))
						.child(TextView::new("0").with_name("tx_pool_kernels"))
						.child(TextView::new(")")),
				)
				.child(
					LinearLayout::new(Orientation::Horizontal)
						.child(TextView::new("Stem Pool Size:               "))
						.child(TextView::new("0").with_name("stem_pool_size"))
						.child(TextView::new(" ("))
						.child(TextView::new("0").with_name("stem_pool_kernels"))
						.child(TextView::new(")")),
				)
				.child(
					LinearLayout::new(Orientation::Horizontal).child(TextView::new(
						"--------------------------------------------------------",
					)),
				)
				.child(
					LinearLayout::new(Orientation::Horizontal)
						.child(TextView::new("  ").with_name("basic_mining_config_status")),
				)
				.child(
					LinearLayout::new(Orientation::Horizontal)
						.child(TextView::new("  ").with_name("basic_mining_status")),
				)
				.child(
					LinearLayout::new(Orientation::Horizontal)
						.child(TextView::new("  ").with_name("basic_network_info")),
				), //.child(logo_view)
		);
		Box::new(basic_status_view.with_name(VIEW_BASIC_STATUS))
	}

	fn update(c: &mut Cursive, stats: &ServerStats) {
		let basic_status = TUIStatusView::update_sync_status(stats.sync_status);

		c.call_on_name("basic_current_status", |t: &mut TextView| {
			t.set_content(basic_status);
		});
		c.call_on_name("connected_peers", |t: &mut TextView| {
			t.set_content(stats.peer_count.to_string());
		});
		c.call_on_name("disk_usage", |t: &mut TextView| {
			t.set_content(stats.disk_usage_gb.clone());
		});
		c.call_on_name("tip_hash", |t: &mut TextView| {
			t.set_content(stats.chain_stats.last_block_h.to_string() + "...");
		});
		c.call_on_name("chain_height", |t: &mut TextView| {
			t.set_content(stats.chain_stats.height.to_string());
		});
		c.call_on_name("basic_total_difficulty", |t: &mut TextView| {
			t.set_content(stats.chain_stats.total_difficulty.to_string());
		});
		c.call_on_name("chain_timestamp", |t: &mut TextView| {
			t.set_content(stats.chain_stats.latest_timestamp.to_string());
		});
		c.call_on_name("basic_header_tip_hash", |t: &mut TextView| {
			t.set_content(stats.header_stats.last_block_h.to_string() + "...");
		});
		c.call_on_name("basic_header_chain_height", |t: &mut TextView| {
			t.set_content(stats.header_stats.height.to_string());
		});
		c.call_on_name("basic_header_total_difficulty", |t: &mut TextView| {
			t.set_content(stats.header_stats.total_difficulty.to_string());
		});
		c.call_on_name("basic_header_timestamp", |t: &mut TextView| {
			t.set_content(stats.header_stats.latest_timestamp.to_string());
		});
		if let Some(tx_stats) = &stats.tx_stats {
			c.call_on_name("tx_pool_size", |t: &mut TextView| {
				t.set_content(tx_stats.tx_pool_size.to_string());
			});
			c.call_on_name("stem_pool_size", |t: &mut TextView| {
				t.set_content(tx_stats.stem_pool_size.to_string());
			});
			c.call_on_name("tx_pool_kernels", |t: &mut TextView| {
				t.set_content(tx_stats.tx_pool_kernels.to_string());
			});
			c.call_on_name("stem_pool_kernels", |t: &mut TextView| {
				t.set_content(tx_stats.stem_pool_kernels.to_string());
			});
		}
	}
}

#[test]
fn test_status_txhashset_kernels() {
	let status = SyncStatus::TxHashsetKernelsValidation {
		kernels: 201,
		kernels_total: 5000,
	};
	let basic_status = TUIStatusView::update_sync_status(status);
	assert!(basic_status.contains("4%"), basic_status);
}

#[test]
fn test_status_txhashset_rproofs() {
	let status = SyncStatus::TxHashsetRangeProofsValidation {
		rproofs: 643,
		rproofs_total: 1000,
	};
	let basic_status = TUIStatusView::update_sync_status(status);
	assert!(basic_status.contains("64%"), basic_status);
}<|MERGE_RESOLUTION|>--- conflicted
+++ resolved
@@ -55,13 +55,8 @@
 					let fin = Utc::now().timestamp_nanos();
 					let dur_ms = (fin - start) as f64 * NANO_TO_MILLIS;
 
-<<<<<<< HEAD
 					format!("Sync step 2/9: Downloading {}(MB) chain state for state sync: {}% at {:.1?}(kB/s)",
-							total_size / 1_000_000,
-=======
-					format!("Sync step 2/7: Downloading {}(MB) chain state for state sync: {}% at {:.1?}(kB/s)",
 							stat.total_size / 1_000_000,
->>>>>>> 2397407d
 							percent,
 							if dur_ms > 1.0f64 { stat.downloaded_size.saturating_sub(stat.prev_downloaded_size) as f64 / dur_ms as f64 } else { 0f64 },
 					)
